steps:
# We've had issues with the default drive in use running out of space during a
# build, and it looks like the `C:` drive has more space than the default `D:`
# drive. We should probably confirm this with the azure pipelines team at some
# point, but this seems to fix our "disk space full" problems.
- script: |
    mkdir c:\MORE_SPACE
    mklink /J build c:\MORE_SPACE
  displayName: "Ensure build happens on C:/ instead of D:/"
  condition: and(succeeded(), eq(variables['Agent.OS'], 'Windows_NT'))

# Download and install MSYS2, needed primarily for the test suite (run-make) but
# also used by the MinGW toolchain for assembling things.
#
# FIXME: we should probe the default azure image and see if we can use the MSYS2
# toolchain there. (if there's even one there). For now though this gets the job
# done.
- script: |
    set MSYS_PATH=%CD%\citools\msys64
    choco install msys2 --params="/InstallDir:%MSYS_PATH% /NoPath" -y
    set PATH=%MSYS_PATH%\usr\bin;%PATH%
    pacman -S --noconfirm --needed base-devel ca-certificates make diffutils tar
    IF "%MINGW_URL%"=="" (
      IF "%MSYS_BITS%"=="32" pacman -S --noconfirm --needed mingw-w64-i686-toolchain mingw-w64-i686-cmake mingw-w64-i686-gcc mingw-w64-i686-python2
      IF "%MSYS_BITS%"=="64" pacman -S --noconfirm --needed mingw-w64-x86_64-toolchain mingw-w64-x86_64-cmake mingw-w64-x86_64-gcc mingw-w64-x86_64-python2
    )
    where rev
    rev --help
    where make

    echo ##vso[task.setvariable variable=MSYS_PATH]%MSYS_PATH%
    echo ##vso[task.prependpath]%MSYS_PATH%\usr\bin
  displayName: Install msys2
  condition: and(succeeded(), eq(variables['Agent.OS'], 'Windows_NT'))

# If we need to download a custom MinGW, do so here and set the path
# appropriately.
#
# Here we also do a pretty heinous thing which is to mangle the MinGW
# installation we just downloaded. Currently, as of this writing, we're using
# MinGW-w64 builds of gcc, and that's currently at 6.3.0. We use 6.3.0 as it
# appears to be the first version which contains a fix for #40546, builds
# randomly failing during LLVM due to ar.exe/ranlib.exe failures.
#
# Unfortunately, though, 6.3.0 *also* is the first version of MinGW-w64 builds
# to contain a regression in gdb (#40184). As a result if we were to use the
# gdb provided (7.11.1) then we would fail all debuginfo tests.
#
# In order to fix spurious failures (pretty high priority) we use 6.3.0. To
# avoid disabling gdb tests we download an *old* version of gdb, specifically
# that found inside the 6.2.0 distribution. We then overwrite the 6.3.0 gdb
# with the 6.2.0 gdb to get tests passing.
#
# Note that we don't literally overwrite the gdb.exe binary because it appears
# to just use gdborig.exe, so that's the binary we deal with instead.
- script: |
    powershell -Command "$ProgressPreference = 'SilentlyContinue'; iwr -outf %MINGW_ARCHIVE% %MINGW_URL%/%MINGW_ARCHIVE%"
    7z x -y %MINGW_ARCHIVE% > nul
    powershell -Command "$ProgressPreference = 'SilentlyContinue'; iwr -outf 2017-04-20-%MSYS_BITS%bit-gdborig.exe %MINGW_URL%/2017-04-20-%MSYS_BITS%bit-gdborig.exe"
    mv 2017-04-20-%MSYS_BITS%bit-gdborig.exe %MINGW_DIR%\bin\gdborig.exe
    echo ##vso[task.prependpath]%CD%\%MINGW_DIR%\bin
  condition: and(succeeded(), eq(variables['Agent.OS'], 'Windows_NT'), ne(variables['MINGW_URL'],''))
  displayName: Download custom MinGW

# Otherwise pull in the MinGW installed on appveyor
- script: |
    echo ##vso[task.prependpath]%MSYS_PATH%\mingw%MSYS_BITS%\bin
  condition: and(succeeded(), eq(variables['Agent.OS'], 'Windows_NT'), eq(variables['MINGW_URL'],''))
  displayName: Add MinGW to path

# Make sure we use the native python interpreter instead of some msys equivalent
# one way or another. The msys interpreters seem to have weird path conversions
# baked in which break LLVM's build system one way or another, so let's use the
# native version which keeps everything as native as possible.
- script: |
    copy C:\Python27amd64\python.exe C:\Python27amd64\python2.7.exe
    echo ##vso[task.prependpath]C:\Python27amd64
  displayName: Prefer the "native" Python as LLVM has trouble building with MSYS sometimes
  condition: and(succeeded(), eq(variables['Agent.OS'], 'Windows_NT'))

# Note that this is originally from the github releases patch of Ninja
- script: |
    md ninja
<<<<<<< HEAD
    powershell -Command "$ProgressPreference = 'SilentlyContinue'; iwr -outf 2017-03-15-ninja-win.zip https://s3-us-west-1.amazonaws.com/rust-lang-ci2/rust-ci-mirror/2017-03-15-ninja-win.zip"
=======
    powershell -Command "iwr -outf 2017-03-15-ninja-win.zip https://rust-lang-ci2.s3.amazonaws.com/rust-ci-mirror/2017-03-15-ninja-win.zip"
>>>>>>> aee7012f
    7z x -oninja 2017-03-15-ninja-win.zip
    del 2017-03-15-ninja-win.zip
    set RUST_CONFIGURE_ARGS=%RUST_CONFIGURE_ARGS% --enable-ninja
    echo ##vso[task.setvariable variable=RUST_CONFIGURE_ARGS]%RUST_CONFIGURE_ARGS%
    echo ##vso[task.prependpath]%CD%\ninja
  displayName: Download and install ninja
  condition: and(succeeded(), eq(variables['Agent.OS'], 'Windows_NT'))<|MERGE_RESOLUTION|>--- conflicted
+++ resolved
@@ -81,11 +81,7 @@
 # Note that this is originally from the github releases patch of Ninja
 - script: |
     md ninja
-<<<<<<< HEAD
-    powershell -Command "$ProgressPreference = 'SilentlyContinue'; iwr -outf 2017-03-15-ninja-win.zip https://s3-us-west-1.amazonaws.com/rust-lang-ci2/rust-ci-mirror/2017-03-15-ninja-win.zip"
-=======
-    powershell -Command "iwr -outf 2017-03-15-ninja-win.zip https://rust-lang-ci2.s3.amazonaws.com/rust-ci-mirror/2017-03-15-ninja-win.zip"
->>>>>>> aee7012f
+    powershell -Command "$ProgressPreference = 'SilentlyContinue'; iwr -outf 2017-03-15-ninja-win.zip https://rust-lang-ci2.s3.amazonaws.com/rust-ci-mirror/2017-03-15-ninja-win.zip"
     7z x -oninja 2017-03-15-ninja-win.zip
     del 2017-03-15-ninja-win.zip
     set RUST_CONFIGURE_ARGS=%RUST_CONFIGURE_ARGS% --enable-ninja
