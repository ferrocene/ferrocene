--- conflicted
+++ resolved
@@ -99,13 +99,8 @@
     - name: Build
       run: |
         ./y.sh prepare --only-libcore
-<<<<<<< HEAD
-        ${{ matrix.libgccjit_version.env_extra }} ./y.sh build ${{ matrix.libgccjit_version.extra }}
-        ${{ matrix.libgccjit_version.env_extra }} cargo test ${{ matrix.libgccjit_version.extra }}
-=======
         ./y.sh build
         cargo test
->>>>>>> 8329a356
         ./clean_all.sh
 
     - name: Prepare dependencies
