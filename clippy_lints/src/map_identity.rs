--- conflicted
+++ resolved
@@ -80,11 +80,7 @@
 fn is_expr_identity_function(cx: &LateContext<'_>, expr: &Expr<'_>) -> bool {
     match expr.kind {
         ExprKind::Closure(_, _, body_id, _, _) => is_body_identity_function(cx, cx.tcx.hir().body(body_id)),
-<<<<<<< HEAD
-        ExprKind::Path(QPath::Resolved(_, path)) => match_path(path, &paths::STD_CONVERT_IDENTITY),
-=======
         ExprKind::Path(ref path) => is_qpath_def_path(cx, path, expr.hir_id, &paths::CONVERT_IDENTITY),
->>>>>>> 1f7aef33
         _ => false,
     }
 }
