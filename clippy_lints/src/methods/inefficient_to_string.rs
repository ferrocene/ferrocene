use clippy_utils::diagnostics::span_lint_and_then;
use clippy_utils::msrvs::{self, Msrv};
<<<<<<< HEAD
=======
use clippy_utils::res::MaybeDef;
>>>>>>> 00e5e1b8
use clippy_utils::source::snippet_with_applicability;
use clippy_utils::ty::peel_and_count_ty_refs;
use rustc_errors::Applicability;
use rustc_hir as hir;
use rustc_lint::LateContext;
use rustc_middle::ty::{self, Ty};
use rustc_span::symbol::sym;

use super::INEFFICIENT_TO_STRING;

<<<<<<< HEAD
/// Checks for the `INEFFICIENT_TO_STRING` lint
pub fn check(
    cx: &LateContext<'_>,
    expr: &hir::Expr<'_>,
    method_name: Symbol,
    receiver: &hir::Expr<'_>,
    args: &[hir::Expr<'_>],
    msrv: Msrv,
) {
    if args.is_empty()
        && method_name == sym::to_string
        && let Some(to_string_meth_did) = cx.typeck_results().type_dependent_def_id(expr.hir_id)
=======
pub fn check(cx: &LateContext<'_>, expr: &hir::Expr<'_>, receiver: &hir::Expr<'_>, msrv: Msrv) {
    if let Some(to_string_meth_did) = cx.typeck_results().type_dependent_def_id(expr.hir_id)
>>>>>>> 00e5e1b8
        && cx.tcx.is_diagnostic_item(sym::to_string_method, to_string_meth_did)
        && let Some(args) = cx.typeck_results().node_args_opt(expr.hir_id)
        && let arg_ty = cx.typeck_results().expr_ty_adjusted(receiver)
        && let self_ty = args.type_at(0)
        && let (deref_self_ty, deref_count, _) = peel_and_count_ty_refs(self_ty)
        && deref_count >= 1
        // Since Rust 1.82, the specialized `ToString` is properly called
        && !msrv.meets(cx, msrvs::SPECIALIZED_TO_STRING_FOR_REFS)
        && specializes_tostring(cx, deref_self_ty)
    {
        span_lint_and_then(
            cx,
            INEFFICIENT_TO_STRING,
            expr.span,
            format!("calling `to_string` on `{arg_ty}`"),
            |diag| {
                diag.help(format!(
                    "`{self_ty}` implements `ToString` through a slower blanket impl, but `{deref_self_ty}` has a fast specialization of `ToString`"
                ));
                let mut applicability = Applicability::MachineApplicable;
                let arg_snippet = snippet_with_applicability(cx, receiver.span, "..", &mut applicability);
                diag.span_suggestion(
                    expr.span,
                    "try dereferencing the receiver",
                    format!("({}{arg_snippet}).to_string()", "*".repeat(deref_count)),
                    applicability,
                );
            },
        );
    }
}

/// Returns whether `ty` specializes `ToString`.
/// Currently, these are `str`, `String`, and `Cow<'_, str>`.
fn specializes_tostring(cx: &LateContext<'_>, ty: Ty<'_>) -> bool {
    if let ty::Str = ty.kind() {
        return true;
    }

    if ty.is_lang_item(cx, hir::LangItem::String) {
        return true;
    }

    if let ty::Adt(adt, args) = ty.kind() {
        cx.tcx.is_diagnostic_item(sym::Cow, adt.did()) && args.type_at(1).is_str()
    } else {
        false
    }
}<|MERGE_RESOLUTION|>--- conflicted
+++ resolved
@@ -1,9 +1,6 @@
 use clippy_utils::diagnostics::span_lint_and_then;
 use clippy_utils::msrvs::{self, Msrv};
-<<<<<<< HEAD
-=======
 use clippy_utils::res::MaybeDef;
->>>>>>> 00e5e1b8
 use clippy_utils::source::snippet_with_applicability;
 use clippy_utils::ty::peel_and_count_ty_refs;
 use rustc_errors::Applicability;
@@ -14,23 +11,8 @@
 
 use super::INEFFICIENT_TO_STRING;
 
-<<<<<<< HEAD
-/// Checks for the `INEFFICIENT_TO_STRING` lint
-pub fn check(
-    cx: &LateContext<'_>,
-    expr: &hir::Expr<'_>,
-    method_name: Symbol,
-    receiver: &hir::Expr<'_>,
-    args: &[hir::Expr<'_>],
-    msrv: Msrv,
-) {
-    if args.is_empty()
-        && method_name == sym::to_string
-        && let Some(to_string_meth_did) = cx.typeck_results().type_dependent_def_id(expr.hir_id)
-=======
 pub fn check(cx: &LateContext<'_>, expr: &hir::Expr<'_>, receiver: &hir::Expr<'_>, msrv: Msrv) {
     if let Some(to_string_meth_did) = cx.typeck_results().type_dependent_def_id(expr.hir_id)
->>>>>>> 00e5e1b8
         && cx.tcx.is_diagnostic_item(sym::to_string_method, to_string_meth_did)
         && let Some(args) = cx.typeck_results().node_args_opt(expr.hir_id)
         && let arg_ty = cx.typeck_results().expr_ty_adjusted(receiver)
