--- conflicted
+++ resolved
@@ -180,27 +180,19 @@
                 field_indices,
                 ..
             } => {
-<<<<<<< HEAD
-=======
                 let field_projections = place
                     .projections
                     .iter()
                     .filter(|proj| matches!(proj.kind, ProjectionKind::Field(_, _)))
                     .collect::<Vec<_>>();
->>>>>>> 961ea1c4
                 is_potentially_local_place(*local_id, place)
                     // If there were projections other than field projections, err on the side of caution and say that they
                     // _might_ be mutating something.
                     //
                     // The reason we use `<=` and not `==` is that a mutation of `struct` or `struct.field1` should count as
                     // mutation of the child fields such as `struct.field1.field2`
-<<<<<<< HEAD
-                    && place.projections.len() <= field_indices.len()
-                    && iter::zip(&place.projections, field_indices.iter().copied().rev()).all(|(proj, field_idx)| {
-=======
                     && field_projections.len() <= field_indices.len()
                     && iter::zip(&field_projections, field_indices.iter().copied().rev()).all(|(proj, field_idx)| {
->>>>>>> 961ea1c4
                          match proj.kind {
                             ProjectionKind::Field(f_idx, _) => f_idx == field_idx,
                                 // If this is a projection we don't expect, it _might_ be mutating something
