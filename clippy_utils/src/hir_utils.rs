use crate::consts::ConstEvalCtxt;
use crate::macros::macro_backtrace;
use crate::source::{SpanRange, SpanRangeExt, walk_span_to_context};
use crate::tokenize_with_text;
use rustc_ast::ast::InlineAsmTemplatePiece;
use rustc_data_structures::fx::FxHasher;
use rustc_hir::MatchSource::TryDesugar;
use rustc_hir::def::{DefKind, Res};
use rustc_hir::{
    ArrayLen, AssocItemConstraint, BinOpKind, BindingMode, Block, BodyId, Closure, ConstArg, ConstArgKind, Expr,
    ExprField, ExprKind, FnRetTy, GenericArg, GenericArgs, HirId, HirIdMap, InlineAsmOperand, LetExpr, Lifetime,
    LifetimeName, Pat, PatField, PatKind, Path, PathSegment, PrimTy, QPath, Stmt, StmtKind, TraitBoundModifiers, Ty,
    TyKind,
};
use rustc_lexer::{TokenKind, tokenize};
use rustc_lint::LateContext;
use rustc_middle::ty::TypeckResults;
use rustc_span::{BytePos, ExpnKind, MacroKind, Symbol, SyntaxContext, sym};
use std::hash::{Hash, Hasher};
use std::ops::Range;
use std::slice;

/// Callback that is called when two expressions are not equal in the sense of `SpanlessEq`, but
/// other conditions would make them equal.
type SpanlessEqCallback<'a> = dyn FnMut(&Expr<'_>, &Expr<'_>) -> bool + 'a;

/// Determines how paths are hashed and compared for equality.
#[derive(Copy, Clone, Debug, Default)]
pub enum PathCheck {
    /// Paths must match exactly and are hashed by their exact HIR tree.
    ///
    /// Thus, `std::iter::Iterator` and `Iterator` are not considered equal even though they refer
    /// to the same item.
    #[default]
    Exact,
    /// Paths are compared and hashed based on their resolution.
    ///
    /// They can appear different in the HIR tree but are still considered equal
    /// and have equal hashes as long as they refer to the same item.
    ///
    /// Note that this is currently only partially implemented specifically for paths that are
    /// resolved before type-checking, i.e. the final segment must have a non-error resolution.
    /// If a path with an error resolution is encountered, it falls back to the default exact
    /// matching behavior.
    Resolution,
}

/// Type used to check whether two ast are the same. This is different from the
/// operator `==` on ast types as this operator would compare true equality with
/// ID and span.
///
/// Note that some expressions kinds are not considered but could be added.
pub struct SpanlessEq<'a, 'tcx> {
    /// Context used to evaluate constant expressions.
    cx: &'a LateContext<'tcx>,
    maybe_typeck_results: Option<(&'tcx TypeckResults<'tcx>, &'tcx TypeckResults<'tcx>)>,
    allow_side_effects: bool,
    expr_fallback: Option<Box<SpanlessEqCallback<'a>>>,
    path_check: PathCheck,
}

impl<'a, 'tcx> SpanlessEq<'a, 'tcx> {
    pub fn new(cx: &'a LateContext<'tcx>) -> Self {
        Self {
            cx,
            maybe_typeck_results: cx.maybe_typeck_results().map(|x| (x, x)),
            allow_side_effects: true,
            expr_fallback: None,
            path_check: PathCheck::default(),
        }
    }

    /// Consider expressions containing potential side effects as not equal.
    #[must_use]
    pub fn deny_side_effects(self) -> Self {
        Self {
            allow_side_effects: false,
            ..self
        }
    }

    /// Check paths by their resolution instead of exact equality. See [`PathCheck`] for more
    /// details.
    #[must_use]
    pub fn paths_by_resolution(self) -> Self {
        Self {
            path_check: PathCheck::Resolution,
            ..self
        }
    }

    #[must_use]
    pub fn expr_fallback(self, expr_fallback: impl FnMut(&Expr<'_>, &Expr<'_>) -> bool + 'a) -> Self {
        Self {
            expr_fallback: Some(Box::new(expr_fallback)),
            ..self
        }
    }

    /// Use this method to wrap comparisons that may involve inter-expression context.
    /// See `self.locals`.
    pub fn inter_expr(&mut self) -> HirEqInterExpr<'_, 'a, 'tcx> {
        HirEqInterExpr {
            inner: self,
            left_ctxt: SyntaxContext::root(),
            right_ctxt: SyntaxContext::root(),
            locals: HirIdMap::default(),
        }
    }

    pub fn eq_block(&mut self, left: &Block<'_>, right: &Block<'_>) -> bool {
        self.inter_expr().eq_block(left, right)
    }

    pub fn eq_expr(&mut self, left: &Expr<'_>, right: &Expr<'_>) -> bool {
        self.inter_expr().eq_expr(left, right)
    }

    pub fn eq_path(&mut self, left: &Path<'_>, right: &Path<'_>) -> bool {
        self.inter_expr().eq_path(left, right)
    }

    pub fn eq_path_segment(&mut self, left: &PathSegment<'_>, right: &PathSegment<'_>) -> bool {
        self.inter_expr().eq_path_segment(left, right)
    }

    pub fn eq_path_segments(&mut self, left: &[PathSegment<'_>], right: &[PathSegment<'_>]) -> bool {
        self.inter_expr().eq_path_segments(left, right)
    }

    pub fn eq_modifiers(&mut self, left: TraitBoundModifiers, right: TraitBoundModifiers) -> bool {
        std::mem::discriminant(&left.constness) == std::mem::discriminant(&right.constness)
            && std::mem::discriminant(&left.polarity) == std::mem::discriminant(&right.polarity)
    }
}

pub struct HirEqInterExpr<'a, 'b, 'tcx> {
    inner: &'a mut SpanlessEq<'b, 'tcx>,
    left_ctxt: SyntaxContext,
    right_ctxt: SyntaxContext,

    // When binding are declared, the binding ID in the left expression is mapped to the one on the
    // right. For example, when comparing `{ let x = 1; x + 2 }` and `{ let y = 1; y + 2 }`,
    // these blocks are considered equal since `x` is mapped to `y`.
    pub locals: HirIdMap<HirId>,
}

impl HirEqInterExpr<'_, '_, '_> {
    pub fn eq_stmt(&mut self, left: &Stmt<'_>, right: &Stmt<'_>) -> bool {
        match (&left.kind, &right.kind) {
            (&StmtKind::Let(l), &StmtKind::Let(r)) => {
                // This additional check ensures that the type of the locals are equivalent even if the init
                // expression or type have some inferred parts.
                if let Some((typeck_lhs, typeck_rhs)) = self.inner.maybe_typeck_results {
                    let l_ty = typeck_lhs.pat_ty(l.pat);
                    let r_ty = typeck_rhs.pat_ty(r.pat);
                    if l_ty != r_ty {
                        return false;
                    }
                }

                // eq_pat adds the HirIds to the locals map. We therefore call it last to make sure that
                // these only get added if the init and type is equal.
                both(l.init.as_ref(), r.init.as_ref(), |l, r| self.eq_expr(l, r))
                    && both(l.ty.as_ref(), r.ty.as_ref(), |l, r| self.eq_ty(l, r))
                    && both(l.els.as_ref(), r.els.as_ref(), |l, r| self.eq_block(l, r))
                    && self.eq_pat(l.pat, r.pat)
            },
            (&StmtKind::Expr(l), &StmtKind::Expr(r)) | (&StmtKind::Semi(l), &StmtKind::Semi(r)) => self.eq_expr(l, r),
            _ => false,
        }
    }

    /// Checks whether two blocks are the same.
    fn eq_block(&mut self, left: &Block<'_>, right: &Block<'_>) -> bool {
        use TokenKind::{Semi, Whitespace};
        if left.stmts.len() != right.stmts.len() {
            return false;
        }
        let lspan = left.span.data();
        let rspan = right.span.data();
        if lspan.ctxt != SyntaxContext::root() && rspan.ctxt != SyntaxContext::root() {
            // Don't try to check in between statements inside macros.
            return over(left.stmts, right.stmts, |left, right| self.eq_stmt(left, right))
                && both(left.expr.as_ref(), right.expr.as_ref(), |left, right| {
                    self.eq_expr(left, right)
                });
        }
        if lspan.ctxt != rspan.ctxt {
            return false;
        }

        let mut lstart = lspan.lo;
        let mut rstart = rspan.lo;

        for (left, right) in left.stmts.iter().zip(right.stmts) {
            if !self.eq_stmt(left, right) {
                return false;
            }

            // Try to detect any `cfg`ed statements or empty macro expansions.
            let Some(lstmt_span) = walk_span_to_context(left.span, lspan.ctxt) else {
                return false;
            };
            let Some(rstmt_span) = walk_span_to_context(right.span, rspan.ctxt) else {
                return false;
            };
            let lstmt_span = lstmt_span.data();
            let rstmt_span = rstmt_span.data();

            if lstmt_span.lo < lstart && rstmt_span.lo < rstart {
                // Can happen when macros expand to multiple statements, or rearrange statements.
                // Nothing in between the statements to check in this case.
                continue;
            }
            if lstmt_span.lo < lstart || rstmt_span.lo < rstart {
                // Only one of the blocks had a weird macro.
                return false;
            }
            if !eq_span_tokens(self.inner.cx, lstart..lstmt_span.lo, rstart..rstmt_span.lo, |t| {
                !matches!(t, Whitespace | Semi)
            }) {
                return false;
            }

            lstart = lstmt_span.hi;
            rstart = rstmt_span.hi;
        }

        let (lend, rend) = match (left.expr, right.expr) {
            (Some(left), Some(right)) => {
                if !self.eq_expr(left, right) {
                    return false;
                }
                let Some(lexpr_span) = walk_span_to_context(left.span, lspan.ctxt) else {
                    return false;
                };
                let Some(rexpr_span) = walk_span_to_context(right.span, rspan.ctxt) else {
                    return false;
                };
                (lexpr_span.lo(), rexpr_span.lo())
            },
            (None, None) => (lspan.hi, rspan.hi),
            (Some(_), None) | (None, Some(_)) => return false,
        };

        if lend < lstart && rend < rstart {
            // Can happen when macros rearrange the input.
            // Nothing in between the statements to check in this case.
            return true;
        } else if lend < lstart || rend < rstart {
            // Only one of the blocks had a weird macro
            return false;
        }
        eq_span_tokens(self.inner.cx, lstart..lend, rstart..rend, |t| {
            !matches!(t, Whitespace | Semi)
        })
    }

    fn should_ignore(&mut self, expr: &Expr<'_>) -> bool {
        macro_backtrace(expr.span).last().map_or(false, |macro_call| {
            matches!(
                &self.inner.cx.tcx.get_diagnostic_name(macro_call.def_id),
                Some(sym::todo_macro | sym::unimplemented_macro)
            )
        })
    }

    pub fn eq_array_length(&mut self, left: ArrayLen<'_>, right: ArrayLen<'_>) -> bool {
        match (left, right) {
            (ArrayLen::Infer(..), ArrayLen::Infer(..)) => true,
            (ArrayLen::Body(l_ct), ArrayLen::Body(r_ct)) => self.eq_const_arg(l_ct, r_ct),
            (_, _) => false,
        }
    }

    pub fn eq_body(&mut self, left: BodyId, right: BodyId) -> bool {
        // swap out TypeckResults when hashing a body
        let old_maybe_typeck_results = self.inner.maybe_typeck_results.replace((
            self.inner.cx.tcx.typeck_body(left),
            self.inner.cx.tcx.typeck_body(right),
        ));
        let res = self.eq_expr(
            self.inner.cx.tcx.hir().body(left).value,
            self.inner.cx.tcx.hir().body(right).value,
        );
        self.inner.maybe_typeck_results = old_maybe_typeck_results;
        res
    }

    #[expect(clippy::too_many_lines)]
    pub fn eq_expr(&mut self, left: &Expr<'_>, right: &Expr<'_>) -> bool {
        if !self.check_ctxt(left.span.ctxt(), right.span.ctxt()) {
            return false;
        }

        if let Some((typeck_lhs, typeck_rhs)) = self.inner.maybe_typeck_results
            && typeck_lhs.expr_ty(left) == typeck_rhs.expr_ty(right)
            && let (Some(l), Some(r)) = (
                ConstEvalCtxt::with_env(self.inner.cx.tcx, self.inner.cx.param_env, typeck_lhs).eval_simple(left),
                ConstEvalCtxt::with_env(self.inner.cx.tcx, self.inner.cx.param_env, typeck_rhs).eval_simple(right),
            )
            && l == r
        {
            return true;
        }

        let is_eq = match (
            reduce_exprkind(self.inner.cx, &left.kind),
            reduce_exprkind(self.inner.cx, &right.kind),
        ) {
            (&ExprKind::AddrOf(lb, l_mut, le), &ExprKind::AddrOf(rb, r_mut, re)) => {
                lb == rb && l_mut == r_mut && self.eq_expr(le, re)
            },
            (&ExprKind::Array(l), &ExprKind::Array(r)) => self.eq_exprs(l, r),
            (&ExprKind::Assign(ll, lr, _), &ExprKind::Assign(rl, rr, _)) => {
                self.inner.allow_side_effects && self.eq_expr(ll, rl) && self.eq_expr(lr, rr)
            },
            (&ExprKind::AssignOp(ref lo, ll, lr), &ExprKind::AssignOp(ref ro, rl, rr)) => {
                self.inner.allow_side_effects && lo.node == ro.node && self.eq_expr(ll, rl) && self.eq_expr(lr, rr)
            },
            (&ExprKind::Block(l, _), &ExprKind::Block(r, _)) => self.eq_block(l, r),
            (&ExprKind::Binary(l_op, ll, lr), &ExprKind::Binary(r_op, rl, rr)) => {
                l_op.node == r_op.node && self.eq_expr(ll, rl) && self.eq_expr(lr, rr)
                    || swap_binop(l_op.node, ll, lr).map_or(false, |(l_op, ll, lr)| {
                        l_op == r_op.node && self.eq_expr(ll, rl) && self.eq_expr(lr, rr)
                    })
            },
            (&ExprKind::Break(li, ref le), &ExprKind::Break(ri, ref re)) => {
                both(li.label.as_ref(), ri.label.as_ref(), |l, r| l.ident.name == r.ident.name)
                    && both(le.as_ref(), re.as_ref(), |l, r| self.eq_expr(l, r))
            },
            (&ExprKind::Call(l_fun, l_args), &ExprKind::Call(r_fun, r_args)) => {
                self.inner.allow_side_effects && self.eq_expr(l_fun, r_fun) && self.eq_exprs(l_args, r_args)
            },
            (&ExprKind::Cast(lx, lt), &ExprKind::Cast(rx, rt)) => {
                self.eq_expr(lx, rx) && self.eq_ty(lt, rt)
            },
            (&ExprKind::Closure(_l), &ExprKind::Closure(_r)) => false,
            (&ExprKind::ConstBlock(lb), &ExprKind::ConstBlock(rb)) => self.eq_body(lb.body, rb.body),
            (&ExprKind::Continue(li), &ExprKind::Continue(ri)) => {
                both(li.label.as_ref(), ri.label.as_ref(), |l, r| l.ident.name == r.ident.name)
            },
            (&ExprKind::DropTemps(le), &ExprKind::DropTemps(re)) => self.eq_expr(le, re),
            (&ExprKind::Field(l_f_exp, ref l_f_ident), &ExprKind::Field(r_f_exp, ref r_f_ident)) => {
                l_f_ident.name == r_f_ident.name && self.eq_expr(l_f_exp, r_f_exp)
            },
            (&ExprKind::Index(la, li, _), &ExprKind::Index(ra, ri, _)) => self.eq_expr(la, ra) && self.eq_expr(li, ri),
            (&ExprKind::If(lc, lt, ref le), &ExprKind::If(rc, rt, ref re)) => {
                self.eq_expr(lc, rc) && self.eq_expr(lt, rt)
                    && both(le.as_ref(), re.as_ref(), |l, r| self.eq_expr(l, r))
            },
            (&ExprKind::Let(l), &ExprKind::Let(r)) => {
                self.eq_pat(l.pat, r.pat)
                    && both(l.ty.as_ref(), r.ty.as_ref(), |l, r| self.eq_ty(l, r))
                    && self.eq_expr(l.init, r.init)
            },
            (ExprKind::Lit(l), ExprKind::Lit(r)) => l.node == r.node,
            (&ExprKind::Loop(lb, ref ll, ref lls, _), &ExprKind::Loop(rb, ref rl, ref rls, _)) => {
                lls == rls && self.eq_block(lb, rb)
                    && both(ll.as_ref(), rl.as_ref(), |l, r| l.ident.name == r.ident.name)
            },
            (&ExprKind::Match(le, la, ref ls), &ExprKind::Match(re, ra, ref rs)) => {
                (ls == rs || (matches!((ls, rs), (TryDesugar(_), TryDesugar(_)))))
                    && self.eq_expr(le, re)
                    && over(la, ra, |l, r| {
                        self.eq_pat(l.pat, r.pat)
                            && both(l.guard.as_ref(), r.guard.as_ref(), |l, r| self.eq_expr(l, r))
                            && self.eq_expr(l.body, r.body)
                    })
            },
            (
                &ExprKind::MethodCall(l_path, l_receiver, l_args, _),
                &ExprKind::MethodCall(r_path, r_receiver, r_args, _),
            ) => {
                self.inner.allow_side_effects
                    && self.eq_path_segment(l_path, r_path)
                    && self.eq_expr(l_receiver, r_receiver)
                    && self.eq_exprs(l_args, r_args)
            },
            (&ExprKind::OffsetOf(l_container, l_fields), &ExprKind::OffsetOf(r_container, r_fields)) => {
                self.eq_ty(l_container, r_container) && over(l_fields, r_fields, |l, r| l.name == r.name)
            },
            (ExprKind::Path(l), ExprKind::Path(r)) => self.eq_qpath(l, r),
            (&ExprKind::Repeat(le, ll), &ExprKind::Repeat(re, rl)) => {
                self.eq_expr(le, re) && self.eq_array_length(ll, rl)
            },
            (ExprKind::Ret(l), ExprKind::Ret(r)) => both(l.as_ref(), r.as_ref(), |l, r| self.eq_expr(l, r)),
            (&ExprKind::Struct(l_path, lf, ref lo), &ExprKind::Struct(r_path, rf, ref ro)) => {
                self.eq_qpath(l_path, r_path)
                    && both(lo.as_ref(), ro.as_ref(), |l, r| self.eq_expr(l, r))
                    && over(lf, rf, |l, r| self.eq_expr_field(l, r))
            },
            (&ExprKind::Tup(l_tup), &ExprKind::Tup(r_tup)) => self.eq_exprs(l_tup, r_tup),
            (&ExprKind::Type(le, lt), &ExprKind::Type(re, rt)) => self.eq_expr(le, re) && self.eq_ty(lt, rt),
            (&ExprKind::Unary(l_op, le), &ExprKind::Unary(r_op, re)) => l_op == r_op && self.eq_expr(le, re),
            (&ExprKind::Yield(le, _), &ExprKind::Yield(re, _)) => return self.eq_expr(le, re),
            (
                // Else branches for branches above, grouped as per `match_same_arms`.
                | &ExprKind::AddrOf(..)
                | &ExprKind::Array(..)
                | &ExprKind::Assign(..)
                | &ExprKind::AssignOp(..)
                | &ExprKind::Binary(..)
                | &ExprKind::Become(..)
                | &ExprKind::Block(..)
                | &ExprKind::Break(..)
                | &ExprKind::Call(..)
                | &ExprKind::Cast(..)
                | &ExprKind::ConstBlock(..)
                | &ExprKind::Continue(..)
                | &ExprKind::DropTemps(..)
                | &ExprKind::Field(..)
                | &ExprKind::Index(..)
                | &ExprKind::If(..)
                | &ExprKind::Let(..)
                | &ExprKind::Lit(..)
                | &ExprKind::Loop(..)
                | &ExprKind::Match(..)
                | &ExprKind::MethodCall(..)
                | &ExprKind::OffsetOf(..)
                | &ExprKind::Path(..)
                | &ExprKind::Repeat(..)
                | &ExprKind::Ret(..)
                | &ExprKind::Struct(..)
                | &ExprKind::Tup(..)
                | &ExprKind::Type(..)
                | &ExprKind::Unary(..)
                | &ExprKind::Yield(..)

                // --- Special cases that do not have a positive branch.

                // `Err` represents an invalid expression, so let's never assume that
                // an invalid expressions is equal to anything.
                | &ExprKind::Err(..)

                // For the time being, we always consider that two closures are unequal.
                // This behavior may change in the future.
                | &ExprKind::Closure(..)
                // For the time being, we always consider that two instances of InlineAsm are different.
                // This behavior may change in the future.
                | &ExprKind::InlineAsm(_)
                , _
            ) => false,
        };
        (is_eq && (!self.should_ignore(left) || !self.should_ignore(right)))
            || self.inner.expr_fallback.as_mut().map_or(false, |f| f(left, right))
    }

    fn eq_exprs(&mut self, left: &[Expr<'_>], right: &[Expr<'_>]) -> bool {
        over(left, right, |l, r| self.eq_expr(l, r))
    }

    fn eq_expr_field(&mut self, left: &ExprField<'_>, right: &ExprField<'_>) -> bool {
        left.ident.name == right.ident.name && self.eq_expr(left.expr, right.expr)
    }

    fn eq_generic_arg(&mut self, left: &GenericArg<'_>, right: &GenericArg<'_>) -> bool {
        match (left, right) {
            (GenericArg::Const(l), GenericArg::Const(r)) => self.eq_const_arg(l, r),
            (GenericArg::Lifetime(l_lt), GenericArg::Lifetime(r_lt)) => Self::eq_lifetime(l_lt, r_lt),
            (GenericArg::Type(l_ty), GenericArg::Type(r_ty)) => self.eq_ty(l_ty, r_ty),
            (GenericArg::Infer(l_inf), GenericArg::Infer(r_inf)) => self.eq_ty(&l_inf.to_ty(), &r_inf.to_ty()),
            _ => false,
        }
    }

    fn eq_const_arg(&mut self, left: &ConstArg<'_>, right: &ConstArg<'_>) -> bool {
        match (&left.kind, &right.kind) {
            (ConstArgKind::Path(l_p), ConstArgKind::Path(r_p)) => self.eq_qpath(l_p, r_p),
            (ConstArgKind::Anon(l_an), ConstArgKind::Anon(r_an)) => self.eq_body(l_an.body, r_an.body),
            // Use explicit match for now since ConstArg is undergoing flux.
            (ConstArgKind::Path(..), ConstArgKind::Anon(..)) | (ConstArgKind::Anon(..), ConstArgKind::Path(..)) => {
                false
            },
        }
    }

    fn eq_lifetime(left: &Lifetime, right: &Lifetime) -> bool {
        left.res == right.res
    }

    fn eq_pat_field(&mut self, left: &PatField<'_>, right: &PatField<'_>) -> bool {
        let (PatField { ident: li, pat: lp, .. }, PatField { ident: ri, pat: rp, .. }) = (&left, &right);
        li.name == ri.name && self.eq_pat(lp, rp)
    }

    /// Checks whether two patterns are the same.
    fn eq_pat(&mut self, left: &Pat<'_>, right: &Pat<'_>) -> bool {
        match (&left.kind, &right.kind) {
            (&PatKind::Box(l), &PatKind::Box(r)) => self.eq_pat(l, r),
            (&PatKind::Struct(ref lp, la, ..), &PatKind::Struct(ref rp, ra, ..)) => {
                self.eq_qpath(lp, rp) && over(la, ra, |l, r| self.eq_pat_field(l, r))
            },
            (&PatKind::TupleStruct(ref lp, la, ls), &PatKind::TupleStruct(ref rp, ra, rs)) => {
                self.eq_qpath(lp, rp) && over(la, ra, |l, r| self.eq_pat(l, r)) && ls == rs
            },
            (&PatKind::Binding(lb, li, _, ref lp), &PatKind::Binding(rb, ri, _, ref rp)) => {
                let eq = lb == rb && both(lp.as_ref(), rp.as_ref(), |l, r| self.eq_pat(l, r));
                if eq {
                    self.locals.insert(li, ri);
                }
                eq
            },
            (PatKind::Path(l), PatKind::Path(r)) => self.eq_qpath(l, r),
            (&PatKind::Lit(l), &PatKind::Lit(r)) => self.eq_expr(l, r),
            (&PatKind::Tuple(l, ls), &PatKind::Tuple(r, rs)) => ls == rs && over(l, r, |l, r| self.eq_pat(l, r)),
            (&PatKind::Range(ref ls, ref le, li), &PatKind::Range(ref rs, ref re, ri)) => {
                both(ls.as_ref(), rs.as_ref(), |a, b| self.eq_expr(a, b))
                    && both(le.as_ref(), re.as_ref(), |a, b| self.eq_expr(a, b))
                    && (li == ri)
            },
            (&PatKind::Ref(le, ref lm), &PatKind::Ref(re, ref rm)) => lm == rm && self.eq_pat(le, re),
            (&PatKind::Slice(ls, ref li, le), &PatKind::Slice(rs, ref ri, re)) => {
                over(ls, rs, |l, r| self.eq_pat(l, r))
                    && over(le, re, |l, r| self.eq_pat(l, r))
                    && both(li.as_ref(), ri.as_ref(), |l, r| self.eq_pat(l, r))
            },
            (&PatKind::Wild, &PatKind::Wild) => true,
            _ => false,
        }
    }

    fn eq_qpath(&mut self, left: &QPath<'_>, right: &QPath<'_>) -> bool {
        match (left, right) {
            (&QPath::Resolved(ref lty, lpath), &QPath::Resolved(ref rty, rpath)) => {
                both(lty.as_ref(), rty.as_ref(), |l, r| self.eq_ty(l, r)) && self.eq_path(lpath, rpath)
            },
            (&QPath::TypeRelative(lty, lseg), &QPath::TypeRelative(rty, rseg)) => {
                self.eq_ty(lty, rty) && self.eq_path_segment(lseg, rseg)
            },
            (&QPath::LangItem(llang_item, ..), &QPath::LangItem(rlang_item, ..)) => llang_item == rlang_item,
            _ => false,
        }
    }

    pub fn eq_path(&mut self, left: &Path<'_>, right: &Path<'_>) -> bool {
        match (left.res, right.res) {
            (Res::Local(l), Res::Local(r)) => l == r || self.locals.get(&l) == Some(&r),
            (Res::Local(_), _) | (_, Res::Local(_)) => false,
            _ => self.eq_path_segments(left.segments, right.segments),
        }
    }

    fn eq_path_parameters(&mut self, left: &GenericArgs<'_>, right: &GenericArgs<'_>) -> bool {
        if left.parenthesized == right.parenthesized {
            over(left.args, right.args, |l, r| self.eq_generic_arg(l, r)) // FIXME(flip1995): may not work
                && over(left.constraints, right.constraints, |l, r| self.eq_assoc_type_binding(l, r))
        } else {
            false
        }
    }

    pub fn eq_path_segments<'tcx>(
        &mut self,
        mut left: &'tcx [PathSegment<'tcx>],
        mut right: &'tcx [PathSegment<'tcx>],
    ) -> bool {
        if let PathCheck::Resolution = self.inner.path_check
            && let Some(left_seg) = generic_path_segments(left)
            && let Some(right_seg) = generic_path_segments(right)
        {
            // If we compare by resolution, then only check the last segments that could possibly have generic
            // arguments
            left = left_seg;
            right = right_seg;
        }

        over(left, right, |l, r| self.eq_path_segment(l, r))
    }

    pub fn eq_path_segment(&mut self, left: &PathSegment<'_>, right: &PathSegment<'_>) -> bool {
        if !self.eq_path_parameters(left.args(), right.args()) {
            return false;
        }

        if let PathCheck::Resolution = self.inner.path_check
            && left.res != Res::Err
            && right.res != Res::Err
        {
            left.res == right.res
        } else {
            // The == of idents doesn't work with different contexts,
            // we have to be explicit about hygiene
            left.ident.name == right.ident.name
        }
    }

    pub fn eq_ty(&mut self, left: &Ty<'_>, right: &Ty<'_>) -> bool {
        match (&left.kind, &right.kind) {
            (&TyKind::Slice(l_vec), &TyKind::Slice(r_vec)) => self.eq_ty(l_vec, r_vec),
            (&TyKind::Array(lt, ll), &TyKind::Array(rt, rl)) => self.eq_ty(lt, rt) && self.eq_array_length(ll, rl),
            (TyKind::Ptr(l_mut), TyKind::Ptr(r_mut)) => l_mut.mutbl == r_mut.mutbl && self.eq_ty(l_mut.ty, r_mut.ty),
            (TyKind::Ref(_, l_rmut), TyKind::Ref(_, r_rmut)) => {
                l_rmut.mutbl == r_rmut.mutbl && self.eq_ty(l_rmut.ty, r_rmut.ty)
            },
            (TyKind::Path(l), TyKind::Path(r)) => self.eq_qpath(l, r),
            (&TyKind::Tup(l), &TyKind::Tup(r)) => over(l, r, |l, r| self.eq_ty(l, r)),
            (&TyKind::Infer, &TyKind::Infer) => true,
            (TyKind::AnonAdt(l_item_id), TyKind::AnonAdt(r_item_id)) => l_item_id == r_item_id,
            _ => false,
        }
    }

    fn eq_assoc_type_binding(&mut self, left: &AssocItemConstraint<'_>, right: &AssocItemConstraint<'_>) -> bool {
        left.ident.name == right.ident.name
            && self.eq_ty(
                left.ty().expect("expected assoc type binding"),
                right.ty().expect("expected assoc type binding"),
            )
    }

    fn check_ctxt(&mut self, left: SyntaxContext, right: SyntaxContext) -> bool {
        if self.left_ctxt == left && self.right_ctxt == right {
            return true;
        } else if self.left_ctxt == left || self.right_ctxt == right {
            // Only one context has changed. This can only happen if the two nodes are written differently.
            return false;
        } else if left != SyntaxContext::root() {
            let mut left_data = left.outer_expn_data();
            let mut right_data = right.outer_expn_data();
            loop {
                use TokenKind::{BlockComment, LineComment, Whitespace};
                if left_data.macro_def_id != right_data.macro_def_id
                    || (matches!(
                        left_data.kind,
                        ExpnKind::Macro(MacroKind::Bang, name)
                        if name == sym::cfg || name == sym::option_env
                    ) && !eq_span_tokens(self.inner.cx, left_data.call_site, right_data.call_site, |t| {
                        !matches!(t, Whitespace | LineComment { .. } | BlockComment { .. })
                    }))
                {
                    // Either a different chain of macro calls, or different arguments to the `cfg` macro.
                    return false;
                }
                let left_ctxt = left_data.call_site.ctxt();
                let right_ctxt = right_data.call_site.ctxt();
                if left_ctxt == SyntaxContext::root() && right_ctxt == SyntaxContext::root() {
                    break;
                }
                if left_ctxt == SyntaxContext::root() || right_ctxt == SyntaxContext::root() {
                    // Different lengths for the expansion stack. This can only happen if nodes are written differently,
                    // or shouldn't be compared to start with.
                    return false;
                }
                left_data = left_ctxt.outer_expn_data();
                right_data = right_ctxt.outer_expn_data();
            }
        }
        self.left_ctxt = left;
        self.right_ctxt = right;
        true
    }
}

/// Some simple reductions like `{ return }` => `return`
fn reduce_exprkind<'hir>(cx: &LateContext<'_>, kind: &'hir ExprKind<'hir>) -> &'hir ExprKind<'hir> {
    if let ExprKind::Block(block, _) = kind {
        match (block.stmts, block.expr) {
            // From an `if let` expression without an `else` block. The arm for the implicit wild pattern is an empty
            // block with an empty span.
            ([], None) if block.span.is_empty() => &ExprKind::Tup(&[]),
            // `{}` => `()`
            ([], None)
                if block.span.check_source_text(cx, |src| {
                    tokenize(src)
                        .map(|t| t.kind)
                        .filter(|t| {
                            !matches!(
                                t,
                                TokenKind::LineComment { .. } | TokenKind::BlockComment { .. } | TokenKind::Whitespace
                            )
                        })
                        .eq([TokenKind::OpenBrace, TokenKind::CloseBrace].iter().copied())
                }) =>
            {
                &ExprKind::Tup(&[])
            },
            ([], Some(expr)) => match expr.kind {
                // `{ return .. }` => `return ..`
                ExprKind::Ret(..) => &expr.kind,
                _ => kind,
            },
            ([stmt], None) => match stmt.kind {
                StmtKind::Expr(expr) | StmtKind::Semi(expr) => match expr.kind {
                    // `{ return ..; }` => `return ..`
                    ExprKind::Ret(..) => &expr.kind,
                    _ => kind,
                },
                _ => kind,
            },
            _ => kind,
        }
    } else {
        kind
    }
}

fn swap_binop<'a>(
    binop: BinOpKind,
    lhs: &'a Expr<'a>,
    rhs: &'a Expr<'a>,
) -> Option<(BinOpKind, &'a Expr<'a>, &'a Expr<'a>)> {
    match binop {
        BinOpKind::Add | BinOpKind::Eq | BinOpKind::Ne | BinOpKind::BitAnd | BinOpKind::BitXor | BinOpKind::BitOr => {
            Some((binop, rhs, lhs))
        },
        BinOpKind::Lt => Some((BinOpKind::Gt, rhs, lhs)),
        BinOpKind::Le => Some((BinOpKind::Ge, rhs, lhs)),
        BinOpKind::Ge => Some((BinOpKind::Le, rhs, lhs)),
        BinOpKind::Gt => Some((BinOpKind::Lt, rhs, lhs)),
        BinOpKind::Mul // Not always commutative, e.g. with matrices. See issue #5698
        | BinOpKind::Shl
        | BinOpKind::Shr
        | BinOpKind::Rem
        | BinOpKind::Sub
        | BinOpKind::Div
        | BinOpKind::And
        | BinOpKind::Or => None,
    }
}

/// Checks if the two `Option`s are both `None` or some equal values as per
/// `eq_fn`.
pub fn both<X>(l: Option<&X>, r: Option<&X>, mut eq_fn: impl FnMut(&X, &X) -> bool) -> bool {
    l.as_ref()
        .map_or_else(|| r.is_none(), |x| r.as_ref().map_or(false, |y| eq_fn(x, y)))
}

/// Checks if two slices are equal as per `eq_fn`.
pub fn over<X>(left: &[X], right: &[X], mut eq_fn: impl FnMut(&X, &X) -> bool) -> bool {
    left.len() == right.len() && left.iter().zip(right).all(|(x, y)| eq_fn(x, y))
}

/// Counts how many elements of the slices are equal as per `eq_fn`.
pub fn count_eq<X: Sized>(
    left: &mut dyn Iterator<Item = X>,
    right: &mut dyn Iterator<Item = X>,
    mut eq_fn: impl FnMut(&X, &X) -> bool,
) -> usize {
    left.zip(right).take_while(|(l, r)| eq_fn(l, r)).count()
}

/// Checks if two expressions evaluate to the same value, and don't contain any side effects.
pub fn eq_expr_value(cx: &LateContext<'_>, left: &Expr<'_>, right: &Expr<'_>) -> bool {
    SpanlessEq::new(cx).deny_side_effects().eq_expr(left, right)
}

/// Returns the segments of a path that might have generic parameters.
/// Usually just the last segment for free items, except for when the path resolves to an associated
/// item, in which case it is the last two
fn generic_path_segments<'tcx>(segments: &'tcx [PathSegment<'tcx>]) -> Option<&'tcx [PathSegment<'tcx>]> {
    match segments.last()?.res {
        Res::Def(DefKind::AssocConst | DefKind::AssocFn | DefKind::AssocTy, _) => {
            // <Ty as module::Trait<T>>::assoc::<U>
            //        ^^^^^^^^^^^^^^^^   ^^^^^^^^^^ segments: [module, Trait<T>, assoc<U>]
            Some(&segments[segments.len().checked_sub(2)?..])
        },
        Res::Err => None,
        _ => Some(slice::from_ref(segments.last()?)),
    }
}

/// Type used to hash an ast element. This is different from the `Hash` trait
/// on ast types as this
/// trait would consider IDs and spans.
///
/// All expressions kind are hashed, but some might have a weaker hash.
pub struct SpanlessHash<'a, 'tcx> {
    /// Context used to evaluate constant expressions.
    cx: &'a LateContext<'tcx>,
    maybe_typeck_results: Option<&'tcx TypeckResults<'tcx>>,
    s: FxHasher,
    path_check: PathCheck,
}

impl<'a, 'tcx> SpanlessHash<'a, 'tcx> {
    pub fn new(cx: &'a LateContext<'tcx>) -> Self {
        Self {
            cx,
            maybe_typeck_results: cx.maybe_typeck_results(),
            path_check: PathCheck::default(),
            s: FxHasher::default(),
        }
    }

    /// Check paths by their resolution instead of exact equality. See [`PathCheck`] for more
    /// details.
    #[must_use]
    pub fn paths_by_resolution(self) -> Self {
        Self {
            path_check: PathCheck::Resolution,
            ..self
        }
    }

    pub fn finish(self) -> u64 {
        self.s.finish()
    }

    pub fn hash_block(&mut self, b: &Block<'_>) {
        for s in b.stmts {
            self.hash_stmt(s);
        }

        if let Some(e) = b.expr {
            self.hash_expr(e);
        }

        std::mem::discriminant(&b.rules).hash(&mut self.s);
    }

    #[expect(clippy::too_many_lines)]
    pub fn hash_expr(&mut self, e: &Expr<'_>) {
        let simple_const = self.maybe_typeck_results.and_then(|typeck_results| {
            ConstEvalCtxt::with_env(self.cx.tcx, self.cx.param_env, typeck_results).eval_simple(e)
        });

        // const hashing may result in the same hash as some unrelated node, so add a sort of
        // discriminant depending on which path we're choosing next
        simple_const.hash(&mut self.s);
        if simple_const.is_some() {
            return;
        }

        std::mem::discriminant(&e.kind).hash(&mut self.s);

        match e.kind {
            ExprKind::AddrOf(kind, m, e) => {
                std::mem::discriminant(&kind).hash(&mut self.s);
                m.hash(&mut self.s);
                self.hash_expr(e);
            },
            ExprKind::Continue(i) => {
                if let Some(i) = i.label {
                    self.hash_name(i.ident.name);
                }
            },
            ExprKind::Array(v) => {
                self.hash_exprs(v);
            },
            ExprKind::Assign(l, r, _) => {
                self.hash_expr(l);
                self.hash_expr(r);
            },
            ExprKind::AssignOp(ref o, l, r) => {
                std::mem::discriminant(&o.node).hash(&mut self.s);
                self.hash_expr(l);
                self.hash_expr(r);
            },
            ExprKind::Become(f) => {
                self.hash_expr(f);
            },
            ExprKind::Block(b, _) => {
                self.hash_block(b);
            },
            ExprKind::Binary(op, l, r) => {
                std::mem::discriminant(&op.node).hash(&mut self.s);
                self.hash_expr(l);
                self.hash_expr(r);
            },
            ExprKind::Break(i, ref j) => {
                if let Some(i) = i.label {
                    self.hash_name(i.ident.name);
                }
                if let Some(j) = *j {
                    self.hash_expr(j);
                }
            },
            ExprKind::Call(fun, args) => {
                self.hash_expr(fun);
                self.hash_exprs(args);
            },
            ExprKind::Cast(e, ty) | ExprKind::Type(e, ty) => {
                self.hash_expr(e);
                self.hash_ty(ty);
            },
            ExprKind::Closure(&Closure {
                capture_clause, body, ..
            }) => {
                std::mem::discriminant(&capture_clause).hash(&mut self.s);
                // closures inherit TypeckResults
                self.hash_expr(self.cx.tcx.hir().body(body).value);
            },
            ExprKind::ConstBlock(ref l_id) => {
                self.hash_body(l_id.body);
            },
            ExprKind::DropTemps(e) | ExprKind::Yield(e, _) => {
                self.hash_expr(e);
            },
            ExprKind::Field(e, ref f) => {
                self.hash_expr(e);
                self.hash_name(f.name);
            },
            ExprKind::Index(a, i, _) => {
                self.hash_expr(a);
                self.hash_expr(i);
            },
            ExprKind::InlineAsm(asm) => {
                for piece in asm.template {
                    match piece {
                        InlineAsmTemplatePiece::String(s) => s.hash(&mut self.s),
                        InlineAsmTemplatePiece::Placeholder {
                            operand_idx,
                            modifier,
                            span: _,
                        } => {
                            operand_idx.hash(&mut self.s);
                            modifier.hash(&mut self.s);
                        },
                    }
                }
                asm.options.hash(&mut self.s);
                for (op, _op_sp) in asm.operands {
                    match op {
                        InlineAsmOperand::In { reg, expr } => {
                            reg.hash(&mut self.s);
                            self.hash_expr(expr);
                        },
                        InlineAsmOperand::Out { reg, late, expr } => {
                            reg.hash(&mut self.s);
                            late.hash(&mut self.s);
                            if let Some(expr) = expr {
                                self.hash_expr(expr);
                            }
                        },
                        InlineAsmOperand::InOut { reg, late, expr } => {
                            reg.hash(&mut self.s);
                            late.hash(&mut self.s);
                            self.hash_expr(expr);
                        },
                        InlineAsmOperand::SplitInOut {
                            reg,
                            late,
                            in_expr,
                            out_expr,
                        } => {
                            reg.hash(&mut self.s);
                            late.hash(&mut self.s);
                            self.hash_expr(in_expr);
                            if let Some(out_expr) = out_expr {
                                self.hash_expr(out_expr);
                            }
                        },
                        InlineAsmOperand::Const { anon_const } | InlineAsmOperand::SymFn { anon_const } => {
                            self.hash_body(anon_const.body);
                        },
                        InlineAsmOperand::SymStatic { path, def_id: _ } => self.hash_qpath(path),
                        InlineAsmOperand::Label { block } => self.hash_block(block),
                    }
                }
            },
            ExprKind::Let(LetExpr { pat, init, ty, .. }) => {
                self.hash_expr(init);
                if let Some(ty) = ty {
                    self.hash_ty(ty);
                }
                self.hash_pat(pat);
            },
            ExprKind::Lit(l) => {
                l.node.hash(&mut self.s);
            },
            ExprKind::Loop(b, ref i, ..) => {
                self.hash_block(b);
                if let Some(i) = *i {
                    self.hash_name(i.ident.name);
                }
            },
            ExprKind::If(cond, then, ref else_opt) => {
                self.hash_expr(cond);
                self.hash_expr(then);
                if let Some(e) = *else_opt {
                    self.hash_expr(e);
                }
            },
            ExprKind::Match(e, arms, ref s) => {
                self.hash_expr(e);

                for arm in arms {
                    self.hash_pat(arm.pat);
                    if let Some(e) = arm.guard {
                        self.hash_expr(e);
                    }
                    self.hash_expr(arm.body);
                }

                s.hash(&mut self.s);
            },
            ExprKind::MethodCall(path, receiver, args, ref _fn_span) => {
                self.hash_name(path.ident.name);
                self.hash_expr(receiver);
                self.hash_exprs(args);
            },
            ExprKind::OffsetOf(container, fields) => {
                self.hash_ty(container);
                for field in fields {
                    self.hash_name(field.name);
                }
            },
            ExprKind::Path(ref qpath) => {
                self.hash_qpath(qpath);
            },
            ExprKind::Repeat(e, len) => {
                self.hash_expr(e);
                self.hash_array_length(len);
            },
            ExprKind::Ret(ref e) => {
                if let Some(e) = *e {
                    self.hash_expr(e);
                }
            },
            ExprKind::Struct(path, fields, ref expr) => {
                self.hash_qpath(path);

                for f in fields {
                    self.hash_name(f.ident.name);
                    self.hash_expr(f.expr);
                }

                if let Some(e) = *expr {
                    self.hash_expr(e);
                }
            },
            ExprKind::Tup(tup) => {
                self.hash_exprs(tup);
            },
            ExprKind::Unary(lop, le) => {
                std::mem::discriminant(&lop).hash(&mut self.s);
                self.hash_expr(le);
            },
            ExprKind::Err(_) => {},
        }
    }

    pub fn hash_exprs(&mut self, e: &[Expr<'_>]) {
        for e in e {
            self.hash_expr(e);
        }
    }

    pub fn hash_name(&mut self, n: Symbol) {
        n.hash(&mut self.s);
    }

    pub fn hash_qpath(&mut self, p: &QPath<'_>) {
        match *p {
            QPath::Resolved(_, path) => {
                self.hash_path(path);
            },
            QPath::TypeRelative(_, path) => {
                self.hash_name(path.ident.name);
            },
            QPath::LangItem(lang_item, ..) => {
                std::mem::discriminant(&lang_item).hash(&mut self.s);
            },
        }
        // self.maybe_typeck_results.unwrap().qpath_res(p, id).hash(&mut self.s);
    }

    pub fn hash_pat(&mut self, pat: &Pat<'_>) {
        std::mem::discriminant(&pat.kind).hash(&mut self.s);
        match pat.kind {
            PatKind::Binding(BindingMode(by_ref, mutability), _, _, pat) => {
                std::mem::discriminant(&by_ref).hash(&mut self.s);
                std::mem::discriminant(&mutability).hash(&mut self.s);
                if let Some(pat) = pat {
                    self.hash_pat(pat);
                }
            },
            PatKind::Box(pat) | PatKind::Deref(pat) => self.hash_pat(pat),
            PatKind::Lit(expr) => self.hash_expr(expr),
            PatKind::Or(pats) => {
                for pat in pats {
                    self.hash_pat(pat);
                }
            },
            PatKind::Path(ref qpath) => self.hash_qpath(qpath),
            PatKind::Range(s, e, i) => {
                if let Some(s) = s {
                    self.hash_expr(s);
                }
                if let Some(e) = e {
                    self.hash_expr(e);
                }
                std::mem::discriminant(&i).hash(&mut self.s);
            },
            PatKind::Ref(pat, mu) => {
                self.hash_pat(pat);
                std::mem::discriminant(&mu).hash(&mut self.s);
            },
            PatKind::Slice(l, m, r) => {
                for pat in l {
                    self.hash_pat(pat);
                }
                if let Some(pat) = m {
                    self.hash_pat(pat);
                }
                for pat in r {
                    self.hash_pat(pat);
                }
            },
            PatKind::Struct(ref qpath, fields, e) => {
                self.hash_qpath(qpath);
                for f in fields {
                    self.hash_name(f.ident.name);
                    self.hash_pat(f.pat);
                }
                e.hash(&mut self.s);
            },
            PatKind::Tuple(pats, e) => {
                for pat in pats {
                    self.hash_pat(pat);
                }
                e.hash(&mut self.s);
            },
            PatKind::TupleStruct(ref qpath, pats, e) => {
                self.hash_qpath(qpath);
                for pat in pats {
                    self.hash_pat(pat);
                }
                e.hash(&mut self.s);
            },
            PatKind::Never | PatKind::Wild | PatKind::Err(_) => {},
        }
    }

    pub fn hash_path(&mut self, path: &Path<'_>) {
        match path.res {
            // constant hash since equality is dependant on inter-expression context
            // e.g. The expressions `if let Some(x) = foo() {}` and `if let Some(y) = foo() {}` are considered equal
            // even though the binding names are different and they have different `HirId`s.
            Res::Local(_) => 1_usize.hash(&mut self.s),
            _ => {
                if let PathCheck::Resolution = self.path_check
                    && let [.., last] = path.segments
                    && let Some(segments) = generic_path_segments(path.segments)
                {
                    for seg in segments {
                        self.hash_generic_args(seg.args().args);
                    }
                    last.res.hash(&mut self.s);
                } else {
                    for seg in path.segments {
                        self.hash_name(seg.ident.name);
                        self.hash_generic_args(seg.args().args);
                    }
                }
            },
        }
    }

    pub fn hash_modifiers(&mut self, modifiers: TraitBoundModifiers) {
        let TraitBoundModifiers { constness, polarity } = modifiers;
        std::mem::discriminant(&polarity).hash(&mut self.s);
        std::mem::discriminant(&constness).hash(&mut self.s);
    }

    pub fn hash_stmt(&mut self, b: &Stmt<'_>) {
        std::mem::discriminant(&b.kind).hash(&mut self.s);

        match &b.kind {
            StmtKind::Let(local) => {
                self.hash_pat(local.pat);
                if let Some(init) = local.init {
                    self.hash_expr(init);
                }
                if let Some(els) = local.els {
                    self.hash_block(els);
                }
            },
            StmtKind::Item(..) => {},
            StmtKind::Expr(expr) | StmtKind::Semi(expr) => {
                self.hash_expr(expr);
            },
        }
    }

    pub fn hash_lifetime(&mut self, lifetime: &Lifetime) {
        lifetime.ident.name.hash(&mut self.s);
        std::mem::discriminant(&lifetime.res).hash(&mut self.s);
        if let LifetimeName::Param(param_id) = lifetime.res {
            param_id.hash(&mut self.s);
        }
    }

    pub fn hash_ty(&mut self, ty: &Ty<'_>) {
        std::mem::discriminant(&ty.kind).hash(&mut self.s);
        self.hash_tykind(&ty.kind);
    }

    pub fn hash_tykind(&mut self, ty: &TyKind<'_>) {
        match ty {
            TyKind::Slice(ty) => {
                self.hash_ty(ty);
            },
            &TyKind::Array(ty, len) => {
                self.hash_ty(ty);
                self.hash_array_length(len);
            },
            TyKind::Pat(ty, pat) => {
                self.hash_ty(ty);
                self.hash_pat(pat);
            },
            TyKind::Ptr(mut_ty) => {
                self.hash_ty(mut_ty.ty);
                mut_ty.mutbl.hash(&mut self.s);
            },
            TyKind::Ref(lifetime, mut_ty) => {
                self.hash_lifetime(lifetime);
                self.hash_ty(mut_ty.ty);
                mut_ty.mutbl.hash(&mut self.s);
            },
            TyKind::BareFn(bfn) => {
                bfn.safety.hash(&mut self.s);
                bfn.abi.hash(&mut self.s);
                for arg in bfn.decl.inputs {
                    self.hash_ty(arg);
                }
                std::mem::discriminant(&bfn.decl.output).hash(&mut self.s);
                match bfn.decl.output {
                    FnRetTy::DefaultReturn(_) => {},
                    FnRetTy::Return(ty) => {
                        self.hash_ty(ty);
                    },
                }
                bfn.decl.c_variadic.hash(&mut self.s);
            },
            TyKind::Tup(ty_list) => {
                for ty in *ty_list {
                    self.hash_ty(ty);
                }
            },
<<<<<<< HEAD
            TyKind::Path(ref qpath) => self.hash_qpath(qpath),
=======
            TyKind::Path(qpath) => self.hash_qpath(qpath),
            TyKind::OpaqueDef(_, arg_list) => {
                self.hash_generic_args(arg_list);
            },
>>>>>>> ab560d88
            TyKind::TraitObject(_, lifetime, _) => {
                self.hash_lifetime(lifetime);
            },
            TyKind::Typeof(anon_const) => {
                self.hash_body(anon_const.body);
            },
            TyKind::Err(_) | TyKind::Infer | TyKind::Never | TyKind::InferDelegation(..) | TyKind::OpaqueDef(_) | TyKind::AnonAdt(_) => {},
        }
    }

    pub fn hash_array_length(&mut self, length: ArrayLen<'_>) {
        match length {
            ArrayLen::Infer(..) => {},
            ArrayLen::Body(ct) => self.hash_const_arg(ct),
        }
    }

    pub fn hash_body(&mut self, body_id: BodyId) {
        // swap out TypeckResults when hashing a body
        let old_maybe_typeck_results = self.maybe_typeck_results.replace(self.cx.tcx.typeck_body(body_id));
        self.hash_expr(self.cx.tcx.hir().body(body_id).value);
        self.maybe_typeck_results = old_maybe_typeck_results;
    }

    fn hash_const_arg(&mut self, const_arg: &ConstArg<'_>) {
        match &const_arg.kind {
            ConstArgKind::Path(path) => self.hash_qpath(path),
            ConstArgKind::Anon(anon) => self.hash_body(anon.body),
        }
    }

    fn hash_generic_args(&mut self, arg_list: &[GenericArg<'_>]) {
        for arg in arg_list {
            match *arg {
                GenericArg::Lifetime(l) => self.hash_lifetime(l),
                GenericArg::Type(ty) => self.hash_ty(ty),
                GenericArg::Const(ca) => self.hash_const_arg(ca),
                GenericArg::Infer(ref inf) => self.hash_ty(&inf.to_ty()),
            }
        }
    }
}

pub fn hash_stmt(cx: &LateContext<'_>, s: &Stmt<'_>) -> u64 {
    let mut h = SpanlessHash::new(cx);
    h.hash_stmt(s);
    h.finish()
}

pub fn is_bool(ty: &Ty<'_>) -> bool {
    if let TyKind::Path(QPath::Resolved(_, path)) = ty.kind {
        matches!(path.res, Res::PrimTy(PrimTy::Bool))
    } else {
        false
    }
}

pub fn hash_expr(cx: &LateContext<'_>, e: &Expr<'_>) -> u64 {
    let mut h = SpanlessHash::new(cx);
    h.hash_expr(e);
    h.finish()
}

fn eq_span_tokens(
    cx: &LateContext<'_>,
    left: impl SpanRange,
    right: impl SpanRange,
    pred: impl Fn(TokenKind) -> bool,
) -> bool {
    fn f(cx: &LateContext<'_>, left: Range<BytePos>, right: Range<BytePos>, pred: impl Fn(TokenKind) -> bool) -> bool {
        if let Some(lsrc) = left.get_source_range(cx)
            && let Some(lsrc) = lsrc.as_str()
            && let Some(rsrc) = right.get_source_range(cx)
            && let Some(rsrc) = rsrc.as_str()
        {
            let pred = |&(token, ..): &(TokenKind, _, _)| pred(token);
            let map = |(_, source, _)| source;

            let ltok = tokenize_with_text(lsrc).filter(pred).map(map);
            let rtok = tokenize_with_text(rsrc).filter(pred).map(map);
            ltok.eq(rtok)
        } else {
            // Unable to access the source. Conservatively assume the blocks aren't equal.
            false
        }
    }
    f(cx, left.into_range(), right.into_range(), pred)
}<|MERGE_RESOLUTION|>--- conflicted
+++ resolved
@@ -128,7 +128,7 @@
         self.inter_expr().eq_path_segments(left, right)
     }
 
-    pub fn eq_modifiers(&mut self, left: TraitBoundModifiers, right: TraitBoundModifiers) -> bool {
+    pub fn eq_modifiers(left: TraitBoundModifiers, right: TraitBoundModifiers) -> bool {
         std::mem::discriminant(&left.constness) == std::mem::discriminant(&right.constness)
             && std::mem::discriminant(&left.polarity) == std::mem::discriminant(&right.polarity)
     }
@@ -1230,21 +1230,19 @@
                     self.hash_ty(ty);
                 }
             },
-<<<<<<< HEAD
-            TyKind::Path(ref qpath) => self.hash_qpath(qpath),
-=======
             TyKind::Path(qpath) => self.hash_qpath(qpath),
-            TyKind::OpaqueDef(_, arg_list) => {
-                self.hash_generic_args(arg_list);
-            },
->>>>>>> ab560d88
             TyKind::TraitObject(_, lifetime, _) => {
                 self.hash_lifetime(lifetime);
             },
             TyKind::Typeof(anon_const) => {
                 self.hash_body(anon_const.body);
             },
-            TyKind::Err(_) | TyKind::Infer | TyKind::Never | TyKind::InferDelegation(..) | TyKind::OpaqueDef(_) | TyKind::AnonAdt(_) => {},
+            TyKind::Err(_)
+            | TyKind::Infer
+            | TyKind::Never
+            | TyKind::InferDelegation(..)
+            | TyKind::OpaqueDef(_)
+            | TyKind::AnonAdt(_) => {},
         }
     }
 
