use std::ops::RangeInclusive;

use rustc_middle::mir::{
    self, BasicBlock, CallReturnPlaces, Location, SwitchTargetValue, TerminatorEdges,
};

use super::visitor::ResultsVisitor;
use super::{Analysis, Effect, EffectIndex, Results};

pub trait Direction {
    const IS_FORWARD: bool;
    const IS_BACKWARD: bool = !Self::IS_FORWARD;

    /// Called by `iterate_to_fixpoint` during initial analysis computation.
    fn apply_effects_in_block<'mir, 'tcx, A>(
        analysis: &mut A,
        body: &mir::Body<'tcx>,
        state: &mut A::Domain,
        block: BasicBlock,
        block_data: &'mir mir::BasicBlockData<'tcx>,
        propagate: impl FnMut(BasicBlock, &A::Domain),
    ) where
        A: Analysis<'tcx>;

    /// Called by `ResultsCursor` to recompute the domain value for a location
    /// in a basic block. Applies all effects between the given `EffectIndex`s.
    ///
    /// `effects.start()` must precede or equal `effects.end()` in this direction.
    fn apply_effects_in_range<'tcx, A>(
        analysis: &mut A,
        state: &mut A::Domain,
        block: BasicBlock,
        block_data: &mir::BasicBlockData<'tcx>,
        effects: RangeInclusive<EffectIndex>,
    ) where
        A: Analysis<'tcx>;

    /// Called by `ResultsVisitor` to recompute the analysis domain values for
    /// all locations in a basic block (starting from the entry value stored
    /// in `Results`) and to visit them with `vis`.
    fn visit_results_in_block<'mir, 'tcx, A>(
        state: &mut A::Domain,
        block: BasicBlock,
        block_data: &'mir mir::BasicBlockData<'tcx>,
        results: &mut Results<'tcx, A>,
        vis: &mut impl ResultsVisitor<'mir, 'tcx, A>,
    ) where
        A: Analysis<'tcx>;
}

/// Dataflow that runs from the exit of a block (terminator), to its entry (the first statement).
pub struct Backward;

impl Direction for Backward {
    const IS_FORWARD: bool = false;

    fn apply_effects_in_block<'mir, 'tcx, A>(
        analysis: &mut A,
        body: &mir::Body<'tcx>,
        state: &mut A::Domain,
        block: BasicBlock,
        block_data: &'mir mir::BasicBlockData<'tcx>,
        mut propagate: impl FnMut(BasicBlock, &A::Domain),
    ) where
        A: Analysis<'tcx>,
    {
        let terminator = block_data.terminator();
        let location = Location { block, statement_index: block_data.statements.len() };
        analysis.apply_early_terminator_effect(state, terminator, location);
        analysis.apply_primary_terminator_effect(state, terminator, location);
        for (statement_index, statement) in block_data.statements.iter().enumerate().rev() {
            let location = Location { block, statement_index };
            analysis.apply_early_statement_effect(state, statement, location);
            analysis.apply_primary_statement_effect(state, statement, location);
        }

        let exit_state = state;
        for pred in body.basic_blocks.predecessors()[block].iter().copied() {
            match body[pred].terminator().kind {
                // Apply terminator-specific edge effects.
                mir::TerminatorKind::Call { destination, target: Some(dest), .. }
                    if dest == block =>
                {
                    let mut tmp = exit_state.clone();
                    analysis.apply_call_return_effect(
                        &mut tmp,
                        pred,
                        CallReturnPlaces::Call(destination),
                    );
                    propagate(pred, &tmp);
                }

                mir::TerminatorKind::InlineAsm { ref targets, ref operands, .. }
                    if targets.contains(&block) =>
                {
                    let mut tmp = exit_state.clone();
                    analysis.apply_call_return_effect(
                        &mut tmp,
                        pred,
                        CallReturnPlaces::InlineAsm(operands),
                    );
                    propagate(pred, &tmp);
                }

                mir::TerminatorKind::Yield { resume, resume_arg, .. } if resume == block => {
                    let mut tmp = exit_state.clone();
                    analysis.apply_call_return_effect(
                        &mut tmp,
                        resume,
                        CallReturnPlaces::Yield(resume_arg),
                    );
                    propagate(pred, &tmp);
                }

                mir::TerminatorKind::SwitchInt { targets: _, ref discr } => {
                    if let Some(mut data) = analysis.get_switch_int_data(block, discr) {
                        let mut tmp = analysis.bottom_value(body);
                        for &value in &body.basic_blocks.switch_sources()[&(block, pred)] {
                            tmp.clone_from(exit_state);
                            analysis.apply_switch_int_edge_effect(&mut data, &mut tmp, value);
                            propagate(pred, &tmp);
                        }
                    } else {
                        propagate(pred, exit_state)
                    }
                }

                _ => propagate(pred, exit_state),
            }
        }
    }

    fn apply_effects_in_range<'tcx, A>(
        analysis: &mut A,
        state: &mut A::Domain,
        block: BasicBlock,
        block_data: &mir::BasicBlockData<'tcx>,
        effects: RangeInclusive<EffectIndex>,
    ) where
        A: Analysis<'tcx>,
    {
        let (from, to) = (*effects.start(), *effects.end());
        let terminator_index = block_data.statements.len();

        assert!(from.statement_index <= terminator_index);
        assert!(!to.precedes_in_backward_order(from));

        // Handle the statement (or terminator) at `from`.

        let next_effect = match from.effect {
            // If we need to apply the terminator effect in all or in part, do so now.
            _ if from.statement_index == terminator_index => {
                let location = Location { block, statement_index: from.statement_index };
                let terminator = block_data.terminator();

                if from.effect == Effect::Early {
                    analysis.apply_early_terminator_effect(state, terminator, location);
                    if to == Effect::Early.at_index(terminator_index) {
                        return;
                    }
                }

                analysis.apply_primary_terminator_effect(state, terminator, location);
                if to == Effect::Primary.at_index(terminator_index) {
                    return;
                }

                // If `from.statement_index` is `0`, we will have hit one of the earlier comparisons
                // with `to`.
                from.statement_index - 1
            }

            Effect::Primary => {
                let location = Location { block, statement_index: from.statement_index };
                let statement = &block_data.statements[from.statement_index];

                analysis.apply_primary_statement_effect(state, statement, location);
                if to == Effect::Primary.at_index(from.statement_index) {
                    return;
                }

                from.statement_index - 1
            }

            Effect::Early => from.statement_index,
        };

        // Handle all statements between `first_unapplied_idx` and `to.statement_index`.

        for statement_index in (to.statement_index..next_effect).rev().map(|i| i + 1) {
            let location = Location { block, statement_index };
            let statement = &block_data.statements[statement_index];
            analysis.apply_early_statement_effect(state, statement, location);
            analysis.apply_primary_statement_effect(state, statement, location);
        }

        // Handle the statement at `to`.

        let location = Location { block, statement_index: to.statement_index };
        let statement = &block_data.statements[to.statement_index];
        analysis.apply_early_statement_effect(state, statement, location);

        if to.effect == Effect::Early {
            return;
        }

        analysis.apply_primary_statement_effect(state, statement, location);
    }

    fn visit_results_in_block<'mir, 'tcx, A>(
        state: &mut A::Domain,
        block: BasicBlock,
        block_data: &'mir mir::BasicBlockData<'tcx>,
        results: &mut Results<'tcx, A>,
        vis: &mut impl ResultsVisitor<'mir, 'tcx, A>,
    ) where
        A: Analysis<'tcx>,
    {
        state.clone_from(results.entry_set_for_block(block));

        vis.visit_block_end(state);

        let loc = Location { block, statement_index: block_data.statements.len() };
        let term = block_data.terminator();
        results.analysis.apply_early_terminator_effect(state, term, loc);
        vis.visit_after_early_terminator_effect(results, state, term, loc);
        results.analysis.apply_primary_terminator_effect(state, term, loc);
        vis.visit_after_primary_terminator_effect(results, state, term, loc);

        for (statement_index, stmt) in block_data.statements.iter().enumerate().rev() {
            let loc = Location { block, statement_index };
            results.analysis.apply_early_statement_effect(state, stmt, loc);
            vis.visit_after_early_statement_effect(results, state, stmt, loc);
            results.analysis.apply_primary_statement_effect(state, stmt, loc);
            vis.visit_after_primary_statement_effect(results, state, stmt, loc);
        }

        vis.visit_block_start(state);
    }
}

/// Dataflow that runs from the entry of a block (the first statement), to its exit (terminator).
pub struct Forward;

impl Direction for Forward {
    const IS_FORWARD: bool = true;

    fn apply_effects_in_block<'mir, 'tcx, A>(
        analysis: &mut A,
        body: &mir::Body<'tcx>,
        state: &mut A::Domain,
        block: BasicBlock,
        block_data: &'mir mir::BasicBlockData<'tcx>,
        mut propagate: impl FnMut(BasicBlock, &A::Domain),
    ) where
        A: Analysis<'tcx>,
    {
        for (statement_index, statement) in block_data.statements.iter().enumerate() {
            let location = Location { block, statement_index };
            analysis.apply_early_statement_effect(state, statement, location);
            analysis.apply_primary_statement_effect(state, statement, location);
        }
        let terminator = block_data.terminator();
        let location = Location { block, statement_index: block_data.statements.len() };
        analysis.apply_early_terminator_effect(state, terminator, location);
        let edges = analysis.apply_primary_terminator_effect(state, terminator, location);

        let exit_state = state;
        match edges {
            TerminatorEdges::None => {}
            TerminatorEdges::Single(target) => propagate(target, exit_state),
            TerminatorEdges::Double(target, unwind) => {
                propagate(target, exit_state);
                propagate(unwind, exit_state);
            }
            TerminatorEdges::AssignOnReturn { return_, cleanup, place } => {
                // This must be done *first*, otherwise the unwind path will see the assignments.
                if let Some(cleanup) = cleanup {
                    propagate(cleanup, exit_state);
                }

                if !return_.is_empty() {
                    analysis.apply_call_return_effect(exit_state, block, place);
                    for &target in return_ {
                        propagate(target, exit_state);
                    }
                }
            }
            TerminatorEdges::SwitchInt { targets, discr } => {
                if let Some(mut data) = analysis.get_switch_int_data(block, discr) {
                    let mut tmp = analysis.bottom_value(body);
                    for (value, target) in targets.iter() {
                        tmp.clone_from(exit_state);
                        let value = SwitchTargetValue::Normal(value);
                        analysis.apply_switch_int_edge_effect(&mut data, &mut tmp, value);
                        propagate(target, &tmp);
                    }

                    // Once we get to the final, "otherwise" branch, there is no need to preserve
                    // `exit_state`, so pass it directly to `apply_switch_int_edge_effect` to save
                    // a clone of the dataflow state.
                    let otherwise = targets.otherwise();
                    analysis.apply_switch_int_edge_effect(
                        &mut data,
                        exit_state,
<<<<<<< HEAD
                        SwitchIntTarget { value: None, target: otherwise },
=======
                        SwitchTargetValue::Otherwise,
>>>>>>> 0f490b04
                    );
                    propagate(otherwise, exit_state);
                } else {
                    for target in targets.all_targets() {
                        propagate(*target, exit_state);
                    }
                }
            }
        }
    }

    fn apply_effects_in_range<'tcx, A>(
        analysis: &mut A,
        state: &mut A::Domain,
        block: BasicBlock,
        block_data: &mir::BasicBlockData<'tcx>,
        effects: RangeInclusive<EffectIndex>,
    ) where
        A: Analysis<'tcx>,
    {
        let (from, to) = (*effects.start(), *effects.end());
        let terminator_index = block_data.statements.len();

        assert!(to.statement_index <= terminator_index);
        assert!(!to.precedes_in_forward_order(from));

        // If we have applied the before affect of the statement or terminator at `from` but not its
        // after effect, do so now and start the loop below from the next statement.

        let first_unapplied_index = match from.effect {
            Effect::Early => from.statement_index,

            Effect::Primary if from.statement_index == terminator_index => {
                debug_assert_eq!(from, to);

                let location = Location { block, statement_index: terminator_index };
                let terminator = block_data.terminator();
                analysis.apply_primary_terminator_effect(state, terminator, location);
                return;
            }

            Effect::Primary => {
                let location = Location { block, statement_index: from.statement_index };
                let statement = &block_data.statements[from.statement_index];
                analysis.apply_primary_statement_effect(state, statement, location);

                // If we only needed to apply the after effect of the statement at `idx`, we are
                // done.
                if from == to {
                    return;
                }

                from.statement_index + 1
            }
        };

        // Handle all statements between `from` and `to` whose effects must be applied in full.

        for statement_index in first_unapplied_index..to.statement_index {
            let location = Location { block, statement_index };
            let statement = &block_data.statements[statement_index];
            analysis.apply_early_statement_effect(state, statement, location);
            analysis.apply_primary_statement_effect(state, statement, location);
        }

        // Handle the statement or terminator at `to`.

        let location = Location { block, statement_index: to.statement_index };
        if to.statement_index == terminator_index {
            let terminator = block_data.terminator();
            analysis.apply_early_terminator_effect(state, terminator, location);

            if to.effect == Effect::Primary {
                analysis.apply_primary_terminator_effect(state, terminator, location);
            }
        } else {
            let statement = &block_data.statements[to.statement_index];
            analysis.apply_early_statement_effect(state, statement, location);

            if to.effect == Effect::Primary {
                analysis.apply_primary_statement_effect(state, statement, location);
            }
        }
    }

    fn visit_results_in_block<'mir, 'tcx, A>(
        state: &mut A::Domain,
        block: BasicBlock,
        block_data: &'mir mir::BasicBlockData<'tcx>,
        results: &mut Results<'tcx, A>,
        vis: &mut impl ResultsVisitor<'mir, 'tcx, A>,
    ) where
        A: Analysis<'tcx>,
    {
        state.clone_from(results.entry_set_for_block(block));

        vis.visit_block_start(state);

        for (statement_index, stmt) in block_data.statements.iter().enumerate() {
            let loc = Location { block, statement_index };
            results.analysis.apply_early_statement_effect(state, stmt, loc);
            vis.visit_after_early_statement_effect(results, state, stmt, loc);
            results.analysis.apply_primary_statement_effect(state, stmt, loc);
            vis.visit_after_primary_statement_effect(results, state, stmt, loc);
        }

        let loc = Location { block, statement_index: block_data.statements.len() };
        let term = block_data.terminator();
        results.analysis.apply_early_terminator_effect(state, term, loc);
        vis.visit_after_early_terminator_effect(results, state, term, loc);
        results.analysis.apply_primary_terminator_effect(state, term, loc);
        vis.visit_after_primary_terminator_effect(results, state, term, loc);

        vis.visit_block_end(state);
    }
}<|MERGE_RESOLUTION|>--- conflicted
+++ resolved
@@ -303,11 +303,7 @@
                     analysis.apply_switch_int_edge_effect(
                         &mut data,
                         exit_state,
-<<<<<<< HEAD
-                        SwitchIntTarget { value: None, target: otherwise },
-=======
                         SwitchTargetValue::Otherwise,
->>>>>>> 0f490b04
                     );
                     propagate(otherwise, exit_state);
                 } else {
