//! Global value numbering.
//!
//! MIR may contain repeated and/or redundant computations. The objective of this pass is to detect
//! such redundancies and re-use the already-computed result when possible.
//!
//! From those assignments, we construct a mapping `VnIndex -> Vec<(Local, Location)>` of available
//! values, the locals in which they are stored, and the assignment location.
//!
//! We traverse all assignments `x = rvalue` and operands.
//!
//! For each SSA one, we compute a symbolic representation of values that are assigned to SSA
//! locals. This symbolic representation is defined by the `Value` enum. Each produced instance of
//! `Value` is interned as a `VnIndex`, which allows us to cheaply compute identical values.
//!
//! For each non-SSA
//! one, we compute the `VnIndex` of the rvalue. If this `VnIndex` is associated to a constant, we
//! replace the rvalue/operand by that constant. Otherwise, if there is an SSA local `y`
//! associated to this `VnIndex`, and if its definition location strictly dominates the assignment
//! to `x`, we replace the assignment by `x = y`.
//!
//! By opportunity, this pass simplifies some `Rvalue`s based on the accumulated knowledge.
//!
//! # Operational semantic
//!
//! Operationally, this pass attempts to prove bitwise equality between locals. Given this MIR:
//! ```ignore (MIR)
//! _a = some value // has VnIndex i
//! // some MIR
//! _b = some other value // also has VnIndex i
//! ```
//!
//! We consider it to be replaceable by:
//! ```ignore (MIR)
//! _a = some value // has VnIndex i
//! // some MIR
//! _c = some other value // also has VnIndex i
//! assume(_a bitwise equal to _c) // follows from having the same VnIndex
//! _b = _a // follows from the `assume`
//! ```
//!
//! Which is simplifiable to:
//! ```ignore (MIR)
//! _a = some value // has VnIndex i
//! // some MIR
//! _b = _a
//! ```
//!
//! # Handling of references
//!
//! We handle references by assigning a different "provenance" index to each Ref/RawPtr rvalue.
//! This ensure that we do not spuriously merge borrows that should not be merged. Meanwhile, we
//! consider all the derefs of an immutable reference to a freeze type to give the same value:
//! ```ignore (MIR)
//! _a = *_b // _b is &Freeze
//! _c = *_b // replaced by _c = _a
//! ```
//!
//! # Determinism of constant propagation
//!
//! When registering a new `Value`, we attempt to opportunistically evaluate it as a constant.
//! The evaluated form is inserted in `evaluated` as an `OpTy` or `None` if evaluation failed.
//!
//! The difficulty is non-deterministic evaluation of MIR constants. Some `Const` can have
//! different runtime values each time they are evaluated. This is the case with
//! `Const::Slice` which have a new pointer each time they are evaluated, and constants that
//! contain a fn pointer (`AllocId` pointing to a `GlobalAlloc::Function`) pointing to a different
//! symbol in each codegen unit.
//!
//! Meanwhile, we want to be able to read indirect constants. For instance:
//! ```
//! static A: &'static &'static u8 = &&63;
//! fn foo() -> u8 {
//!     **A // We want to replace by 63.
//! }
//! fn bar() -> u8 {
//!     b"abc"[1] // We want to replace by 'b'.
//! }
//! ```
//!
//! The `Value::Constant` variant stores a possibly unevaluated constant. Evaluating that constant
//! may be non-deterministic. When that happens, we assign a disambiguator to ensure that we do not
//! merge the constants. See `duplicate_slice` test in `gvn.rs`.
//!
//! Second, when writing constants in MIR, we do not write `Const::Slice` or `Const`
//! that contain `AllocId`s.

use std::borrow::Cow;
use std::hash::{Hash, Hasher};

use either::Either;
use hashbrown::hash_table::{Entry, HashTable};
use itertools::Itertools as _;
use rustc_abi::{self as abi, BackendRepr, FIRST_VARIANT, FieldIdx, Primitive, Size, VariantIdx};
use rustc_arena::DroplessArena;
use rustc_const_eval::const_eval::DummyMachine;
use rustc_const_eval::interpret::{
    ImmTy, Immediate, InterpCx, MemPlaceMeta, MemoryKind, OpTy, Projectable, Scalar,
    intern_const_alloc_for_constprop,
};
use rustc_data_structures::fx::FxHasher;
use rustc_data_structures::graph::dominators::Dominators;
use rustc_hir::def::DefKind;
use rustc_index::bit_set::DenseBitSet;
use rustc_index::{IndexVec, newtype_index};
use rustc_middle::bug;
use rustc_middle::mir::interpret::GlobalAlloc;
use rustc_middle::mir::visit::*;
use rustc_middle::mir::*;
use rustc_middle::ty::layout::HasTypingEnv;
use rustc_middle::ty::{self, Ty, TyCtxt};
use rustc_span::DUMMY_SP;
use smallvec::SmallVec;
use tracing::{debug, instrument, trace};

use crate::ssa::SsaLocals;

pub(super) struct GVN;

impl<'tcx> crate::MirPass<'tcx> for GVN {
    fn is_enabled(&self, sess: &rustc_session::Session) -> bool {
        sess.mir_opt_level() >= 2
    }

    #[instrument(level = "trace", skip(self, tcx, body))]
    fn run_pass(&self, tcx: TyCtxt<'tcx>, body: &mut Body<'tcx>) {
        debug!(def_id = ?body.source.def_id());

        let typing_env = body.typing_env(tcx);
        let ssa = SsaLocals::new(tcx, body, typing_env);
        // Clone dominators because we need them while mutating the body.
        let dominators = body.basic_blocks.dominators().clone();
        let maybe_loop_headers = loops::maybe_loop_headers(body);

        let arena = DroplessArena::default();
        let mut state =
            VnState::new(tcx, body, typing_env, &ssa, dominators, &body.local_decls, &arena);

        for local in body.args_iter().filter(|&local| ssa.is_ssa(local)) {
            let opaque = state.new_opaque(body.local_decls[local].ty);
            state.assign(local, opaque);
        }

        let reverse_postorder = body.basic_blocks.reverse_postorder().to_vec();
        for bb in reverse_postorder {
            // N.B. With loops, reverse postorder cannot produce a valid topological order.
            // A statement or terminator from inside the loop, that is not processed yet, may have performed an indirect write.
            if maybe_loop_headers.contains(bb) {
                state.invalidate_derefs();
            }
            let data = &mut body.basic_blocks.as_mut_preserves_cfg()[bb];
            state.visit_basic_block_data(bb, data);
        }

        // For each local that is reused (`y` above), we remove its storage statements do avoid any
        // difficulty. Those locals are SSA, so should be easy to optimize by LLVM without storage
        // statements.
        StorageRemover { tcx, reused_locals: state.reused_locals }.visit_body_preserves_cfg(body);
    }

    fn is_required(&self) -> bool {
        false
    }
}

newtype_index! {
    /// This represents a `Value` in the symbolic execution.
    #[debug_format = "_v{}"]
    struct VnIndex {}
}

/// Marker type to forbid hashing and comparing opaque values.
/// This struct should only be constructed by `ValueSet::insert_unique` to ensure we use that
/// method to create non-unifiable values. It will ICE if used in `ValueSet::insert`.
#[derive(Copy, Clone, Debug, Eq)]
struct VnOpaque;
impl PartialEq for VnOpaque {
    fn eq(&self, _: &VnOpaque) -> bool {
        // ICE if we try to compare unique values
        unreachable!()
    }
}
impl Hash for VnOpaque {
    fn hash<T: Hasher>(&self, _: &mut T) {
        // ICE if we try to hash unique values
        unreachable!()
    }
}

#[derive(Copy, Clone, Debug, PartialEq, Eq, Hash)]
enum AddressKind {
    Ref(BorrowKind),
    Address(RawPtrKind),
}

#[derive(Copy, Clone, Debug, PartialEq, Eq, Hash)]
enum AddressBase {
    /// This address is based on this local.
    Local(Local),
    /// This address is based on the deref of this pointer.
    Deref(VnIndex),
}

#[derive(Copy, Clone, Debug, PartialEq, Eq, Hash)]
enum Value<'a, 'tcx> {
    // Root values.
    /// Used to represent values we know nothing about.
    /// The `usize` is a counter incremented by `new_opaque`.
    Opaque(VnOpaque),
    /// Evaluated or unevaluated constant value.
    Constant {
        value: Const<'tcx>,
        /// Some constants do not have a deterministic value. To avoid merging two instances of the
        /// same `Const`, we assign them an additional integer index.
        // `disambiguator` is `None` iff the constant is deterministic.
        disambiguator: Option<VnOpaque>,
    },

    // Aggregates.
    /// An aggregate value, either tuple/closure/struct/enum.
    /// This does not contain unions, as we cannot reason with the value.
    Aggregate(VariantIdx, &'a [VnIndex]),
    /// A union aggregate value.
    Union(FieldIdx, VnIndex),
    /// A raw pointer aggregate built from a thin pointer and metadata.
    RawPtr {
        /// Thin pointer component. This is field 0 in MIR.
        pointer: VnIndex,
        /// Metadata component. This is field 1 in MIR.
        metadata: VnIndex,
    },
    /// This corresponds to a `[value; count]` expression.
    Repeat(VnIndex, ty::Const<'tcx>),
    /// The address of a place.
    Address {
        base: AddressBase,
        // We do not use a plain `Place` as we want to be able to reason about indices.
        // This does not contain any `Deref` projection.
        projection: &'a [ProjectionElem<VnIndex, Ty<'tcx>>],
        kind: AddressKind,
        /// Give each borrow and pointer a different provenance, so we don't merge them.
        provenance: VnOpaque,
    },

    // Extractions.
    /// This is the *value* obtained by projecting another value.
    Projection(VnIndex, ProjectionElem<VnIndex, ()>),
    /// Discriminant of the given value.
    Discriminant(VnIndex),

    // Operations.
    NullaryOp(NullOp<'tcx>, Ty<'tcx>),
    UnaryOp(UnOp, VnIndex),
    BinaryOp(BinOp, VnIndex, VnIndex),
    Cast {
        kind: CastKind,
        value: VnIndex,
    },
}

/// Stores and deduplicates pairs of `(Value, Ty)` into in `VnIndex` numbered values.
///
/// This data structure is mostly a partial reimplementation of `FxIndexMap<VnIndex, (Value, Ty)>`.
/// We do not use a regular `FxIndexMap` to skip hashing values that are unique by construction,
/// like opaque values, address with provenance and non-deterministic constants.
struct ValueSet<'a, 'tcx> {
    indices: HashTable<VnIndex>,
    hashes: IndexVec<VnIndex, u64>,
    values: IndexVec<VnIndex, Value<'a, 'tcx>>,
    types: IndexVec<VnIndex, Ty<'tcx>>,
}

impl<'a, 'tcx> ValueSet<'a, 'tcx> {
    fn new(num_values: usize) -> ValueSet<'a, 'tcx> {
        ValueSet {
            indices: HashTable::with_capacity(num_values),
            hashes: IndexVec::with_capacity(num_values),
            values: IndexVec::with_capacity(num_values),
            types: IndexVec::with_capacity(num_values),
        }
    }

    /// Insert a `(Value, Ty)` pair without hashing or deduplication.
    /// This always creates a new `VnIndex`.
    #[inline]
    fn insert_unique(
        &mut self,
        ty: Ty<'tcx>,
        value: impl FnOnce(VnOpaque) -> Value<'a, 'tcx>,
    ) -> VnIndex {
        let value = value(VnOpaque);

        debug_assert!(match value {
            Value::Opaque(_) | Value::Address { .. } => true,
            Value::Constant { disambiguator, .. } => disambiguator.is_some(),
            _ => false,
        });

        let index = self.hashes.push(0);
        let _index = self.types.push(ty);
        debug_assert_eq!(index, _index);
        let _index = self.values.push(value);
        debug_assert_eq!(index, _index);
        index
    }

    /// Insert a `(Value, Ty)` pair to be deduplicated.
    /// Returns `true` as second tuple field if this value did not exist previously.
    #[allow(rustc::pass_by_value)] // closures take `&VnIndex`
    fn insert(&mut self, ty: Ty<'tcx>, value: Value<'a, 'tcx>) -> (VnIndex, bool) {
        debug_assert!(match value {
            Value::Opaque(_) | Value::Address { .. } => false,
            Value::Constant { disambiguator, .. } => disambiguator.is_none(),
            _ => true,
        });

        let hash: u64 = {
            let mut h = FxHasher::default();
            value.hash(&mut h);
            ty.hash(&mut h);
            h.finish()
        };

        let eq = |index: &VnIndex| self.values[*index] == value && self.types[*index] == ty;
        let hasher = |index: &VnIndex| self.hashes[*index];
        match self.indices.entry(hash, eq, hasher) {
            Entry::Occupied(entry) => {
                let index = *entry.get();
                (index, false)
            }
            Entry::Vacant(entry) => {
                let index = self.hashes.push(hash);
                entry.insert(index);
                let _index = self.values.push(value);
                debug_assert_eq!(index, _index);
                let _index = self.types.push(ty);
                debug_assert_eq!(index, _index);
                (index, true)
            }
        }
    }

    /// Return the `Value` associated with the given `VnIndex`.
    #[inline]
    fn value(&self, index: VnIndex) -> Value<'a, 'tcx> {
        self.values[index]
    }

    /// Return the type associated with the given `VnIndex`.
    #[inline]
    fn ty(&self, index: VnIndex) -> Ty<'tcx> {
        self.types[index]
    }

    /// Replace the value associated with `index` with an opaque value.
    #[inline]
    fn forget(&mut self, index: VnIndex) {
        self.values[index] = Value::Opaque(VnOpaque);
    }
}

struct VnState<'body, 'a, 'tcx> {
    tcx: TyCtxt<'tcx>,
    ecx: InterpCx<'tcx, DummyMachine>,
    local_decls: &'body LocalDecls<'tcx>,
    is_coroutine: bool,
    /// Value stored in each local.
    locals: IndexVec<Local, Option<VnIndex>>,
    /// Locals that are assigned that value.
    // This vector does not hold all the values of `VnIndex` that we create.
    rev_locals: IndexVec<VnIndex, SmallVec<[Local; 1]>>,
    values: ValueSet<'a, 'tcx>,
    /// Values evaluated as constants if possible.
    /// - `None` are values not computed yet;
    /// - `Some(None)` are values for which computation has failed;
    /// - `Some(Some(op))` are successful computations.
    evaluated: IndexVec<VnIndex, Option<Option<&'a OpTy<'tcx>>>>,
    /// Cache the deref values.
    derefs: Vec<VnIndex>,
    ssa: &'body SsaLocals,
    dominators: Dominators<BasicBlock>,
    reused_locals: DenseBitSet<Local>,
    arena: &'a DroplessArena,
}

impl<'body, 'a, 'tcx> VnState<'body, 'a, 'tcx> {
    fn new(
        tcx: TyCtxt<'tcx>,
        body: &Body<'tcx>,
        typing_env: ty::TypingEnv<'tcx>,
        ssa: &'body SsaLocals,
        dominators: Dominators<BasicBlock>,
        local_decls: &'body LocalDecls<'tcx>,
        arena: &'a DroplessArena,
    ) -> Self {
        // Compute a rough estimate of the number of values in the body from the number of
        // statements. This is meant to reduce the number of allocations, but it's all right if
        // we miss the exact amount. We estimate based on 2 values per statement (one in LHS and
        // one in RHS) and 4 values per terminator (for call operands).
        let num_values =
            2 * body.basic_blocks.iter().map(|bbdata| bbdata.statements.len()).sum::<usize>()
                + 4 * body.basic_blocks.len();
        VnState {
            tcx,
            ecx: InterpCx::new(tcx, DUMMY_SP, typing_env, DummyMachine),
            local_decls,
            is_coroutine: body.coroutine.is_some(),
            locals: IndexVec::from_elem(None, local_decls),
            rev_locals: IndexVec::with_capacity(num_values),
            values: ValueSet::new(num_values),
            evaluated: IndexVec::with_capacity(num_values),
            derefs: Vec::new(),
            ssa,
            dominators,
            reused_locals: DenseBitSet::new_empty(local_decls.len()),
            arena,
        }
    }

    fn typing_env(&self) -> ty::TypingEnv<'tcx> {
        self.ecx.typing_env()
    }

    #[instrument(level = "trace", skip(self), ret)]
    fn insert(&mut self, ty: Ty<'tcx>, value: Value<'a, 'tcx>) -> VnIndex {
        let (index, new) = self.values.insert(ty, value);
        if new {
            // Grow `evaluated` and `rev_locals` here to amortize the allocations.
            let _index = self.evaluated.push(None);
            debug_assert_eq!(index, _index);
            let _index = self.rev_locals.push(SmallVec::new());
            debug_assert_eq!(index, _index);
        }
        index
    }

    /// Create a new `Value` for which we have no information at all, except that it is distinct
    /// from all the others.
    #[instrument(level = "trace", skip(self), ret)]
    fn new_opaque(&mut self, ty: Ty<'tcx>) -> VnIndex {
        let index = self.values.insert_unique(ty, Value::Opaque);
        let _index = self.evaluated.push(Some(None));
        debug_assert_eq!(index, _index);
        let _index = self.rev_locals.push(SmallVec::new());
        debug_assert_eq!(index, _index);
        index
    }

    /// Create a new `Value::Address` distinct from all the others.
    #[instrument(level = "trace", skip(self), ret)]
    fn new_pointer(&mut self, place: Place<'tcx>, kind: AddressKind) -> Option<VnIndex> {
        let pty = place.ty(self.local_decls, self.tcx).ty;
        let ty = match kind {
            AddressKind::Ref(bk) => {
                Ty::new_ref(self.tcx, self.tcx.lifetimes.re_erased, pty, bk.to_mutbl_lossy())
            }
            AddressKind::Address(mutbl) => Ty::new_ptr(self.tcx, pty, mutbl.to_mutbl_lossy()),
        };

        let mut projection = place.projection.iter();
        let base = if place.is_indirect_first_projection() {
            let base = self.locals[place.local]?;
            // Skip the initial `Deref`.
            projection.next();
            AddressBase::Deref(base)
        } else {
            AddressBase::Local(place.local)
        };
        // Do not try evaluating inside `Index`, this has been done by `simplify_place_projection`.
        let projection =
            projection.map(|proj| proj.try_map(|index| self.locals[index], |ty| ty).ok_or(()));
        let projection = self.arena.try_alloc_from_iter(projection).ok()?;

        let index = self.values.insert_unique(ty, |provenance| Value::Address {
            base,
            projection,
            kind,
            provenance,
        });
        let _index = self.evaluated.push(None);
        debug_assert_eq!(index, _index);
        let _index = self.rev_locals.push(SmallVec::new());
        debug_assert_eq!(index, _index);

        Some(index)
    }

    #[instrument(level = "trace", skip(self), ret)]
    fn insert_constant(&mut self, value: Const<'tcx>) -> VnIndex {
        let (index, new) = if value.is_deterministic() {
            // The constant is deterministic, no need to disambiguate.
            let constant = Value::Constant { value, disambiguator: None };
            self.values.insert(value.ty(), constant)
        } else {
            // Multiple mentions of this constant will yield different values,
            // so assign a different `disambiguator` to ensure they do not get the same `VnIndex`.
            let index = self.values.insert_unique(value.ty(), |disambiguator| Value::Constant {
                value,
                disambiguator: Some(disambiguator),
            });
            (index, true)
        };
        if new {
            let _index = self.evaluated.push(None);
            debug_assert_eq!(index, _index);
            let _index = self.rev_locals.push(SmallVec::new());
            debug_assert_eq!(index, _index);
        }
        index
    }

    #[inline]
    fn get(&self, index: VnIndex) -> Value<'a, 'tcx> {
        self.values.value(index)
    }

    #[inline]
    fn ty(&self, index: VnIndex) -> Ty<'tcx> {
        self.values.ty(index)
    }

    /// Record that `local` is assigned `value`. `local` must be SSA.
    #[instrument(level = "trace", skip(self))]
    fn assign(&mut self, local: Local, value: VnIndex) {
        debug_assert!(self.ssa.is_ssa(local));
        self.locals[local] = Some(value);
        self.rev_locals[value].push(local);
    }

    fn insert_bool(&mut self, flag: bool) -> VnIndex {
        // Booleans are deterministic.
        let value = Const::from_bool(self.tcx, flag);
        debug_assert!(value.is_deterministic());
        self.insert(self.tcx.types.bool, Value::Constant { value, disambiguator: None })
    }

    fn insert_scalar(&mut self, ty: Ty<'tcx>, scalar: Scalar) -> VnIndex {
        // Scalars are deterministic.
        let value = Const::from_scalar(self.tcx, scalar, ty);
        debug_assert!(value.is_deterministic());
        self.insert(ty, Value::Constant { value, disambiguator: None })
    }

    fn insert_tuple(&mut self, ty: Ty<'tcx>, values: &[VnIndex]) -> VnIndex {
        self.insert(ty, Value::Aggregate(VariantIdx::ZERO, self.arena.alloc_slice(values)))
    }

    fn insert_deref(&mut self, ty: Ty<'tcx>, value: VnIndex) -> VnIndex {
        let value = self.insert(ty, Value::Projection(value, ProjectionElem::Deref));
        self.derefs.push(value);
        value
    }

    fn invalidate_derefs(&mut self) {
        for deref in std::mem::take(&mut self.derefs) {
            self.values.forget(deref);
        }
    }

    #[instrument(level = "trace", skip(self), ret)]
    fn eval_to_const_inner(&mut self, value: VnIndex) -> Option<OpTy<'tcx>> {
        use Value::*;
        let ty = self.ty(value);
        // Avoid computing layouts inside a coroutine, as that can cause cycles.
        let ty = if !self.is_coroutine || ty.is_scalar() {
            self.ecx.layout_of(ty).ok()?
        } else {
            return None;
        };
        let op = match self.get(value) {
            _ if ty.is_zst() => ImmTy::uninit(ty).into(),

            Opaque(_) => return None,
            // Do not bother evaluating repeat expressions. This would uselessly consume memory.
            Repeat(..) => return None,

            Constant { ref value, disambiguator: _ } => {
                self.ecx.eval_mir_constant(value, DUMMY_SP, None).discard_err()?
            }
            Aggregate(variant, ref fields) => {
                let fields =
                    fields.iter().map(|&f| self.eval_to_const(f)).collect::<Option<Vec<_>>>()?;
                let variant = if ty.ty.is_enum() { Some(variant) } else { None };
                if matches!(ty.backend_repr, BackendRepr::Scalar(..) | BackendRepr::ScalarPair(..))
                {
                    let dest = self.ecx.allocate(ty, MemoryKind::Stack).discard_err()?;
                    let variant_dest = if let Some(variant) = variant {
                        self.ecx.project_downcast(&dest, variant).discard_err()?
                    } else {
                        dest.clone()
                    };
                    for (field_index, op) in fields.into_iter().enumerate() {
                        let field_dest = self
                            .ecx
                            .project_field(&variant_dest, FieldIdx::from_usize(field_index))
                            .discard_err()?;
                        self.ecx.copy_op(op, &field_dest).discard_err()?;
                    }
                    self.ecx
                        .write_discriminant(variant.unwrap_or(FIRST_VARIANT), &dest)
                        .discard_err()?;
                    self.ecx
                        .alloc_mark_immutable(dest.ptr().provenance.unwrap().alloc_id())
                        .discard_err()?;
                    dest.into()
                } else {
                    return None;
                }
            }
            Union(active_field, field) => {
                let field = self.eval_to_const(field)?;
                if matches!(ty.backend_repr, BackendRepr::Scalar(..) | BackendRepr::ScalarPair(..))
                {
                    let dest = self.ecx.allocate(ty, MemoryKind::Stack).discard_err()?;
                    let field_dest = self.ecx.project_field(&dest, active_field).discard_err()?;
                    self.ecx.copy_op(field, &field_dest).discard_err()?;
                    self.ecx
                        .alloc_mark_immutable(dest.ptr().provenance.unwrap().alloc_id())
                        .discard_err()?;
                    dest.into()
                } else {
                    return None;
                }
            }
            RawPtr { pointer, metadata } => {
                let pointer = self.eval_to_const(pointer)?;
                let metadata = self.eval_to_const(metadata)?;

                // Pointers don't have fields, so don't `project_field` them.
                let data = self.ecx.read_pointer(pointer).discard_err()?;
                let meta = if metadata.layout.is_zst() {
                    MemPlaceMeta::None
                } else {
                    MemPlaceMeta::Meta(self.ecx.read_scalar(metadata).discard_err()?)
                };
                let ptr_imm = Immediate::new_pointer_with_meta(data, meta, &self.ecx);
                ImmTy::from_immediate(ptr_imm, ty).into()
            }

            Projection(base, elem) => {
                let base = self.eval_to_const(base)?;
                // `Index` by constants should have been replaced by `ConstantIndex` by
                // `simplify_place_projection`.
                let elem = elem.try_map(|_| None, |()| ty.ty)?;
                self.ecx.project(base, elem).discard_err()?
            }
            Address { base, projection, .. } => {
                debug_assert!(!projection.contains(&ProjectionElem::Deref));
                let pointer = match base {
                    AddressBase::Deref(pointer) => self.eval_to_const(pointer)?,
                    // We have no stack to point to.
                    AddressBase::Local(_) => return None,
                };
                let mut mplace = self.ecx.deref_pointer(pointer).discard_err()?;
                for elem in projection {
                    // `Index` by constants should have been replaced by `ConstantIndex` by
                    // `simplify_place_projection`.
                    let elem = elem.try_map(|_| None, |ty| ty)?;
                    mplace = self.ecx.project(&mplace, elem).discard_err()?;
                }
                let pointer = mplace.to_ref(&self.ecx);
                ImmTy::from_immediate(pointer, ty).into()
            }

            Discriminant(base) => {
                let base = self.eval_to_const(base)?;
                let variant = self.ecx.read_discriminant(base).discard_err()?;
                let discr_value =
                    self.ecx.discriminant_for_variant(base.layout.ty, variant).discard_err()?;
                discr_value.into()
            }
            NullaryOp(null_op, arg_ty) => {
                let arg_layout = self.ecx.layout_of(arg_ty).ok()?;
                let val = match null_op {
                    NullOp::OffsetOf(fields) => self
                        .tcx
                        .offset_of_subfield(self.typing_env(), arg_layout, fields.iter())
                        .bytes(),
                    NullOp::UbChecks => return None,
                    NullOp::ContractChecks => return None,
                };
                ImmTy::from_uint(val, ty).into()
            }
            UnaryOp(un_op, operand) => {
                let operand = self.eval_to_const(operand)?;
                let operand = self.ecx.read_immediate(operand).discard_err()?;
                let val = self.ecx.unary_op(un_op, &operand).discard_err()?;
                val.into()
            }
            BinaryOp(bin_op, lhs, rhs) => {
                let lhs = self.eval_to_const(lhs)?;
                let rhs = self.eval_to_const(rhs)?;
                let lhs = self.ecx.read_immediate(lhs).discard_err()?;
                let rhs = self.ecx.read_immediate(rhs).discard_err()?;
                let val = self.ecx.binary_op(bin_op, &lhs, &rhs).discard_err()?;
                val.into()
            }
            Cast { kind, value } => match kind {
                CastKind::IntToInt | CastKind::IntToFloat => {
                    let value = self.eval_to_const(value)?;
                    let value = self.ecx.read_immediate(value).discard_err()?;
                    let res = self.ecx.int_to_int_or_float(&value, ty).discard_err()?;
                    res.into()
                }
                CastKind::FloatToFloat | CastKind::FloatToInt => {
                    let value = self.eval_to_const(value)?;
                    let value = self.ecx.read_immediate(value).discard_err()?;
                    let res = self.ecx.float_to_float_or_int(&value, ty).discard_err()?;
                    res.into()
                }
                CastKind::Transmute | CastKind::Subtype => {
                    let value = self.eval_to_const(value)?;
                    // `offset` for immediates generally only supports projections that match the
                    // type of the immediate. However, as a HACK, we exploit that it can also do
                    // limited transmutes: it only works between types with the same layout, and
                    // cannot transmute pointers to integers.
                    if value.as_mplace_or_imm().is_right() {
                        let can_transmute = match (value.layout.backend_repr, ty.backend_repr) {
                            (BackendRepr::Scalar(s1), BackendRepr::Scalar(s2)) => {
                                s1.size(&self.ecx) == s2.size(&self.ecx)
                                    && !matches!(s1.primitive(), Primitive::Pointer(..))
                            }
                            (BackendRepr::ScalarPair(a1, b1), BackendRepr::ScalarPair(a2, b2)) => {
                                a1.size(&self.ecx) == a2.size(&self.ecx)
                                    && b1.size(&self.ecx) == b2.size(&self.ecx)
                                    // The alignment of the second component determines its offset, so that also needs to match.
                                    && b1.align(&self.ecx) == b2.align(&self.ecx)
                                    // None of the inputs may be a pointer.
                                    && !matches!(a1.primitive(), Primitive::Pointer(..))
                                    && !matches!(b1.primitive(), Primitive::Pointer(..))
                            }
                            _ => false,
                        };
                        if !can_transmute {
                            return None;
                        }
                    }
                    value.offset(Size::ZERO, ty, &self.ecx).discard_err()?
                }
                CastKind::PointerCoercion(ty::adjustment::PointerCoercion::Unsize, _) => {
                    let src = self.eval_to_const(value)?;
                    let dest = self.ecx.allocate(ty, MemoryKind::Stack).discard_err()?;
                    self.ecx.unsize_into(src, ty, &dest).discard_err()?;
                    self.ecx
                        .alloc_mark_immutable(dest.ptr().provenance.unwrap().alloc_id())
                        .discard_err()?;
                    dest.into()
                }
                CastKind::FnPtrToPtr | CastKind::PtrToPtr => {
                    let src = self.eval_to_const(value)?;
                    let src = self.ecx.read_immediate(src).discard_err()?;
                    let ret = self.ecx.ptr_to_ptr(&src, ty).discard_err()?;
                    ret.into()
                }
                CastKind::PointerCoercion(ty::adjustment::PointerCoercion::UnsafeFnPointer, _) => {
                    let src = self.eval_to_const(value)?;
                    let src = self.ecx.read_immediate(src).discard_err()?;
                    ImmTy::from_immediate(*src, ty).into()
                }
                _ => return None,
            },
        };
        Some(op)
    }

    fn eval_to_const(&mut self, index: VnIndex) -> Option<&'a OpTy<'tcx>> {
        if let Some(op) = self.evaluated[index] {
            return op;
        }
        let op = self.eval_to_const_inner(index);
        self.evaluated[index] = Some(self.arena.alloc(op).as_ref());
        self.evaluated[index].unwrap()
    }

    /// Represent the *value* we obtain by dereferencing an `Address` value.
    #[instrument(level = "trace", skip(self), ret)]
    fn dereference_address(
        &mut self,
        base: AddressBase,
        projection: &[ProjectionElem<VnIndex, Ty<'tcx>>],
    ) -> Option<VnIndex> {
        let (mut place_ty, mut value) = match base {
            // The base is a local, so we take the local's value and project from it.
            AddressBase::Local(local) => {
                let local = self.locals[local]?;
                let place_ty = PlaceTy::from_ty(self.ty(local));
                (place_ty, local)
            }
            // The base is a pointer's deref, so we introduce the implicit deref.
            AddressBase::Deref(reborrow) => {
                let place_ty = PlaceTy::from_ty(self.ty(reborrow));
                self.project(place_ty, reborrow, ProjectionElem::Deref)?
            }
        };
        for &proj in projection {
            (place_ty, value) = self.project(place_ty, value, proj)?;
        }
        Some(value)
    }

    #[instrument(level = "trace", skip(self), ret)]
    fn project(
        &mut self,
        place_ty: PlaceTy<'tcx>,
        value: VnIndex,
        proj: ProjectionElem<VnIndex, Ty<'tcx>>,
    ) -> Option<(PlaceTy<'tcx>, VnIndex)> {
        let projection_ty = place_ty.projection_ty(self.tcx, proj);
        let proj = match proj {
            ProjectionElem::Deref => {
                if let Some(Mutability::Not) = place_ty.ty.ref_mutability()
                    && projection_ty.ty.is_freeze(self.tcx, self.typing_env())
                {
                    if let Value::Address { base, projection, .. } = self.get(value)
                        && let Some(value) = self.dereference_address(base, projection)
                    {
                        return Some((projection_ty, value));
                    }

                    // An immutable borrow `_x` always points to the same value for the
                    // lifetime of the borrow, so we can merge all instances of `*_x`.
                    return Some((projection_ty, self.insert_deref(projection_ty.ty, value)));
                } else {
                    return None;
                }
            }
            ProjectionElem::Downcast(name, index) => ProjectionElem::Downcast(name, index),
            ProjectionElem::Field(f, _) => match self.get(value) {
                Value::Aggregate(_, fields) => return Some((projection_ty, fields[f.as_usize()])),
                Value::Union(active, field) if active == f => return Some((projection_ty, field)),
                Value::Projection(outer_value, ProjectionElem::Downcast(_, read_variant))
                    if let Value::Aggregate(written_variant, fields) = self.get(outer_value)
                    // This pass is not aware of control-flow, so we do not know whether the
                    // replacement we are doing is actually reachable. We could be in any arm of
                    // ```
                    // match Some(x) {
                    //     Some(y) => /* stuff */,
                    //     None => /* other */,
                    // }
                    // ```
                    //
                    // In surface rust, the current statement would be unreachable.
                    //
                    // However, from the reference chapter on enums and RFC 2195,
                    // accessing the wrong variant is not UB if the enum has repr.
                    // So it's not impossible for a series of MIR opts to generate
                    // a downcast to an inactive variant.
                    && written_variant == read_variant =>
                {
                    return Some((projection_ty, fields[f.as_usize()]));
                }
                _ => ProjectionElem::Field(f, ()),
            },
            ProjectionElem::Index(idx) => {
                if let Value::Repeat(inner, _) = self.get(value) {
                    return Some((projection_ty, inner));
                }
                ProjectionElem::Index(idx)
            }
            ProjectionElem::ConstantIndex { offset, min_length, from_end } => {
                match self.get(value) {
                    Value::Repeat(inner, _) => {
                        return Some((projection_ty, inner));
                    }
                    Value::Aggregate(_, operands) => {
                        let offset = if from_end {
                            operands.len() - offset as usize
                        } else {
                            offset as usize
                        };
                        let value = operands.get(offset).copied()?;
                        return Some((projection_ty, value));
                    }
                    _ => {}
                };
                ProjectionElem::ConstantIndex { offset, min_length, from_end }
            }
            ProjectionElem::Subslice { from, to, from_end } => {
                ProjectionElem::Subslice { from, to, from_end }
            }
            ProjectionElem::OpaqueCast(_) => ProjectionElem::OpaqueCast(()),
            ProjectionElem::UnwrapUnsafeBinder(_) => ProjectionElem::UnwrapUnsafeBinder(()),
        };

        let value = self.insert(projection_ty.ty, Value::Projection(value, proj));
        Some((projection_ty, value))
    }

    /// Simplify the projection chain if we know better.
    #[instrument(level = "trace", skip(self))]
    fn simplify_place_projection(&mut self, place: &mut Place<'tcx>, location: Location) {
        // If the projection is indirect, we treat the local as a value, so can replace it with
        // another local.
        if place.is_indirect_first_projection()
            && let Some(base) = self.locals[place.local]
            && let Some(new_local) = self.try_as_local(base, location)
            && place.local != new_local
        {
            place.local = new_local;
            self.reused_locals.insert(new_local);
        }

        let mut projection = Cow::Borrowed(&place.projection[..]);

        for i in 0..projection.len() {
            let elem = projection[i];
            if let ProjectionElem::Index(idx_local) = elem
                && let Some(idx) = self.locals[idx_local]
            {
                if let Some(offset) = self.eval_to_const(idx)
                    && let Some(offset) = self.ecx.read_target_usize(offset).discard_err()
                    && let Some(min_length) = offset.checked_add(1)
                {
                    projection.to_mut()[i] =
                        ProjectionElem::ConstantIndex { offset, min_length, from_end: false };
                } else if let Some(new_idx_local) = self.try_as_local(idx, location)
                    && idx_local != new_idx_local
                {
                    projection.to_mut()[i] = ProjectionElem::Index(new_idx_local);
                    self.reused_locals.insert(new_idx_local);
                }
            }
        }

        if projection.is_owned() {
            place.projection = self.tcx.mk_place_elems(&projection);
        }

        trace!(?place);
    }

    /// Represent the *value* which would be read from `place`. If we succeed, return it.
    /// If we fail, return a `PlaceRef` that contains the same value.
    #[instrument(level = "trace", skip(self), ret)]
    fn compute_place_value(
        &mut self,
        place: Place<'tcx>,
        location: Location,
    ) -> Result<VnIndex, PlaceRef<'tcx>> {
        // Invariant: `place` and `place_ref` point to the same value, even if they point to
        // different memory locations.
        let mut place_ref = place.as_ref();

        // Invariant: `value` holds the value up-to the `index`th projection excluded.
        let Some(mut value) = self.locals[place.local] else { return Err(place_ref) };
        // Invariant: `value` has type `place_ty`, with optional downcast variant if needed.
        let mut place_ty = PlaceTy::from_ty(self.local_decls[place.local].ty);
        for (index, proj) in place.projection.iter().enumerate() {
            if let Some(local) = self.try_as_local(value, location) {
                // Both `local` and `Place { local: place.local, projection: projection[..index] }`
                // hold the same value. Therefore, following place holds the value in the original
                // `place`.
                place_ref = PlaceRef { local, projection: &place.projection[index..] };
            }

            let Some(proj) = proj.try_map(|value| self.locals[value], |ty| ty) else {
                return Err(place_ref);
            };
            let Some(ty_and_value) = self.project(place_ty, value, proj) else {
                return Err(place_ref);
            };
            (place_ty, value) = ty_and_value;
        }

        Ok(value)
    }

    /// Represent the *value* which would be read from `place`, and point `place` to a preexisting
    /// place with the same value (if that already exists).
    #[instrument(level = "trace", skip(self), ret)]
    fn simplify_place_value(
        &mut self,
        place: &mut Place<'tcx>,
        location: Location,
    ) -> Option<VnIndex> {
        self.simplify_place_projection(place, location);

        match self.compute_place_value(*place, location) {
            Ok(value) => {
                if let Some(new_place) = self.try_as_place(value, location, true)
                    && (new_place.local != place.local
                        || new_place.projection.len() < place.projection.len())
                {
                    *place = new_place;
                    self.reused_locals.insert(new_place.local);
                }
                Some(value)
            }
            Err(place_ref) => {
                if place_ref.local != place.local
                    || place_ref.projection.len() < place.projection.len()
                {
                    // By the invariant on `place_ref`.
                    *place = place_ref.project_deeper(&[], self.tcx);
                    self.reused_locals.insert(place_ref.local);
                }
                None
            }
        }
    }

    #[instrument(level = "trace", skip(self), ret)]
    fn simplify_operand(
        &mut self,
        operand: &mut Operand<'tcx>,
        location: Location,
    ) -> Option<VnIndex> {
        match *operand {
            Operand::Constant(ref constant) => Some(self.insert_constant(constant.const_)),
            Operand::Copy(ref mut place) | Operand::Move(ref mut place) => {
                let value = self.simplify_place_value(place, location)?;
                if let Some(const_) = self.try_as_constant(value) {
                    *operand = Operand::Constant(Box::new(const_));
                }
                Some(value)
            }
        }
    }

    #[instrument(level = "trace", skip(self), ret)]
    fn simplify_rvalue(
        &mut self,
        lhs: &Place<'tcx>,
        rvalue: &mut Rvalue<'tcx>,
        location: Location,
    ) -> Option<VnIndex> {
        let value = match *rvalue {
            // Forward values.
            Rvalue::Use(ref mut operand) => return self.simplify_operand(operand, location),

            // Roots.
            Rvalue::Repeat(ref mut op, amount) => {
                let op = self.simplify_operand(op, location)?;
                Value::Repeat(op, amount)
            }
            Rvalue::NullaryOp(op, ty) => Value::NullaryOp(op, ty),
            Rvalue::Aggregate(..) => return self.simplify_aggregate(lhs, rvalue, location),
            Rvalue::Ref(_, borrow_kind, ref mut place) => {
                self.simplify_place_projection(place, location);
                return self.new_pointer(*place, AddressKind::Ref(borrow_kind));
            }
            Rvalue::RawPtr(mutbl, ref mut place) => {
                self.simplify_place_projection(place, location);
                return self.new_pointer(*place, AddressKind::Address(mutbl));
            }
            Rvalue::WrapUnsafeBinder(ref mut op, _) => {
                let value = self.simplify_operand(op, location)?;
                Value::Cast { kind: CastKind::Transmute, value }
            }

            // Operations.
            Rvalue::Cast(ref mut kind, ref mut value, to) => {
                return self.simplify_cast(kind, value, to, location);
            }
            Rvalue::BinaryOp(op, box (ref mut lhs, ref mut rhs)) => {
                return self.simplify_binary(op, lhs, rhs, location);
            }
            Rvalue::UnaryOp(op, ref mut arg_op) => {
                return self.simplify_unary(op, arg_op, location);
            }
            Rvalue::Discriminant(ref mut place) => {
                let place = self.simplify_place_value(place, location)?;
                if let Some(discr) = self.simplify_discriminant(place) {
                    return Some(discr);
                }
                Value::Discriminant(place)
            }

            // Unsupported values.
<<<<<<< HEAD
            Rvalue::ThreadLocalRef(..) | Rvalue::ShallowInitBox(..) => return None,
            Rvalue::CopyForDeref(_) => bug!("`CopyForDeref` in runtime MIR"),
=======
            Rvalue::ThreadLocalRef(..) => return None,
            Rvalue::CopyForDeref(_) | Rvalue::ShallowInitBox(..) => {
                bug!("forbidden in runtime MIR: {rvalue:?}")
            }
>>>>>>> b1b464d6
        };
        let ty = rvalue.ty(self.local_decls, self.tcx);
        Some(self.insert(ty, value))
    }

    fn simplify_discriminant(&mut self, place: VnIndex) -> Option<VnIndex> {
        let enum_ty = self.ty(place);
        if enum_ty.is_enum()
            && let Value::Aggregate(variant, _) = self.get(place)
        {
            let discr = self.ecx.discriminant_for_variant(enum_ty, variant).discard_err()?;
            return Some(self.insert_scalar(discr.layout.ty, discr.to_scalar()));
        }

        None
    }

    fn try_as_place_elem(
        &mut self,
        ty: Ty<'tcx>,
        proj: ProjectionElem<VnIndex, ()>,
        loc: Location,
    ) -> Option<PlaceElem<'tcx>> {
        proj.try_map(
            |value| {
                let local = self.try_as_local(value, loc)?;
                self.reused_locals.insert(local);
                Some(local)
            },
            |()| ty,
        )
    }

    fn simplify_aggregate_to_copy(
        &mut self,
        ty: Ty<'tcx>,
        variant_index: VariantIdx,
        fields: &[VnIndex],
    ) -> Option<VnIndex> {
        let Some(&first_field) = fields.first() else { return None };
        let Value::Projection(copy_from_value, _) = self.get(first_field) else { return None };

        // All fields must correspond one-to-one and come from the same aggregate value.
        if fields.iter().enumerate().any(|(index, &v)| {
            if let Value::Projection(pointer, ProjectionElem::Field(from_index, _)) = self.get(v)
                && copy_from_value == pointer
                && from_index.index() == index
            {
                return false;
            }
            true
        }) {
            return None;
        }

        let mut copy_from_local_value = copy_from_value;
        if let Value::Projection(pointer, proj) = self.get(copy_from_value)
            && let ProjectionElem::Downcast(_, read_variant) = proj
        {
            if variant_index == read_variant {
                // When copying a variant, there is no need to downcast.
                copy_from_local_value = pointer;
            } else {
                // The copied variant must be identical.
                return None;
            }
        }

        // Both must be variants of the same type.
        if self.ty(copy_from_local_value) == ty { Some(copy_from_local_value) } else { None }
    }

    fn simplify_aggregate(
        &mut self,
        lhs: &Place<'tcx>,
        rvalue: &mut Rvalue<'tcx>,
        location: Location,
    ) -> Option<VnIndex> {
        let tcx = self.tcx;
        let ty = rvalue.ty(self.local_decls, tcx);

        let Rvalue::Aggregate(box ref kind, ref mut field_ops) = *rvalue else { bug!() };

        if field_ops.is_empty() {
            let is_zst = match *kind {
                AggregateKind::Array(..)
                | AggregateKind::Tuple
                | AggregateKind::Closure(..)
                | AggregateKind::CoroutineClosure(..) => true,
                // Only enums can be non-ZST.
                AggregateKind::Adt(did, ..) => tcx.def_kind(did) != DefKind::Enum,
                // Coroutines are never ZST, as they at least contain the implicit states.
                AggregateKind::Coroutine(..) => false,
                AggregateKind::RawPtr(..) => bug!("MIR for RawPtr aggregate must have 2 fields"),
            };

            if is_zst {
                return Some(self.insert_constant(Const::zero_sized(ty)));
            }
        }

        let fields = self.arena.alloc_from_iter(field_ops.iter_mut().map(|op| {
            self.simplify_operand(op, location)
                .unwrap_or_else(|| self.new_opaque(op.ty(self.local_decls, self.tcx)))
        }));

        let variant_index = match *kind {
            AggregateKind::Array(..) | AggregateKind::Tuple => {
                assert!(!field_ops.is_empty());
                FIRST_VARIANT
            }
            AggregateKind::Closure(..)
            | AggregateKind::CoroutineClosure(..)
            | AggregateKind::Coroutine(..) => FIRST_VARIANT,
            AggregateKind::Adt(_, variant_index, _, _, None) => variant_index,
            // Do not track unions.
            AggregateKind::Adt(_, _, _, _, Some(active_field)) => {
                let field = *fields.first()?;
                return Some(self.insert(ty, Value::Union(active_field, field)));
            }
            AggregateKind::RawPtr(..) => {
                assert_eq!(field_ops.len(), 2);
                let [mut pointer, metadata] = fields.try_into().unwrap();

                // Any thin pointer of matching mutability is fine as the data pointer.
                let mut was_updated = false;
                while let Value::Cast { kind: CastKind::PtrToPtr, value: cast_value } =
                    self.get(pointer)
                    && let ty::RawPtr(from_pointee_ty, from_mtbl) = self.ty(cast_value).kind()
                    && let ty::RawPtr(_, output_mtbl) = ty.kind()
                    && from_mtbl == output_mtbl
                    && from_pointee_ty.is_sized(self.tcx, self.typing_env())
                {
                    pointer = cast_value;
                    was_updated = true;
                }

                if was_updated && let Some(op) = self.try_as_operand(pointer, location) {
                    field_ops[FieldIdx::ZERO] = op;
                }

                return Some(self.insert(ty, Value::RawPtr { pointer, metadata }));
            }
        };

        if ty.is_array()
            && fields.len() > 4
            && let Ok(&first) = fields.iter().all_equal_value()
        {
            let len = ty::Const::from_target_usize(self.tcx, fields.len().try_into().unwrap());
            if let Some(op) = self.try_as_operand(first, location) {
                *rvalue = Rvalue::Repeat(op, len);
            }
            return Some(self.insert(ty, Value::Repeat(first, len)));
        }

        if let Some(value) = self.simplify_aggregate_to_copy(ty, variant_index, &fields) {
            // Allow introducing places with non-constant offsets, as those are still better than
            // reconstructing an aggregate. But avoid creating `*a = copy (*b)`, as they might be
            // aliases resulting in overlapping assignments.
            let allow_complex_projection =
                lhs.projection[..].iter().all(PlaceElem::is_stable_offset);
            if let Some(place) = self.try_as_place(value, location, allow_complex_projection) {
                self.reused_locals.insert(place.local);
                *rvalue = Rvalue::Use(Operand::Copy(place));
            }
            return Some(value);
        }

        Some(self.insert(ty, Value::Aggregate(variant_index, fields)))
    }

    #[instrument(level = "trace", skip(self), ret)]
    fn simplify_unary(
        &mut self,
        op: UnOp,
        arg_op: &mut Operand<'tcx>,
        location: Location,
    ) -> Option<VnIndex> {
        let mut arg_index = self.simplify_operand(arg_op, location)?;
        let arg_ty = self.ty(arg_index);
        let ret_ty = op.ty(self.tcx, arg_ty);

        // PtrMetadata doesn't care about *const vs *mut vs & vs &mut,
        // so start by removing those distinctions so we can update the `Operand`
        if op == UnOp::PtrMetadata {
            let mut was_updated = false;
            loop {
                arg_index = match self.get(arg_index) {
                    // Pointer casts that preserve metadata, such as
                    // `*const [i32]` <-> `*mut [i32]` <-> `*mut [f32]`.
                    // It's critical that this not eliminate cases like
                    // `*const [T]` -> `*const T` which remove metadata.
                    // We run on potentially-generic MIR, though, so unlike codegen
                    // we can't always know exactly what the metadata are.
                    // To allow things like `*mut (?A, ?T)` <-> `*mut (?B, ?T)`,
                    // it's fine to get a projection as the type.
                    Value::Cast { kind: CastKind::PtrToPtr, value: inner }
                        if self.pointers_have_same_metadata(self.ty(inner), arg_ty) =>
                    {
                        inner
                    }

                    // We have an unsizing cast, which assigns the length to wide pointer metadata.
                    Value::Cast {
                        kind: CastKind::PointerCoercion(ty::adjustment::PointerCoercion::Unsize, _),
                        value: from,
                    } if let Some(from) = self.ty(from).builtin_deref(true)
                        && let ty::Array(_, len) = from.kind()
                        && let Some(to) = self.ty(arg_index).builtin_deref(true)
                        && let ty::Slice(..) = to.kind() =>
                    {
                        return Some(self.insert_constant(Const::Ty(self.tcx.types.usize, *len)));
                    }

                    // `&mut *p`, `&raw *p`, etc don't change metadata.
                    Value::Address { base: AddressBase::Deref(reborrowed), projection, .. }
                        if projection.is_empty() =>
                    {
                        reborrowed
                    }

                    _ => break,
                };
                was_updated = true;
            }

            if was_updated && let Some(op) = self.try_as_operand(arg_index, location) {
                *arg_op = op;
            }
        }

        let value = match (op, self.get(arg_index)) {
            (UnOp::Not, Value::UnaryOp(UnOp::Not, inner)) => return Some(inner),
            (UnOp::Neg, Value::UnaryOp(UnOp::Neg, inner)) => return Some(inner),
            (UnOp::Not, Value::BinaryOp(BinOp::Eq, lhs, rhs)) => {
                Value::BinaryOp(BinOp::Ne, lhs, rhs)
            }
            (UnOp::Not, Value::BinaryOp(BinOp::Ne, lhs, rhs)) => {
                Value::BinaryOp(BinOp::Eq, lhs, rhs)
            }
            (UnOp::PtrMetadata, Value::RawPtr { metadata, .. }) => return Some(metadata),
            // We have an unsizing cast, which assigns the length to wide pointer metadata.
            (
                UnOp::PtrMetadata,
                Value::Cast {
                    kind: CastKind::PointerCoercion(ty::adjustment::PointerCoercion::Unsize, _),
                    value: inner,
                },
            ) if let ty::Slice(..) = arg_ty.builtin_deref(true).unwrap().kind()
                && let ty::Array(_, len) = self.ty(inner).builtin_deref(true).unwrap().kind() =>
            {
                return Some(self.insert_constant(Const::Ty(self.tcx.types.usize, *len)));
            }
            _ => Value::UnaryOp(op, arg_index),
        };
        Some(self.insert(ret_ty, value))
    }

    #[instrument(level = "trace", skip(self), ret)]
    fn simplify_binary(
        &mut self,
        op: BinOp,
        lhs_operand: &mut Operand<'tcx>,
        rhs_operand: &mut Operand<'tcx>,
        location: Location,
    ) -> Option<VnIndex> {
        let lhs = self.simplify_operand(lhs_operand, location);
        let rhs = self.simplify_operand(rhs_operand, location);

        // Only short-circuit options after we called `simplify_operand`
        // on both operands for side effect.
        let mut lhs = lhs?;
        let mut rhs = rhs?;

        let lhs_ty = self.ty(lhs);

        // If we're comparing pointers, remove `PtrToPtr` casts if the from
        // types of both casts and the metadata all match.
        if let BinOp::Eq | BinOp::Ne | BinOp::Lt | BinOp::Le | BinOp::Gt | BinOp::Ge = op
            && lhs_ty.is_any_ptr()
            && let Value::Cast { kind: CastKind::PtrToPtr, value: lhs_value } = self.get(lhs)
            && let Value::Cast { kind: CastKind::PtrToPtr, value: rhs_value } = self.get(rhs)
            && let lhs_from = self.ty(lhs_value)
            && lhs_from == self.ty(rhs_value)
            && self.pointers_have_same_metadata(lhs_from, lhs_ty)
        {
            lhs = lhs_value;
            rhs = rhs_value;
            if let Some(lhs_op) = self.try_as_operand(lhs, location)
                && let Some(rhs_op) = self.try_as_operand(rhs, location)
            {
                *lhs_operand = lhs_op;
                *rhs_operand = rhs_op;
            }
        }

        if let Some(value) = self.simplify_binary_inner(op, lhs_ty, lhs, rhs) {
            return Some(value);
        }
        let ty = op.ty(self.tcx, lhs_ty, self.ty(rhs));
        let value = Value::BinaryOp(op, lhs, rhs);
        Some(self.insert(ty, value))
    }

    fn simplify_binary_inner(
        &mut self,
        op: BinOp,
        lhs_ty: Ty<'tcx>,
        lhs: VnIndex,
        rhs: VnIndex,
    ) -> Option<VnIndex> {
        // Floats are weird enough that none of the logic below applies.
        let reasonable_ty =
            lhs_ty.is_integral() || lhs_ty.is_bool() || lhs_ty.is_char() || lhs_ty.is_any_ptr();
        if !reasonable_ty {
            return None;
        }

        let layout = self.ecx.layout_of(lhs_ty).ok()?;

        let mut as_bits = |value: VnIndex| {
            let constant = self.eval_to_const(value)?;
            if layout.backend_repr.is_scalar() {
                let scalar = self.ecx.read_scalar(constant).discard_err()?;
                scalar.to_bits(constant.layout.size).discard_err()
            } else {
                // `constant` is a wide pointer. Do not evaluate to bits.
                None
            }
        };

        // Represent the values as `Left(bits)` or `Right(VnIndex)`.
        use Either::{Left, Right};
        let a = as_bits(lhs).map_or(Right(lhs), Left);
        let b = as_bits(rhs).map_or(Right(rhs), Left);

        let result = match (op, a, b) {
            // Neutral elements.
            (
                BinOp::Add
                | BinOp::AddWithOverflow
                | BinOp::AddUnchecked
                | BinOp::BitOr
                | BinOp::BitXor,
                Left(0),
                Right(p),
            )
            | (
                BinOp::Add
                | BinOp::AddWithOverflow
                | BinOp::AddUnchecked
                | BinOp::BitOr
                | BinOp::BitXor
                | BinOp::Sub
                | BinOp::SubWithOverflow
                | BinOp::SubUnchecked
                | BinOp::Offset
                | BinOp::Shl
                | BinOp::Shr,
                Right(p),
                Left(0),
            )
            | (BinOp::Mul | BinOp::MulWithOverflow | BinOp::MulUnchecked, Left(1), Right(p))
            | (
                BinOp::Mul | BinOp::MulWithOverflow | BinOp::MulUnchecked | BinOp::Div,
                Right(p),
                Left(1),
            ) => p,
            // Attempt to simplify `x & ALL_ONES` to `x`, with `ALL_ONES` depending on type size.
            (BinOp::BitAnd, Right(p), Left(ones)) | (BinOp::BitAnd, Left(ones), Right(p))
                if ones == layout.size.truncate(u128::MAX)
                    || (layout.ty.is_bool() && ones == 1) =>
            {
                p
            }
            // Absorbing elements.
            (
                BinOp::Mul | BinOp::MulWithOverflow | BinOp::MulUnchecked | BinOp::BitAnd,
                _,
                Left(0),
            )
            | (BinOp::Rem, _, Left(1))
            | (
                BinOp::Mul
                | BinOp::MulWithOverflow
                | BinOp::MulUnchecked
                | BinOp::Div
                | BinOp::Rem
                | BinOp::BitAnd
                | BinOp::Shl
                | BinOp::Shr,
                Left(0),
                _,
            ) => self.insert_scalar(lhs_ty, Scalar::from_uint(0u128, layout.size)),
            // Attempt to simplify `x | ALL_ONES` to `ALL_ONES`.
            (BinOp::BitOr, _, Left(ones)) | (BinOp::BitOr, Left(ones), _)
                if ones == layout.size.truncate(u128::MAX)
                    || (layout.ty.is_bool() && ones == 1) =>
            {
                self.insert_scalar(lhs_ty, Scalar::from_uint(ones, layout.size))
            }
            // Sub/Xor with itself.
            (BinOp::Sub | BinOp::SubWithOverflow | BinOp::SubUnchecked | BinOp::BitXor, a, b)
                if a == b =>
            {
                self.insert_scalar(lhs_ty, Scalar::from_uint(0u128, layout.size))
            }
            // Comparison:
            // - if both operands can be computed as bits, just compare the bits;
            // - if we proved that both operands have the same value, we can insert true/false;
            // - otherwise, do nothing, as we do not try to prove inequality.
            (BinOp::Eq, Left(a), Left(b)) => self.insert_bool(a == b),
            (BinOp::Eq, a, b) if a == b => self.insert_bool(true),
            (BinOp::Ne, Left(a), Left(b)) => self.insert_bool(a != b),
            (BinOp::Ne, a, b) if a == b => self.insert_bool(false),
            _ => return None,
        };

        if op.is_overflowing() {
            let ty = Ty::new_tup(self.tcx, &[self.ty(result), self.tcx.types.bool]);
            let false_val = self.insert_bool(false);
            Some(self.insert_tuple(ty, &[result, false_val]))
        } else {
            Some(result)
        }
    }

    fn simplify_cast(
        &mut self,
        initial_kind: &mut CastKind,
        initial_operand: &mut Operand<'tcx>,
        to: Ty<'tcx>,
        location: Location,
    ) -> Option<VnIndex> {
        use CastKind::*;
        use rustc_middle::ty::adjustment::PointerCoercion::*;

        let mut kind = *initial_kind;
        let mut value = self.simplify_operand(initial_operand, location)?;
        let mut from = self.ty(value);
        if from == to {
            return Some(value);
        }

        if let CastKind::PointerCoercion(ReifyFnPointer | ClosureFnPointer(_), _) = kind {
            // Each reification of a generic fn may get a different pointer.
            // Do not try to merge them.
            return Some(self.new_opaque(to));
        }

        let mut was_ever_updated = false;
        loop {
            let mut was_updated_this_iteration = false;

            // Transmuting between raw pointers is just a pointer cast so long as
            // they have the same metadata type (like `*const i32` <=> `*mut u64`
            // or `*mut [i32]` <=> `*const [u64]`), including the common special
            // case of `*const T` <=> `*mut T`.
            if let Transmute = kind
                && from.is_raw_ptr()
                && to.is_raw_ptr()
                && self.pointers_have_same_metadata(from, to)
            {
                kind = PtrToPtr;
                was_updated_this_iteration = true;
            }

            // If a cast just casts away the metadata again, then we can get it by
            // casting the original thin pointer passed to `from_raw_parts`
            if let PtrToPtr = kind
                && let Value::RawPtr { pointer, .. } = self.get(value)
                && let ty::RawPtr(to_pointee, _) = to.kind()
                && to_pointee.is_sized(self.tcx, self.typing_env())
            {
                from = self.ty(pointer);
                value = pointer;
                was_updated_this_iteration = true;
                if from == to {
                    return Some(pointer);
                }
            }

            // Aggregate-then-Transmute can just transmute the original field value,
            // so long as the bytes of a value from only from a single field.
            if let Transmute = kind
                && let Value::Aggregate(variant_idx, field_values) = self.get(value)
                && let Some((field_idx, field_ty)) =
                    self.value_is_all_in_one_field(from, variant_idx)
            {
                from = field_ty;
                value = field_values[field_idx.as_usize()];
                was_updated_this_iteration = true;
                if field_ty == to {
                    return Some(value);
                }
            }

            // Various cast-then-cast cases can be simplified.
            if let Value::Cast { kind: inner_kind, value: inner_value } = self.get(value) {
                let inner_from = self.ty(inner_value);
                let new_kind = match (inner_kind, kind) {
                    // Even if there's a narrowing cast in here that's fine, because
                    // things like `*mut [i32] -> *mut i32 -> *const i32` and
                    // `*mut [i32] -> *const [i32] -> *const i32` can skip the middle in MIR.
                    (PtrToPtr, PtrToPtr) => Some(PtrToPtr),
                    // PtrToPtr-then-Transmute is fine so long as the pointer cast is identity:
                    // `*const T -> *mut T -> NonNull<T>` is fine, but we need to check for narrowing
                    // to skip things like `*const [i32] -> *const i32 -> NonNull<T>`.
                    (PtrToPtr, Transmute) if self.pointers_have_same_metadata(inner_from, from) => {
                        Some(Transmute)
                    }
                    // Similarly, for Transmute-then-PtrToPtr. Note that we need to check different
                    // variables for their metadata, and thus this can't merge with the previous arm.
                    (Transmute, PtrToPtr) if self.pointers_have_same_metadata(from, to) => {
                        Some(Transmute)
                    }
                    // If would be legal to always do this, but we don't want to hide information
                    // from the backend that it'd otherwise be able to use for optimizations.
                    (Transmute, Transmute)
                        if !self.type_may_have_niche_of_interest_to_backend(from) =>
                    {
                        Some(Transmute)
                    }
                    _ => None,
                };
                if let Some(new_kind) = new_kind {
                    kind = new_kind;
                    from = inner_from;
                    value = inner_value;
                    was_updated_this_iteration = true;
                    if inner_from == to {
                        return Some(inner_value);
                    }
                }
            }

            if was_updated_this_iteration {
                was_ever_updated = true;
            } else {
                break;
            }
        }

        if was_ever_updated && let Some(op) = self.try_as_operand(value, location) {
            *initial_operand = op;
            *initial_kind = kind;
        }

        Some(self.insert(to, Value::Cast { kind, value }))
    }

    fn pointers_have_same_metadata(&self, left_ptr_ty: Ty<'tcx>, right_ptr_ty: Ty<'tcx>) -> bool {
        let left_meta_ty = left_ptr_ty.pointee_metadata_ty_or_projection(self.tcx);
        let right_meta_ty = right_ptr_ty.pointee_metadata_ty_or_projection(self.tcx);
        if left_meta_ty == right_meta_ty {
            true
        } else if let Ok(left) =
            self.tcx.try_normalize_erasing_regions(self.typing_env(), left_meta_ty)
            && let Ok(right) =
                self.tcx.try_normalize_erasing_regions(self.typing_env(), right_meta_ty)
        {
            left == right
        } else {
            false
        }
    }

    /// Returns `false` if we know for sure that this type has no interesting niche,
    /// and thus we can skip transmuting through it without worrying.
    ///
    /// The backend will emit `assume`s when transmuting between types with niches,
    /// so we want to preserve `i32 -> char -> u32` so that that data is around,
    /// but it's fine to skip whole-range-is-value steps like `A -> u32 -> B`.
    fn type_may_have_niche_of_interest_to_backend(&self, ty: Ty<'tcx>) -> bool {
        let Ok(layout) = self.ecx.layout_of(ty) else {
            // If it's too generic or something, then assume it might be interesting later.
            return true;
        };

        if layout.uninhabited {
            return true;
        }

        match layout.backend_repr {
            BackendRepr::Scalar(a) => !a.is_always_valid(&self.ecx),
            BackendRepr::ScalarPair(a, b) => {
                !a.is_always_valid(&self.ecx) || !b.is_always_valid(&self.ecx)
            }
            BackendRepr::SimdVector { .. } | BackendRepr::Memory { .. } => false,
        }
    }

    fn value_is_all_in_one_field(
        &self,
        ty: Ty<'tcx>,
        variant: VariantIdx,
    ) -> Option<(FieldIdx, Ty<'tcx>)> {
        if let Ok(layout) = self.ecx.layout_of(ty)
            && let abi::Variants::Single { index } = layout.variants
            && index == variant
            && let Some((field_idx, field_layout)) = layout.non_1zst_field(&self.ecx)
            && layout.size == field_layout.size
        {
            // We needed to check the variant to avoid trying to read the tag
            // field from an enum where no fields have variants, since that tag
            // field isn't in the `Aggregate` from which we're getting values.
            Some((field_idx, field_layout.ty))
        } else if let ty::Adt(adt, args) = ty.kind()
            && adt.is_struct()
            && adt.repr().transparent()
            && let [single_field] = adt.non_enum_variant().fields.raw.as_slice()
        {
            Some((FieldIdx::ZERO, single_field.ty(self.tcx, args)))
        } else {
            None
        }
    }
}

fn op_to_prop_const<'tcx>(
    ecx: &mut InterpCx<'tcx, DummyMachine>,
    op: &OpTy<'tcx>,
) -> Option<ConstValue> {
    // Do not attempt to propagate unsized locals.
    if op.layout.is_unsized() {
        return None;
    }

    // This constant is a ZST, just return an empty value.
    if op.layout.is_zst() {
        return Some(ConstValue::ZeroSized);
    }

    // Do not synthetize too large constants. Codegen will just memcpy them, which we'd like to
    // avoid.
    if !matches!(op.layout.backend_repr, BackendRepr::Scalar(..) | BackendRepr::ScalarPair(..)) {
        return None;
    }

    // If this constant has scalar ABI, return it as a `ConstValue::Scalar`.
    if let BackendRepr::Scalar(abi::Scalar::Initialized { .. }) = op.layout.backend_repr
        && let Some(scalar) = ecx.read_scalar(op).discard_err()
    {
        if !scalar.try_to_scalar_int().is_ok() {
            // Check that we do not leak a pointer.
            // Those pointers may lose part of their identity in codegen.
            // FIXME: remove this hack once https://github.com/rust-lang/rust/issues/79738 is fixed.
            return None;
        }
        return Some(ConstValue::Scalar(scalar));
    }

    // If this constant is already represented as an `Allocation`,
    // try putting it into global memory to return it.
    if let Either::Left(mplace) = op.as_mplace_or_imm() {
        let (size, _align) = ecx.size_and_align_of_val(&mplace).discard_err()??;

        // Do not try interning a value that contains provenance.
        // Due to https://github.com/rust-lang/rust/issues/79738, doing so could lead to bugs.
        // FIXME: remove this hack once that issue is fixed.
        let alloc_ref = ecx.get_ptr_alloc(mplace.ptr(), size).discard_err()??;
        if alloc_ref.has_provenance() {
            return None;
        }

        let pointer = mplace.ptr().into_pointer_or_addr().ok()?;
        let (prov, offset) = pointer.prov_and_relative_offset();
        let alloc_id = prov.alloc_id();
        intern_const_alloc_for_constprop(ecx, alloc_id).discard_err()?;

        // `alloc_id` may point to a static. Codegen will choke on an `Indirect` with anything
        // by `GlobalAlloc::Memory`, so do fall through to copying if needed.
        // FIXME: find a way to treat this more uniformly (probably by fixing codegen)
        if let GlobalAlloc::Memory(alloc) = ecx.tcx.global_alloc(alloc_id)
            // Transmuting a constant is just an offset in the allocation. If the alignment of the
            // allocation is not enough, fallback to copying into a properly aligned value.
            && alloc.inner().align >= op.layout.align.abi
        {
            return Some(ConstValue::Indirect { alloc_id, offset });
        }
    }

    // Everything failed: create a new allocation to hold the data.
    let alloc_id =
        ecx.intern_with_temp_alloc(op.layout, |ecx, dest| ecx.copy_op(op, dest)).discard_err()?;
    let value = ConstValue::Indirect { alloc_id, offset: Size::ZERO };

    // Check that we do not leak a pointer.
    // Those pointers may lose part of their identity in codegen.
    // FIXME: remove this hack once https://github.com/rust-lang/rust/issues/79738 is fixed.
    if ecx.tcx.global_alloc(alloc_id).unwrap_memory().inner().provenance().ptrs().is_empty() {
        return Some(value);
    }

    None
}

impl<'tcx> VnState<'_, '_, 'tcx> {
    /// If either [`Self::try_as_constant`] as [`Self::try_as_place`] succeeds,
    /// returns that result as an [`Operand`].
    fn try_as_operand(&mut self, index: VnIndex, location: Location) -> Option<Operand<'tcx>> {
        if let Some(const_) = self.try_as_constant(index) {
            Some(Operand::Constant(Box::new(const_)))
        } else if let Some(place) = self.try_as_place(index, location, false) {
            self.reused_locals.insert(place.local);
            Some(Operand::Copy(place))
        } else {
            None
        }
    }

    /// If `index` is a `Value::Constant`, return the `Constant` to be put in the MIR.
    fn try_as_constant(&mut self, index: VnIndex) -> Option<ConstOperand<'tcx>> {
        // This was already constant in MIR, do not change it. If the constant is not
        // deterministic, adding an additional mention of it in MIR will not give the same value as
        // the former mention.
        if let Value::Constant { value, disambiguator: None } = self.get(index) {
            debug_assert!(value.is_deterministic());
            return Some(ConstOperand { span: DUMMY_SP, user_ty: None, const_: value });
        }

        let op = self.eval_to_const(index)?;
        if op.layout.is_unsized() {
            // Do not attempt to propagate unsized locals.
            return None;
        }

        let value = op_to_prop_const(&mut self.ecx, op)?;

        // Check that we do not leak a pointer.
        // Those pointers may lose part of their identity in codegen.
        // FIXME: remove this hack once https://github.com/rust-lang/rust/issues/79738 is fixed.
        assert!(!value.may_have_provenance(self.tcx, op.layout.size));

        let const_ = Const::Val(value, op.layout.ty);
        Some(ConstOperand { span: DUMMY_SP, user_ty: None, const_ })
    }

    /// Construct a place which holds the same value as `index` and for which all locals strictly
    /// dominate `loc`. If you used this place, add its base local to `reused_locals` to remove
    /// storage statements.
    #[instrument(level = "trace", skip(self), ret)]
    fn try_as_place(
        &mut self,
        mut index: VnIndex,
        loc: Location,
        allow_complex_projection: bool,
    ) -> Option<Place<'tcx>> {
        let mut projection = SmallVec::<[PlaceElem<'tcx>; 1]>::new();
        loop {
            if let Some(local) = self.try_as_local(index, loc) {
                projection.reverse();
                let place =
                    Place { local, projection: self.tcx.mk_place_elems(projection.as_slice()) };
                return Some(place);
            } else if projection.last() == Some(&PlaceElem::Deref) {
                // `Deref` can only be the first projection in a place.
                // If we are here, we failed to find a local, and we already have a `Deref`.
                // Trying to add projections will only result in an ill-formed place.
                return None;
            } else if let Value::Projection(pointer, proj) = self.get(index)
                && (allow_complex_projection || proj.is_stable_offset())
                && let Some(proj) = self.try_as_place_elem(self.ty(index), proj, loc)
            {
                projection.push(proj);
                index = pointer;
            } else {
                return None;
            }
        }
    }

    /// If there is a local which is assigned `index`, and its assignment strictly dominates `loc`,
    /// return it. If you used this local, add it to `reused_locals` to remove storage statements.
    fn try_as_local(&mut self, index: VnIndex, loc: Location) -> Option<Local> {
        let other = self.rev_locals.get(index)?;
        other
            .iter()
            .find(|&&other| self.ssa.assignment_dominates(&self.dominators, other, loc))
            .copied()
    }
}

impl<'tcx> MutVisitor<'tcx> for VnState<'_, '_, 'tcx> {
    fn tcx(&self) -> TyCtxt<'tcx> {
        self.tcx
    }

    fn visit_place(&mut self, place: &mut Place<'tcx>, context: PlaceContext, location: Location) {
        self.simplify_place_projection(place, location);
        if context.is_mutating_use() && place.is_indirect() {
            // Non-local mutation maybe invalidate deref.
            self.invalidate_derefs();
        }
        self.super_place(place, context, location);
    }

    fn visit_operand(&mut self, operand: &mut Operand<'tcx>, location: Location) {
        self.simplify_operand(operand, location);
        self.super_operand(operand, location);
    }

    fn visit_assign(
        &mut self,
        lhs: &mut Place<'tcx>,
        rvalue: &mut Rvalue<'tcx>,
        location: Location,
    ) {
        self.simplify_place_projection(lhs, location);

        let value = self.simplify_rvalue(lhs, rvalue, location);
        if let Some(value) = value {
            if let Some(const_) = self.try_as_constant(value) {
                *rvalue = Rvalue::Use(Operand::Constant(Box::new(const_)));
            } else if let Some(place) = self.try_as_place(value, location, false)
                && *rvalue != Rvalue::Use(Operand::Move(place))
                && *rvalue != Rvalue::Use(Operand::Copy(place))
            {
                *rvalue = Rvalue::Use(Operand::Copy(place));
                self.reused_locals.insert(place.local);
            }
        }

        if lhs.is_indirect() {
            // Non-local mutation maybe invalidate deref.
            self.invalidate_derefs();
        }

        if let Some(local) = lhs.as_local()
            && self.ssa.is_ssa(local)
            && let rvalue_ty = rvalue.ty(self.local_decls, self.tcx)
            // FIXME(#112651) `rvalue` may have a subtype to `local`. We can only mark
            // `local` as reusable if we have an exact type match.
            && self.local_decls[local].ty == rvalue_ty
        {
            let value = value.unwrap_or_else(|| self.new_opaque(rvalue_ty));
            self.assign(local, value);
        }
    }

    fn visit_terminator(&mut self, terminator: &mut Terminator<'tcx>, location: Location) {
        if let Terminator { kind: TerminatorKind::Call { destination, .. }, .. } = terminator {
            if let Some(local) = destination.as_local()
                && self.ssa.is_ssa(local)
            {
                let ty = self.local_decls[local].ty;
                let opaque = self.new_opaque(ty);
                self.assign(local, opaque);
            }
        }
        // Terminators that can write to memory may invalidate (nested) derefs.
        if terminator.kind.can_write_to_memory() {
            self.invalidate_derefs();
        }
        self.super_terminator(terminator, location);
    }
}

struct StorageRemover<'tcx> {
    tcx: TyCtxt<'tcx>,
    reused_locals: DenseBitSet<Local>,
}

impl<'tcx> MutVisitor<'tcx> for StorageRemover<'tcx> {
    fn tcx(&self) -> TyCtxt<'tcx> {
        self.tcx
    }

    fn visit_operand(&mut self, operand: &mut Operand<'tcx>, _: Location) {
        if let Operand::Move(place) = *operand
            && !place.is_indirect_first_projection()
            && self.reused_locals.contains(place.local)
        {
            *operand = Operand::Copy(place);
        }
    }

    fn visit_statement(&mut self, stmt: &mut Statement<'tcx>, loc: Location) {
        match stmt.kind {
            // When removing storage statements, we need to remove both (#107511).
            StatementKind::StorageLive(l) | StatementKind::StorageDead(l)
                if self.reused_locals.contains(l) =>
            {
                stmt.make_nop(true)
            }
            _ => self.super_statement(stmt, loc),
        }
    }
}<|MERGE_RESOLUTION|>--- conflicted
+++ resolved
@@ -1066,15 +1066,10 @@
             }
 
             // Unsupported values.
-<<<<<<< HEAD
-            Rvalue::ThreadLocalRef(..) | Rvalue::ShallowInitBox(..) => return None,
-            Rvalue::CopyForDeref(_) => bug!("`CopyForDeref` in runtime MIR"),
-=======
             Rvalue::ThreadLocalRef(..) => return None,
             Rvalue::CopyForDeref(_) | Rvalue::ShallowInitBox(..) => {
                 bug!("forbidden in runtime MIR: {rvalue:?}")
             }
->>>>>>> b1b464d6
         };
         let ty = rvalue.ty(self.local_decls, self.tcx);
         Some(self.insert(ty, value))
