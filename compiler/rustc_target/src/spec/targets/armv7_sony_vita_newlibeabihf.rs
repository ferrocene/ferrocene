--- conflicted
+++ resolved
@@ -1,12 +1,8 @@
 use rustc_abi::Endian;
 
-<<<<<<< HEAD
-use crate::spec::{Cc, FloatAbi, LinkerFlavor, Lld, RelocModel, Target, TargetOptions, cvs};
-=======
 use crate::spec::{
     Cc, FloatAbi, LinkerFlavor, Lld, RelocModel, Target, TargetMetadata, TargetOptions, cvs,
 };
->>>>>>> 0f490b04
 
 /// A base target for PlayStation Vita devices using the VITASDK toolchain (using newlib).
 ///
