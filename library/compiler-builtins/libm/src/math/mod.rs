--- conflicted
+++ resolved
@@ -65,7 +65,6 @@
 pub use self::trunc::trunc;
 pub use self::truncf::truncf;
 
-<<<<<<< HEAD
 pub use self::{
     ceilf::ceilf, expf::expf, fabs::fabs, fabsf::fabsf, fdim::fdim, fdimf::fdimf, floor::floor,
     floorf::floorf, fmodf::fmodf, hypot::hypot, hypotf::hypotf, log::log, log10::log10,
@@ -73,7 +72,6 @@
     round::round, roundf::roundf, scalbn::scalbn, scalbnf::scalbnf, sqrt::sqrt, sqrtf::sqrtf,
     trunc::trunc, truncf::truncf,
 };
-=======
 mod k_cosf;
 mod k_sinf;
 mod rem_pio2_large;
@@ -83,5 +81,4 @@
 
 fn isnanf(x: f32) -> bool {
     x.to_bits() & 0x7fffffff > 0x7f800000
-}
->>>>>>> 34ae08d2
+}