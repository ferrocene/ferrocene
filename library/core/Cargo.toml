[package]
name = "core"
version = "0.0.0"
license = "MIT OR Apache-2.0"
repository = "https://github.com/rust-lang/rust.git"
description = "The Rust Core Library"
autotests = false
autobenches = false
# If you update this, be sure to update it in a bunch of other places too!
# As of 2024, it was src/tools/opt-dist, the core-no-fp-fmt-parse test and
# the version of the prelude imported in core/lib.rs.
edition = "2024"

[dependencies]
# Ferrocene addition: we need to ensure profiler_builtins is built before core, so that core can be
# properly instrumented for code coverage.
profiler_builtins = { path = "../profiler_builtins", optional = true }

[lib]
test = false
bench = false

[features]
<<<<<<< HEAD
# default = ["uncertified"]

=======
# Ferrocene addition: only add the explicit dependency to profiler_builtins when we are building
# core specifically for profiling.
ferrocene_inject_profiler_builtins = ["dep:profiler_builtins"]
>>>>>>> d5575f6d
# Make panics and failed asserts immediately abort without formatting any message
panic_immediate_abort = []
# Choose algorithms that are optimized for binary size instead of runtime performance
optimize_for_size = []
# Make `RefCell` store additional debugging information, which is printed out when
# a borrow error occurs
debug_refcell = []
# Make `TypeId` store a reference to the name of the type, so that it can print that name.
debug_typeid = []

# Include uncertified code
uncertified = []

[lints.rust.unexpected_cfgs]
level = "warn"
check-cfg = [
    'cfg(bootstrap)',
    'cfg(no_fp_fmt_parse)',
    # core use #[path] imports to portable-simd `core_simd` crate
    # and to stdarch `core_arch` crate which messes-up with Cargo list
    # of declared features, we therefor expect any feature cfg
    'cfg(feature, values(any()))',
]<|MERGE_RESOLUTION|>--- conflicted
+++ resolved
@@ -21,14 +21,11 @@
 bench = false
 
 [features]
-<<<<<<< HEAD
 # default = ["uncertified"]
 
-=======
 # Ferrocene addition: only add the explicit dependency to profiler_builtins when we are building
 # core specifically for profiling.
 ferrocene_inject_profiler_builtins = ["dep:profiler_builtins"]
->>>>>>> d5575f6d
 # Make panics and failed asserts immediately abort without formatting any message
 panic_immediate_abort = []
 # Choose algorithms that are optimized for binary size instead of runtime performance
