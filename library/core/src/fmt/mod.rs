//! Utilities for formatting and printing strings.

#![stable(feature = "rust1", since = "1.0.0")]

#[cfg(feature = "uncertified")]
use crate::cell::{Cell, Ref, RefCell, RefMut, SyncUnsafeCell, UnsafeCell};
#[cfg(feature = "uncertified")]
use crate::char::{EscapeDebugExtArgs, MAX_LEN_UTF8};
#[cfg(feature = "uncertified")]
use crate::marker::PhantomData;
#[cfg(feature = "uncertified")]
use crate::num::fmt as numfmt;
#[cfg(feature = "uncertified")]
use crate::ops::Deref;
<<<<<<< HEAD
#[cfg(feature = "uncertified")]
use crate::{iter, mem, result, str};
=======
use crate::{iter, result, str};
>>>>>>> d5575f6d

#[cfg(feature = "uncertified")]
mod builders;
#[cfg(not(no_fp_fmt_parse))]
#[cfg(feature = "uncertified")]
mod float;
#[cfg(no_fp_fmt_parse)]
#[cfg(feature = "uncertified")]
mod nofloat;
#[cfg(feature = "uncertified")]
mod num;
#[cfg(feature = "uncertified")]
mod rt;

#[stable(feature = "fmt_flags_align", since = "1.28.0")]
#[rustc_diagnostic_item = "Alignment"]
/// Possible alignments returned by `Formatter::align`
#[derive(Copy, Clone, Debug, PartialEq, Eq)]
#[cfg(feature = "uncertified")]
pub enum Alignment {
    #[stable(feature = "fmt_flags_align", since = "1.28.0")]
    /// Indication that contents should be left-aligned.
    Left,
    #[stable(feature = "fmt_flags_align", since = "1.28.0")]
    /// Indication that contents should be right-aligned.
    Right,
    #[stable(feature = "fmt_flags_align", since = "1.28.0")]
    /// Indication that contents should be center-aligned.
    Center,
}

<<<<<<< HEAD
#[doc(hidden)]
#[unstable(feature = "fmt_internals", reason = "internal to standard library", issue = "none")]
#[cfg(feature = "uncertified")]
impl From<rt::Alignment> for Option<Alignment> {
    fn from(value: rt::Alignment) -> Self {
        match value {
            rt::Alignment::Left => Some(Alignment::Left),
            rt::Alignment::Right => Some(Alignment::Right),
            rt::Alignment::Center => Some(Alignment::Center),
            rt::Alignment::Unknown => None,
        }
    }
}

=======
>>>>>>> d5575f6d
#[stable(feature = "debug_builders", since = "1.2.0")]
#[cfg(feature = "uncertified")]
pub use self::builders::{DebugList, DebugMap, DebugSet, DebugStruct, DebugTuple};
#[unstable(feature = "debug_closure_helpers", issue = "117729")]
#[cfg(feature = "uncertified")]
pub use self::builders::{FromFn, from_fn};

/// The type returned by formatter methods.
///
/// # Examples
///
/// ```
/// use std::fmt;
///
/// #[derive(Debug)]
/// struct Triangle {
///     a: f32,
///     b: f32,
///     c: f32
/// }
///
/// impl fmt::Display for Triangle {
///     fn fmt(&self, f: &mut fmt::Formatter<'_>) -> fmt::Result {
///         write!(f, "({}, {}, {})", self.a, self.b, self.c)
///     }
/// }
///
/// let pythagorean_triple = Triangle { a: 3.0, b: 4.0, c: 5.0 };
///
/// assert_eq!(format!("{pythagorean_triple}"), "(3, 4, 5)");
/// ```
#[stable(feature = "rust1", since = "1.0.0")]
#[cfg(feature = "uncertified")]
pub type Result = result::Result<(), Error>;

/// The error type which is returned from formatting a message into a stream.
///
/// This type does not support transmission of an error other than that an error
/// occurred. This is because, despite the existence of this error,
/// string formatting is considered an infallible operation.
/// `fmt()` implementors should not return this `Error` unless they received it from their
/// [`Formatter`]. The only time your code should create a new instance of this
/// error is when implementing `fmt::Write`, in order to cancel the formatting operation when
/// writing to the underlying stream fails.
///
/// Any extra information must be arranged to be transmitted through some other means,
/// such as storing it in a field to be consulted after the formatting operation has been
/// cancelled. (For example, this is how [`std::io::Write::write_fmt()`] propagates IO errors
/// during writing.)
///
/// This type, `fmt::Error`, should not be
/// confused with [`std::io::Error`] or [`std::error::Error`], which you may also
/// have in scope.
///
/// [`std::io::Error`]: ../../std/io/struct.Error.html
/// [`std::io::Write::write_fmt()`]: ../../std/io/trait.Write.html#method.write_fmt
/// [`std::error::Error`]: ../../std/error/trait.Error.html
///
/// # Examples
///
/// ```rust
/// use std::fmt::{self, write};
///
/// let mut output = String::new();
/// if let Err(fmt::Error) = write(&mut output, format_args!("Hello {}!", "world")) {
///     panic!("An error occurred");
/// }
/// ```
#[stable(feature = "rust1", since = "1.0.0")]
#[derive(Copy, Clone, Debug, Default, Eq, Hash, Ord, PartialEq, PartialOrd)]
#[cfg(feature = "uncertified")]
pub struct Error;

/// A trait for writing or formatting into Unicode-accepting buffers or streams.
///
/// This trait only accepts UTF-8–encoded data and is not [flushable]. If you only
/// want to accept Unicode and you don't need flushing, you should implement this trait;
/// otherwise you should implement [`std::io::Write`].
///
/// [`std::io::Write`]: ../../std/io/trait.Write.html
/// [flushable]: ../../std/io/trait.Write.html#tymethod.flush
#[stable(feature = "rust1", since = "1.0.0")]
#[cfg(feature = "uncertified")]
pub trait Write {
    /// Writes a string slice into this writer, returning whether the write
    /// succeeded.
    ///
    /// This method can only succeed if the entire string slice was successfully
    /// written, and this method will not return until all data has been
    /// written or an error occurs.
    ///
    /// # Errors
    ///
    /// This function will return an instance of [`std::fmt::Error`][Error] on error.
    ///
    /// The purpose of that error is to abort the formatting operation when the underlying
    /// destination encounters some error preventing it from accepting more text;
    /// in particular, it does not communicate any information about *what* error occurred.
    /// It should generally be propagated rather than handled, at least when implementing
    /// formatting traits.
    ///
    /// # Examples
    ///
    /// ```
    /// use std::fmt::{Error, Write};
    ///
    /// fn writer<W: Write>(f: &mut W, s: &str) -> Result<(), Error> {
    ///     f.write_str(s)
    /// }
    ///
    /// let mut buf = String::new();
    /// writer(&mut buf, "hola")?;
    /// assert_eq!(&buf, "hola");
    /// # std::fmt::Result::Ok(())
    /// ```
    #[stable(feature = "rust1", since = "1.0.0")]
    fn write_str(&mut self, s: &str) -> Result;

    /// Writes a [`char`] into this writer, returning whether the write succeeded.
    ///
    /// A single [`char`] may be encoded as more than one byte.
    /// This method can only succeed if the entire byte sequence was successfully
    /// written, and this method will not return until all data has been
    /// written or an error occurs.
    ///
    /// # Errors
    ///
    /// This function will return an instance of [`Error`] on error.
    ///
    /// # Examples
    ///
    /// ```
    /// use std::fmt::{Error, Write};
    ///
    /// fn writer<W: Write>(f: &mut W, c: char) -> Result<(), Error> {
    ///     f.write_char(c)
    /// }
    ///
    /// let mut buf = String::new();
    /// writer(&mut buf, 'a')?;
    /// writer(&mut buf, 'b')?;
    /// assert_eq!(&buf, "ab");
    /// # std::fmt::Result::Ok(())
    /// ```
    #[stable(feature = "fmt_write_char", since = "1.1.0")]
    fn write_char(&mut self, c: char) -> Result {
        self.write_str(c.encode_utf8(&mut [0; MAX_LEN_UTF8]))
    }

    /// Glue for usage of the [`write!`] macro with implementors of this trait.
    ///
    /// This method should generally not be invoked manually, but rather through
    /// the [`write!`] macro itself.
    ///
    /// # Errors
    ///
    /// This function will return an instance of [`Error`] on error. Please see
    /// [write_str](Write::write_str) for details.
    ///
    /// # Examples
    ///
    /// ```
    /// use std::fmt::{Error, Write};
    ///
    /// fn writer<W: Write>(f: &mut W, s: &str) -> Result<(), Error> {
    ///     f.write_fmt(format_args!("{s}"))
    /// }
    ///
    /// let mut buf = String::new();
    /// writer(&mut buf, "world")?;
    /// assert_eq!(&buf, "world");
    /// # std::fmt::Result::Ok(())
    /// ```
    #[stable(feature = "rust1", since = "1.0.0")]
    fn write_fmt(&mut self, args: Arguments<'_>) -> Result {
        // We use a specialization for `Sized` types to avoid an indirection
        // through `&mut self`
        trait SpecWriteFmt {
            fn spec_write_fmt(self, args: Arguments<'_>) -> Result;
        }

        impl<W: Write + ?Sized> SpecWriteFmt for &mut W {
            #[inline]
            default fn spec_write_fmt(mut self, args: Arguments<'_>) -> Result {
                if let Some(s) = args.as_statically_known_str() {
                    self.write_str(s)
                } else {
                    write(&mut self, args)
                }
            }
        }

        impl<W: Write> SpecWriteFmt for &mut W {
            #[inline]
            fn spec_write_fmt(self, args: Arguments<'_>) -> Result {
                if let Some(s) = args.as_statically_known_str() {
                    self.write_str(s)
                } else {
                    write(self, args)
                }
            }
        }

        self.spec_write_fmt(args)
    }
}

#[stable(feature = "fmt_write_blanket_impl", since = "1.4.0")]
#[cfg(feature = "uncertified")]
impl<W: Write + ?Sized> Write for &mut W {
    fn write_str(&mut self, s: &str) -> Result {
        (**self).write_str(s)
    }

    fn write_char(&mut self, c: char) -> Result {
        (**self).write_char(c)
    }

    fn write_fmt(&mut self, args: Arguments<'_>) -> Result {
        (**self).write_fmt(args)
    }
}

/// The signedness of a [`Formatter`] (or of a [`FormattingOptions`]).
#[derive(Copy, Clone, Debug, PartialEq, Eq)]
#[unstable(feature = "formatting_options", issue = "118117")]
#[cfg(feature = "uncertified")]
pub enum Sign {
    /// Represents the `+` flag.
    Plus,
    /// Represents the `-` flag.
    Minus,
}

/// Specifies whether the [`Debug`] trait should use lower-/upper-case
/// hexadecimal or normal integers.
#[derive(Copy, Clone, Debug, PartialEq, Eq)]
#[unstable(feature = "formatting_options", issue = "118117")]
#[cfg(feature = "uncertified")]
pub enum DebugAsHex {
    /// Use lower-case hexadecimal integers for the `Debug` trait (like [the `x?` type](../../std/fmt/index.html#formatting-traits)).
    Lower,
    /// Use upper-case hexadecimal integers for the `Debug` trait (like [the `X?` type](../../std/fmt/index.html#formatting-traits)).
    Upper,
}

/// Options for formatting.
///
/// `FormattingOptions` is a [`Formatter`] without an attached [`Write`] trait.
/// It is mainly used to construct `Formatter` instances.
#[derive(Copy, Clone, Debug, PartialEq, Eq)]
#[unstable(feature = "formatting_options", issue = "118117")]
#[cfg(feature = "uncertified")]
pub struct FormattingOptions {
    /// Flags, with the following bit fields:
    ///
    /// ```text
    ///   31  30  29  28  27  26  25  24  23  22  21  20                              0
    /// ┌───┬───────┬───┬───┬───┬───┬───┬───┬───┬───┬──────────────────────────────────┐
    /// │ 1 │ align │ p │ w │ X?│ x?│'0'│ # │ - │ + │               fill               │
    /// └───┴───────┴───┴───┴───┴───┴───┴───┴───┴───┴──────────────────────────────────┘
    ///   │     │     │   │  └─┬───────────────────┘ └─┬──────────────────────────────┘
    ///   │     │     │   │    │                       └─ The fill character (21 bits char).
    ///   │     │     │   │    └─ The debug upper/lower hex, zero pad, alternate, and plus/minus flags.
    ///   │     │     │   └─ Whether a width is set. (The value is stored separately.)
    ///   │     │     └─ Whether a precision is set. (The value is stored separately.)
    ///   │     ├─ 0: Align left. (<)
    ///   │     ├─ 1: Align right. (>)
    ///   │     ├─ 2: Align center. (^)
    ///   │     └─ 3: Alignment not set. (default)
    ///   └─ Always set.
    ///      This makes it possible to distinguish formatting flags from
    ///      a &str size when stored in (the upper bits of) the same field.
    ///      (fmt::Arguments will make use of this property in the future.)
    /// ```
    // Note: This could use a special niche type with range 0x8000_0000..=0xfdd0ffff.
    // It's unclear if that's useful, though.
    flags: u32,
    /// Width if width flag (bit 27) above is set. Otherwise, always 0.
    width: u16,
    /// Precision if precision flag (bit 28) above is set. Otherwise, always 0.
    precision: u16,
}

// This needs to match with compiler/rustc_ast_lowering/src/format.rs.
mod flags {
    pub(super) const SIGN_PLUS_FLAG: u32 = 1 << 21;
    pub(super) const SIGN_MINUS_FLAG: u32 = 1 << 22;
    pub(super) const ALTERNATE_FLAG: u32 = 1 << 23;
    pub(super) const SIGN_AWARE_ZERO_PAD_FLAG: u32 = 1 << 24;
    pub(super) const DEBUG_LOWER_HEX_FLAG: u32 = 1 << 25;
    pub(super) const DEBUG_UPPER_HEX_FLAG: u32 = 1 << 26;
    pub(super) const WIDTH_FLAG: u32 = 1 << 27;
    pub(super) const PRECISION_FLAG: u32 = 1 << 28;
    pub(super) const ALIGN_BITS: u32 = 0b11 << 29;
    pub(super) const ALIGN_LEFT: u32 = 0 << 29;
    pub(super) const ALIGN_RIGHT: u32 = 1 << 29;
    pub(super) const ALIGN_CENTER: u32 = 2 << 29;
    pub(super) const ALIGN_UNKNOWN: u32 = 3 << 29;
    pub(super) const ALWAYS_SET: u32 = 1 << 31;
}

#[cfg(feature = "uncertified")]
impl FormattingOptions {
    /// Construct a new `FormatterBuilder` with the supplied `Write` trait
    /// object for output that is equivalent to the `{}` formatting
    /// specifier:
    ///
    /// - no flags,
    /// - filled with spaces,
    /// - no alignment,
    /// - no width,
    /// - no precision, and
    /// - no [`DebugAsHex`] output mode.
    #[unstable(feature = "formatting_options", issue = "118117")]
    pub const fn new() -> Self {
        Self {
            flags: ' ' as u32 | flags::ALIGN_UNKNOWN | flags::ALWAYS_SET,
            width: 0,
            precision: 0,
        }
    }

    /// Sets or removes the sign (the `+` or the `-` flag).
    ///
    /// - `+`: This is intended for numeric types and indicates that the sign
    /// should always be printed. By default only the negative sign of signed
    /// values is printed, and the sign of positive or unsigned values is
    /// omitted. This flag indicates that the correct sign (+ or -) should
    /// always be printed.
    /// - `-`: Currently not used
    #[unstable(feature = "formatting_options", issue = "118117")]
    pub fn sign(&mut self, sign: Option<Sign>) -> &mut Self {
        let sign = match sign {
            None => 0,
            Some(Sign::Plus) => flags::SIGN_PLUS_FLAG,
            Some(Sign::Minus) => flags::SIGN_MINUS_FLAG,
        };
        self.flags = self.flags & !(flags::SIGN_PLUS_FLAG | flags::SIGN_MINUS_FLAG) | sign;
        self
    }
    /// Sets or unsets the `0` flag.
    ///
    /// This is used to indicate for integer formats that the padding to width should both be done with a 0 character as well as be sign-aware
    #[unstable(feature = "formatting_options", issue = "118117")]
    pub fn sign_aware_zero_pad(&mut self, sign_aware_zero_pad: bool) -> &mut Self {
        if sign_aware_zero_pad {
            self.flags |= flags::SIGN_AWARE_ZERO_PAD_FLAG;
        } else {
            self.flags &= !flags::SIGN_AWARE_ZERO_PAD_FLAG;
        }
        self
    }
    /// Sets or unsets the `#` flag.
    ///
    /// This flag indicates that the "alternate" form of printing should be
    /// used. The alternate forms are:
    /// - [`Debug`] : pretty-print the [`Debug`] formatting (adds linebreaks and indentation)
    /// - [`LowerHex`] as well as [`UpperHex`] - precedes the argument with a `0x`
    /// - [`Octal`] - precedes the argument with a `0b`
    /// - [`Binary`] - precedes the argument with a `0o`
    #[unstable(feature = "formatting_options", issue = "118117")]
    pub fn alternate(&mut self, alternate: bool) -> &mut Self {
        if alternate {
            self.flags |= flags::ALTERNATE_FLAG;
        } else {
            self.flags &= !flags::ALTERNATE_FLAG;
        }
        self
    }
    /// Sets the fill character.
    ///
    /// The optional fill character and alignment is provided normally in
    /// conjunction with the width parameter. This indicates that if the value
    /// being formatted is smaller than width some extra characters will be
    /// printed around it.
    #[unstable(feature = "formatting_options", issue = "118117")]
    pub fn fill(&mut self, fill: char) -> &mut Self {
        self.flags = self.flags & (u32::MAX << 21) | fill as u32;
        self
    }
    /// Sets or removes the alignment.
    ///
    /// The alignment specifies how the value being formatted should be
    /// positioned if it is smaller than the width of the formatter.
    #[unstable(feature = "formatting_options", issue = "118117")]
    pub fn align(&mut self, align: Option<Alignment>) -> &mut Self {
        let align: u32 = match align {
            Some(Alignment::Left) => flags::ALIGN_LEFT,
            Some(Alignment::Right) => flags::ALIGN_RIGHT,
            Some(Alignment::Center) => flags::ALIGN_CENTER,
            None => flags::ALIGN_UNKNOWN,
        };
        self.flags = self.flags & !flags::ALIGN_BITS | align;
        self
    }
    /// Sets or removes the width.
    ///
    /// This is a parameter for the “minimum width” that the format should take
    /// up. If the value’s string does not fill up this many characters, then
    /// the padding specified by [`FormattingOptions::fill`]/[`FormattingOptions::align`]
    /// will be used to take up the required space.
    #[unstable(feature = "formatting_options", issue = "118117")]
    pub fn width(&mut self, width: Option<u16>) -> &mut Self {
        if let Some(width) = width {
            self.flags |= flags::WIDTH_FLAG;
            self.width = width;
        } else {
            self.flags &= !flags::WIDTH_FLAG;
            self.width = 0;
        }
        self
    }
    /// Sets or removes the precision.
    ///
    /// - For non-numeric types, this can be considered a “maximum width”. If
    /// the resulting string is longer than this width, then it is truncated
    /// down to this many characters and that truncated value is emitted with
    /// proper fill, alignment and width if those parameters are set.
    /// - For integral types, this is ignored.
    /// - For floating-point types, this indicates how many digits after the
    /// decimal point should be printed.
    #[unstable(feature = "formatting_options", issue = "118117")]
    pub fn precision(&mut self, precision: Option<u16>) -> &mut Self {
        if let Some(precision) = precision {
            self.flags |= flags::PRECISION_FLAG;
            self.precision = precision;
        } else {
            self.flags &= !flags::PRECISION_FLAG;
            self.precision = 0;
        }
        self
    }
    /// Specifies whether the [`Debug`] trait should use lower-/upper-case
    /// hexadecimal or normal integers
    #[unstable(feature = "formatting_options", issue = "118117")]
    pub fn debug_as_hex(&mut self, debug_as_hex: Option<DebugAsHex>) -> &mut Self {
        let debug_as_hex = match debug_as_hex {
            None => 0,
            Some(DebugAsHex::Lower) => flags::DEBUG_LOWER_HEX_FLAG,
            Some(DebugAsHex::Upper) => flags::DEBUG_UPPER_HEX_FLAG,
        };
        self.flags = self.flags & !(flags::DEBUG_LOWER_HEX_FLAG | flags::DEBUG_UPPER_HEX_FLAG)
            | debug_as_hex;
        self
    }

    /// Returns the current sign (the `+` or the `-` flag).
    #[unstable(feature = "formatting_options", issue = "118117")]
    pub const fn get_sign(&self) -> Option<Sign> {
        if self.flags & flags::SIGN_PLUS_FLAG != 0 {
            Some(Sign::Plus)
        } else if self.flags & flags::SIGN_MINUS_FLAG != 0 {
            Some(Sign::Minus)
        } else {
            None
        }
    }
    /// Returns the current `0` flag.
    #[unstable(feature = "formatting_options", issue = "118117")]
    pub const fn get_sign_aware_zero_pad(&self) -> bool {
        self.flags & flags::SIGN_AWARE_ZERO_PAD_FLAG != 0
    }
    /// Returns the current `#` flag.
    #[unstable(feature = "formatting_options", issue = "118117")]
    pub const fn get_alternate(&self) -> bool {
        self.flags & flags::ALTERNATE_FLAG != 0
    }
    /// Returns the current fill character.
    #[unstable(feature = "formatting_options", issue = "118117")]
    pub const fn get_fill(&self) -> char {
        // SAFETY: We only ever put a valid `char` in the lower 21 bits of the flags field.
        unsafe { char::from_u32_unchecked(self.flags & 0x1FFFFF) }
    }
    /// Returns the current alignment.
    #[unstable(feature = "formatting_options", issue = "118117")]
    pub const fn get_align(&self) -> Option<Alignment> {
        match self.flags & flags::ALIGN_BITS {
            flags::ALIGN_LEFT => Some(Alignment::Left),
            flags::ALIGN_RIGHT => Some(Alignment::Right),
            flags::ALIGN_CENTER => Some(Alignment::Center),
            _ => None,
        }
    }
    /// Returns the current width.
    #[unstable(feature = "formatting_options", issue = "118117")]
    pub const fn get_width(&self) -> Option<u16> {
        if self.flags & flags::WIDTH_FLAG != 0 { Some(self.width) } else { None }
    }
    /// Returns the current precision.
    #[unstable(feature = "formatting_options", issue = "118117")]
    pub const fn get_precision(&self) -> Option<u16> {
        if self.flags & flags::PRECISION_FLAG != 0 { Some(self.precision) } else { None }
    }
    /// Returns the current precision.
    #[unstable(feature = "formatting_options", issue = "118117")]
    pub const fn get_debug_as_hex(&self) -> Option<DebugAsHex> {
        if self.flags & flags::DEBUG_LOWER_HEX_FLAG != 0 {
            Some(DebugAsHex::Lower)
        } else if self.flags & flags::DEBUG_UPPER_HEX_FLAG != 0 {
            Some(DebugAsHex::Upper)
        } else {
            None
        }
    }

    /// Creates a [`Formatter`] that writes its output to the given [`Write`] trait.
    ///
    /// You may alternatively use [`Formatter::new()`].
    #[unstable(feature = "formatting_options", issue = "118117")]
    pub fn create_formatter<'a>(self, write: &'a mut (dyn Write + 'a)) -> Formatter<'a> {
        Formatter { options: self, buf: write }
    }
}

#[unstable(feature = "formatting_options", issue = "118117")]
#[cfg(feature = "uncertified")]
impl Default for FormattingOptions {
    /// Same as [`FormattingOptions::new()`].
    fn default() -> Self {
        // The `#[derive(Default)]` implementation would set `fill` to `\0` instead of space.
        Self::new()
    }
}

/// Configuration for formatting.
///
/// A `Formatter` represents various options related to formatting. Users do not
/// construct `Formatter`s directly; a mutable reference to one is passed to
/// the `fmt` method of all formatting traits, like [`Debug`] and [`Display`].
///
/// To interact with a `Formatter`, you'll call various methods to change the
/// various options related to formatting. For examples, please see the
/// documentation of the methods defined on `Formatter` below.
#[allow(missing_debug_implementations)]
#[stable(feature = "rust1", since = "1.0.0")]
#[rustc_diagnostic_item = "Formatter"]
#[cfg(feature = "uncertified")]
pub struct Formatter<'a> {
    options: FormattingOptions,

    buf: &'a mut (dyn Write + 'a),
}

#[cfg(feature = "uncertified")]
impl<'a> Formatter<'a> {
    /// Creates a new formatter with given [`FormattingOptions`].
    ///
    /// If `write` is a reference to a formatter, it is recommended to use
    /// [`Formatter::with_options`] instead as this can borrow the underlying
    /// `write`, thereby bypassing one layer of indirection.
    ///
    /// You may alternatively use [`FormattingOptions::create_formatter()`].
    #[unstable(feature = "formatting_options", issue = "118117")]
    pub fn new(write: &'a mut (dyn Write + 'a), options: FormattingOptions) -> Self {
        Formatter { options, buf: write }
    }

    /// Creates a new formatter based on this one with given [`FormattingOptions`].
    #[unstable(feature = "formatting_options", issue = "118117")]
    pub fn with_options<'b>(&'b mut self, options: FormattingOptions) -> Formatter<'b> {
        Formatter { options, buf: self.buf }
    }
}

/// This structure represents a safely precompiled version of a format string
/// and its arguments. This cannot be generated at runtime because it cannot
/// safely be done, so no constructors are given and the fields are private
/// to prevent modification.
///
/// The [`format_args!`] macro will safely create an instance of this structure.
/// The macro validates the format string at compile-time so usage of the
/// [`write()`] and [`format()`] functions can be safely performed.
///
/// You can use the `Arguments<'a>` that [`format_args!`] returns in `Debug`
/// and `Display` contexts as seen below. The example also shows that `Debug`
/// and `Display` format to the same thing: the interpolated format string
/// in `format_args!`.
///
/// ```rust
/// let debug = format!("{:?}", format_args!("{} foo {:?}", 1, 2));
/// let display = format!("{}", format_args!("{} foo {:?}", 1, 2));
/// assert_eq!("1 foo 2", display);
/// assert_eq!(display, debug);
/// ```
///
/// [`format()`]: ../../std/fmt/fn.format.html
#[lang = "format_arguments"]
#[stable(feature = "rust1", since = "1.0.0")]
#[derive(Copy, Clone)]
#[cfg(feature = "uncertified")]
pub struct Arguments<'a> {
    // Format string pieces to print.
    pieces: &'a [&'static str],

    // Placeholder specs, or `None` if all specs are default (as in "{}{}").
    fmt: Option<&'a [rt::Placeholder]>,

    // Dynamic arguments for interpolation, to be interleaved with string
    // pieces. (Every argument is preceded by a string piece.)
    args: &'a [rt::Argument<'a>],
}

#[doc(hidden)]
#[unstable(feature = "fmt_internals", issue = "none")]
#[cfg(feature = "uncertified")]
impl<'a> Arguments<'a> {
    /// Estimates the length of the formatted text.
    ///
    /// This is intended to be used for setting initial `String` capacity
    /// when using `format!`. Note: this is neither the lower nor upper bound.
    #[inline]
    pub fn estimated_capacity(&self) -> usize {
        let pieces_length: usize = self.pieces.iter().map(|x| x.len()).sum();

        if self.args.is_empty() {
            pieces_length
        } else if !self.pieces.is_empty() && self.pieces[0].is_empty() && pieces_length < 16 {
            // If the format string starts with an argument,
            // don't preallocate anything, unless length
            // of pieces is significant.
            0
        } else {
            // There are some arguments, so any additional push
            // will reallocate the string. To avoid that,
            // we're "pre-doubling" the capacity here.
            pieces_length.checked_mul(2).unwrap_or(0)
        }
    }
}

#[cfg(feature = "uncertified")]
impl<'a> Arguments<'a> {
    /// Gets the formatted string, if it has no arguments to be formatted at runtime.
    ///
    /// This can be used to avoid allocations in some cases.
    ///
    /// # Guarantees
    ///
    /// For `format_args!("just a literal")`, this function is guaranteed to
    /// return `Some("just a literal")`.
    ///
    /// For most cases with placeholders, this function will return `None`.
    ///
    /// However, the compiler may perform optimizations that can cause this
    /// function to return `Some(_)` even if the format string contains
    /// placeholders. For example, `format_args!("Hello, {}!", "world")` may be
    /// optimized to `format_args!("Hello, world!")`, such that `as_str()`
    /// returns `Some("Hello, world!")`.
    ///
    /// The behavior for anything but the trivial case (without placeholders)
    /// is not guaranteed, and should not be relied upon for anything other
    /// than optimization.
    ///
    /// # Examples
    ///
    /// ```rust
    /// use std::fmt::Arguments;
    ///
    /// fn write_str(_: &str) { /* ... */ }
    ///
    /// fn write_fmt(args: &Arguments<'_>) {
    ///     if let Some(s) = args.as_str() {
    ///         write_str(s)
    ///     } else {
    ///         write_str(&args.to_string());
    ///     }
    /// }
    /// ```
    ///
    /// ```rust
    /// assert_eq!(format_args!("hello").as_str(), Some("hello"));
    /// assert_eq!(format_args!("").as_str(), Some(""));
    /// assert_eq!(format_args!("{:?}", std::env::current_dir()).as_str(), None);
    /// ```
    #[stable(feature = "fmt_as_str", since = "1.52.0")]
    #[rustc_const_stable(feature = "const_arguments_as_str", since = "1.84.0")]
    #[must_use]
    #[inline]
    pub const fn as_str(&self) -> Option<&'static str> {
        match (self.pieces, self.args) {
            ([], []) => Some(""),
            ([s], []) => Some(s),
            _ => None,
        }
    }

    /// Same as [`Arguments::as_str`], but will only return `Some(s)` if it can be determined at compile time.
    #[unstable(feature = "fmt_internals", reason = "internal to standard library", issue = "none")]
    #[must_use]
    #[inline]
    #[doc(hidden)]
    pub fn as_statically_known_str(&self) -> Option<&'static str> {
        let s = self.as_str();
        if core::intrinsics::is_val_statically_known(s.is_some()) { s } else { None }
    }
}

// Manually implementing these results in better error messages.
#[stable(feature = "rust1", since = "1.0.0")]
#[cfg(feature = "uncertified")]
impl !Send for Arguments<'_> {}
#[stable(feature = "rust1", since = "1.0.0")]
#[cfg(feature = "uncertified")]
impl !Sync for Arguments<'_> {}

#[stable(feature = "rust1", since = "1.0.0")]
#[cfg(feature = "uncertified")]
impl Debug for Arguments<'_> {
    fn fmt(&self, fmt: &mut Formatter<'_>) -> Result {
        Display::fmt(self, fmt)
    }
}

#[stable(feature = "rust1", since = "1.0.0")]
#[cfg(feature = "uncertified")]
impl Display for Arguments<'_> {
    fn fmt(&self, fmt: &mut Formatter<'_>) -> Result {
        write(fmt.buf, *self)
    }
}

/// `?` formatting.
///
/// `Debug` should format the output in a programmer-facing, debugging context.
///
/// Generally speaking, you should just `derive` a `Debug` implementation.
///
/// When used with the alternate format specifier `#?`, the output is pretty-printed.
///
/// For more information on formatters, see [the module-level documentation][module].
///
/// [module]: ../../std/fmt/index.html
///
/// This trait can be used with `#[derive]` if all fields implement `Debug`. When
/// `derive`d for structs, it will use the name of the `struct`, then `{`, then a
/// comma-separated list of each field's name and `Debug` value, then `}`. For
/// `enum`s, it will use the name of the variant and, if applicable, `(`, then the
/// `Debug` values of the fields, then `)`.
///
/// # Stability
///
/// Derived `Debug` formats are not stable, and so may change with future Rust
/// versions. Additionally, `Debug` implementations of types provided by the
/// standard library (`std`, `core`, `alloc`, etc.) are not stable, and
/// may also change with future Rust versions.
///
/// # Examples
///
/// Deriving an implementation:
///
/// ```
/// #[derive(Debug)]
/// struct Point {
///     x: i32,
///     y: i32,
/// }
///
/// let origin = Point { x: 0, y: 0 };
///
/// assert_eq!(
///     format!("The origin is: {origin:?}"),
///     "The origin is: Point { x: 0, y: 0 }",
/// );
/// ```
///
/// Manually implementing:
///
/// ```
/// use std::fmt;
///
/// struct Point {
///     x: i32,
///     y: i32,
/// }
///
/// impl fmt::Debug for Point {
///     fn fmt(&self, f: &mut fmt::Formatter<'_>) -> fmt::Result {
///         f.debug_struct("Point")
///          .field("x", &self.x)
///          .field("y", &self.y)
///          .finish()
///     }
/// }
///
/// let origin = Point { x: 0, y: 0 };
///
/// assert_eq!(
///     format!("The origin is: {origin:?}"),
///     "The origin is: Point { x: 0, y: 0 }",
/// );
/// ```
///
/// There are a number of helper methods on the [`Formatter`] struct to help you with manual
/// implementations, such as [`debug_struct`].
///
/// [`debug_struct`]: Formatter::debug_struct
///
/// Types that do not wish to use the standard suite of debug representations
/// provided by the `Formatter` trait (`debug_struct`, `debug_tuple`,
/// `debug_list`, `debug_set`, `debug_map`) can do something totally custom by
/// manually writing an arbitrary representation to the `Formatter`.
///
/// ```
/// # use std::fmt;
/// # struct Point {
/// #     x: i32,
/// #     y: i32,
/// # }
/// #
/// impl fmt::Debug for Point {
///     fn fmt(&self, f: &mut fmt::Formatter<'_>) -> fmt::Result {
///         write!(f, "Point [{} {}]", self.x, self.y)
///     }
/// }
/// ```
///
/// `Debug` implementations using either `derive` or the debug builder API
/// on [`Formatter`] support pretty-printing using the alternate flag: `{:#?}`.
///
/// Pretty-printing with `#?`:
///
/// ```
/// #[derive(Debug)]
/// struct Point {
///     x: i32,
///     y: i32,
/// }
///
/// let origin = Point { x: 0, y: 0 };
///
/// let expected = "The origin is: Point {
///     x: 0,
///     y: 0,
/// }";
/// assert_eq!(format!("The origin is: {origin:#?}"), expected);
/// ```

#[stable(feature = "rust1", since = "1.0.0")]
#[rustc_on_unimplemented(
    on(
        crate_local,
        label = "`{Self}` cannot be formatted using `{{:?}}`",
        note = "add `#[derive(Debug)]` to `{Self}` or manually `impl {Debug} for {Self}`"
    ),
    message = "`{Self}` doesn't implement `{Debug}`",
    label = "`{Self}` cannot be formatted using `{{:?}}` because it doesn't implement `{Debug}`"
)]
#[doc(alias = "{:?}")]
#[rustc_diagnostic_item = "Debug"]
#[rustc_trivial_field_reads]
#[cfg(feature = "uncertified")]
pub trait Debug {
    #[doc = include_str!("fmt_trait_method_doc.md")]
    ///
    /// # Examples
    ///
    /// ```
    /// use std::fmt;
    ///
    /// struct Position {
    ///     longitude: f32,
    ///     latitude: f32,
    /// }
    ///
    /// impl fmt::Debug for Position {
    ///     fn fmt(&self, f: &mut fmt::Formatter<'_>) -> fmt::Result {
    ///         f.debug_tuple("")
    ///          .field(&self.longitude)
    ///          .field(&self.latitude)
    ///          .finish()
    ///     }
    /// }
    ///
    /// let position = Position { longitude: 1.987, latitude: 2.983 };
    /// assert_eq!(format!("{position:?}"), "(1.987, 2.983)");
    ///
    /// assert_eq!(format!("{position:#?}"), "(
    ///     1.987,
    ///     2.983,
    /// )");
    /// ```
    #[stable(feature = "rust1", since = "1.0.0")]
    fn fmt(&self, f: &mut Formatter<'_>) -> Result;
}

// Separate module to reexport the macro `Debug` from prelude without the trait `Debug`.
#[cfg(feature = "uncertified")]
pub(crate) mod macros {
    /// Derive macro generating an impl of the trait `Debug`.
    #[rustc_builtin_macro]
    #[stable(feature = "builtin_macro_prelude", since = "1.38.0")]
    #[allow_internal_unstable(core_intrinsics, fmt_helpers_for_derive)]
    pub macro Debug($item:item) {
        /* compiler built-in */
    }
}
#[stable(feature = "builtin_macro_prelude", since = "1.38.0")]
#[doc(inline)]
#[cfg(feature = "uncertified")]
pub use macros::Debug;

/// Format trait for an empty format, `{}`.
///
/// Implementing this trait for a type will automatically implement the
/// [`ToString`][tostring] trait for the type, allowing the usage
/// of the [`.to_string()`][tostring_function] method. Prefer implementing
/// the `Display` trait for a type, rather than [`ToString`][tostring].
///
/// `Display` is similar to [`Debug`], but `Display` is for user-facing
/// output, and so cannot be derived.
///
/// For more information on formatters, see [the module-level documentation][module].
///
/// [module]: ../../std/fmt/index.html
/// [tostring]: ../../std/string/trait.ToString.html
/// [tostring_function]: ../../std/string/trait.ToString.html#tymethod.to_string
///
/// # Internationalization
///
/// Because a type can only have one `Display` implementation, it is often preferable
/// to only implement `Display` when there is a single most "obvious" way that
/// values can be formatted as text. This could mean formatting according to the
/// "invariant" culture and "undefined" locale, or it could mean that the type
/// display is designed for a specific culture/locale, such as developer logs.
///
/// If not all values have a justifiably canonical textual format or if you want
/// to support alternative formats not covered by the standard set of possible
/// [formatting traits], the most flexible approach is display adapters: methods
/// like [`str::escape_default`] or [`Path::display`] which create a wrapper
/// implementing `Display` to output the specific display format.
///
/// [formatting traits]: ../../std/fmt/index.html#formatting-traits
/// [`Path::display`]: ../../std/path/struct.Path.html#method.display
///
/// # Examples
///
/// Implementing `Display` on a type:
///
/// ```
/// use std::fmt;
///
/// struct Point {
///     x: i32,
///     y: i32,
/// }
///
/// impl fmt::Display for Point {
///     fn fmt(&self, f: &mut fmt::Formatter<'_>) -> fmt::Result {
///         write!(f, "({}, {})", self.x, self.y)
///     }
/// }
///
/// let origin = Point { x: 0, y: 0 };
///
/// assert_eq!(format!("The origin is: {origin}"), "The origin is: (0, 0)");
/// ```
#[rustc_on_unimplemented(
    on(
        any(_Self = "std::path::Path", _Self = "std::path::PathBuf"),
        label = "`{Self}` cannot be formatted with the default formatter; call `.display()` on it",
        note = "call `.display()` or `.to_string_lossy()` to safely print paths, \
                as they may contain non-Unicode data"
    ),
    message = "`{Self}` doesn't implement `{Display}`",
    label = "`{Self}` cannot be formatted with the default formatter",
    note = "in format strings you may be able to use `{{:?}}` (or {{:#?}} for pretty-print) instead"
)]
#[doc(alias = "{}")]
#[rustc_diagnostic_item = "Display"]
#[stable(feature = "rust1", since = "1.0.0")]
#[cfg(feature = "uncertified")]
pub trait Display {
    #[doc = include_str!("fmt_trait_method_doc.md")]
    ///
    /// # Examples
    ///
    /// ```
    /// use std::fmt;
    ///
    /// struct Position {
    ///     longitude: f32,
    ///     latitude: f32,
    /// }
    ///
    /// impl fmt::Display for Position {
    ///     fn fmt(&self, f: &mut fmt::Formatter<'_>) -> fmt::Result {
    ///         write!(f, "({}, {})", self.longitude, self.latitude)
    ///     }
    /// }
    ///
    /// assert_eq!(
    ///     "(1.987, 2.983)",
    ///     format!("{}", Position { longitude: 1.987, latitude: 2.983, }),
    /// );
    /// ```
    #[stable(feature = "rust1", since = "1.0.0")]
    fn fmt(&self, f: &mut Formatter<'_>) -> Result;
}

/// `o` formatting.
///
/// The `Octal` trait should format its output as a number in base-8.
///
/// For primitive signed integers (`i8` to `i128`, and `isize`),
/// negative values are formatted as the two’s complement representation.
///
/// The alternate flag, `#`, adds a `0o` in front of the output.
///
/// For more information on formatters, see [the module-level documentation][module].
///
/// [module]: ../../std/fmt/index.html
///
/// # Examples
///
/// Basic usage with `i32`:
///
/// ```
/// let x = 42; // 42 is '52' in octal
///
/// assert_eq!(format!("{x:o}"), "52");
/// assert_eq!(format!("{x:#o}"), "0o52");
///
/// assert_eq!(format!("{:o}", -16), "37777777760");
/// ```
///
/// Implementing `Octal` on a type:
///
/// ```
/// use std::fmt;
///
/// struct Length(i32);
///
/// impl fmt::Octal for Length {
///     fn fmt(&self, f: &mut fmt::Formatter<'_>) -> fmt::Result {
///         let val = self.0;
///
///         fmt::Octal::fmt(&val, f) // delegate to i32's implementation
///     }
/// }
///
/// let l = Length(9);
///
/// assert_eq!(format!("l as octal is: {l:o}"), "l as octal is: 11");
///
/// assert_eq!(format!("l as octal is: {l:#06o}"), "l as octal is: 0o0011");
/// ```
#[stable(feature = "rust1", since = "1.0.0")]
#[cfg(feature = "uncertified")]
pub trait Octal {
    #[doc = include_str!("fmt_trait_method_doc.md")]
    #[stable(feature = "rust1", since = "1.0.0")]
    fn fmt(&self, f: &mut Formatter<'_>) -> Result;
}

/// `b` formatting.
///
/// The `Binary` trait should format its output as a number in binary.
///
/// For primitive signed integers ([`i8`] to [`i128`], and [`isize`]),
/// negative values are formatted as the two’s complement representation.
///
/// The alternate flag, `#`, adds a `0b` in front of the output.
///
/// For more information on formatters, see [the module-level documentation][module].
///
/// [module]: ../../std/fmt/index.html
///
/// # Examples
///
/// Basic usage with [`i32`]:
///
/// ```
/// let x = 42; // 42 is '101010' in binary
///
/// assert_eq!(format!("{x:b}"), "101010");
/// assert_eq!(format!("{x:#b}"), "0b101010");
///
/// assert_eq!(format!("{:b}", -16), "11111111111111111111111111110000");
/// ```
///
/// Implementing `Binary` on a type:
///
/// ```
/// use std::fmt;
///
/// struct Length(i32);
///
/// impl fmt::Binary for Length {
///     fn fmt(&self, f: &mut fmt::Formatter<'_>) -> fmt::Result {
///         let val = self.0;
///
///         fmt::Binary::fmt(&val, f) // delegate to i32's implementation
///     }
/// }
///
/// let l = Length(107);
///
/// assert_eq!(format!("l as binary is: {l:b}"), "l as binary is: 1101011");
///
/// assert_eq!(
///     // Note that the `0b` prefix added by `#` is included in the total width, so we
///     // need to add two to correctly display all 32 bits.
///     format!("l as binary is: {l:#034b}"),
///     "l as binary is: 0b00000000000000000000000001101011"
/// );
/// ```
#[stable(feature = "rust1", since = "1.0.0")]
#[cfg(feature = "uncertified")]
pub trait Binary {
    #[doc = include_str!("fmt_trait_method_doc.md")]
    #[stable(feature = "rust1", since = "1.0.0")]
    fn fmt(&self, f: &mut Formatter<'_>) -> Result;
}

/// `x` formatting.
///
/// The `LowerHex` trait should format its output as a number in hexadecimal, with `a` through `f`
/// in lower case.
///
/// For primitive signed integers (`i8` to `i128`, and `isize`),
/// negative values are formatted as the two’s complement representation.
///
/// The alternate flag, `#`, adds a `0x` in front of the output.
///
/// For more information on formatters, see [the module-level documentation][module].
///
/// [module]: ../../std/fmt/index.html
///
/// # Examples
///
/// Basic usage with `i32`:
///
/// ```
/// let y = 42; // 42 is '2a' in hex
///
/// assert_eq!(format!("{y:x}"), "2a");
/// assert_eq!(format!("{y:#x}"), "0x2a");
///
/// assert_eq!(format!("{:x}", -16), "fffffff0");
/// ```
///
/// Implementing `LowerHex` on a type:
///
/// ```
/// use std::fmt;
///
/// struct Length(i32);
///
/// impl fmt::LowerHex for Length {
///     fn fmt(&self, f: &mut fmt::Formatter<'_>) -> fmt::Result {
///         let val = self.0;
///
///         fmt::LowerHex::fmt(&val, f) // delegate to i32's implementation
///     }
/// }
///
/// let l = Length(9);
///
/// assert_eq!(format!("l as hex is: {l:x}"), "l as hex is: 9");
///
/// assert_eq!(format!("l as hex is: {l:#010x}"), "l as hex is: 0x00000009");
/// ```
#[stable(feature = "rust1", since = "1.0.0")]
#[cfg(feature = "uncertified")]
pub trait LowerHex {
    #[doc = include_str!("fmt_trait_method_doc.md")]
    #[stable(feature = "rust1", since = "1.0.0")]
    fn fmt(&self, f: &mut Formatter<'_>) -> Result;
}

/// `X` formatting.
///
/// The `UpperHex` trait should format its output as a number in hexadecimal, with `A` through `F`
/// in upper case.
///
/// For primitive signed integers (`i8` to `i128`, and `isize`),
/// negative values are formatted as the two’s complement representation.
///
/// The alternate flag, `#`, adds a `0x` in front of the output.
///
/// For more information on formatters, see [the module-level documentation][module].
///
/// [module]: ../../std/fmt/index.html
///
/// # Examples
///
/// Basic usage with `i32`:
///
/// ```
/// let y = 42; // 42 is '2A' in hex
///
/// assert_eq!(format!("{y:X}"), "2A");
/// assert_eq!(format!("{y:#X}"), "0x2A");
///
/// assert_eq!(format!("{:X}", -16), "FFFFFFF0");
/// ```
///
/// Implementing `UpperHex` on a type:
///
/// ```
/// use std::fmt;
///
/// struct Length(i32);
///
/// impl fmt::UpperHex for Length {
///     fn fmt(&self, f: &mut fmt::Formatter<'_>) -> fmt::Result {
///         let val = self.0;
///
///         fmt::UpperHex::fmt(&val, f) // delegate to i32's implementation
///     }
/// }
///
/// let l = Length(i32::MAX);
///
/// assert_eq!(format!("l as hex is: {l:X}"), "l as hex is: 7FFFFFFF");
///
/// assert_eq!(format!("l as hex is: {l:#010X}"), "l as hex is: 0x7FFFFFFF");
/// ```
#[stable(feature = "rust1", since = "1.0.0")]
#[cfg(feature = "uncertified")]
pub trait UpperHex {
    #[doc = include_str!("fmt_trait_method_doc.md")]
    #[stable(feature = "rust1", since = "1.0.0")]
    fn fmt(&self, f: &mut Formatter<'_>) -> Result;
}

/// `p` formatting.
///
/// The `Pointer` trait should format its output as a memory location. This is commonly presented
/// as hexadecimal. For more information on formatters, see [the module-level documentation][module].
///
/// Printing of pointers is not a reliable way to discover how Rust programs are implemented.
/// The act of reading an address changes the program itself, and may change how the data is represented
/// in memory, and may affect which optimizations are applied to the code.
///
/// The printed pointer values are not guaranteed to be stable nor unique identifiers of objects.
/// Rust allows moving values to different memory locations, and may reuse the same memory locations
/// for different purposes.
///
/// There is no guarantee that the printed value can be converted back to a pointer.
///
/// [module]: ../../std/fmt/index.html
///
/// # Examples
///
/// Basic usage with `&i32`:
///
/// ```
/// let x = &42;
///
/// let address = format!("{x:p}"); // this produces something like '0x7f06092ac6d0'
/// ```
///
/// Implementing `Pointer` on a type:
///
/// ```
/// use std::fmt;
///
/// struct Length(i32);
///
/// impl fmt::Pointer for Length {
///     fn fmt(&self, f: &mut fmt::Formatter<'_>) -> fmt::Result {
///         // use `as` to convert to a `*const T`, which implements Pointer, which we can use
///
///         let ptr = self as *const Self;
///         fmt::Pointer::fmt(&ptr, f)
///     }
/// }
///
/// let l = Length(42);
///
/// println!("l is in memory here: {l:p}");
///
/// let l_ptr = format!("{l:018p}");
/// assert_eq!(l_ptr.len(), 18);
/// assert_eq!(&l_ptr[..2], "0x");
/// ```
#[stable(feature = "rust1", since = "1.0.0")]
#[rustc_diagnostic_item = "Pointer"]
#[cfg(feature = "uncertified")]
pub trait Pointer {
    #[doc = include_str!("fmt_trait_method_doc.md")]
    #[stable(feature = "rust1", since = "1.0.0")]
    fn fmt(&self, f: &mut Formatter<'_>) -> Result;
}

/// `e` formatting.
///
/// The `LowerExp` trait should format its output in scientific notation with a lower-case `e`.
///
/// For more information on formatters, see [the module-level documentation][module].
///
/// [module]: ../../std/fmt/index.html
///
/// # Examples
///
/// Basic usage with `f64`:
///
/// ```
/// let x = 42.0; // 42.0 is '4.2e1' in scientific notation
///
/// assert_eq!(format!("{x:e}"), "4.2e1");
/// ```
///
/// Implementing `LowerExp` on a type:
///
/// ```
/// use std::fmt;
///
/// struct Length(i32);
///
/// impl fmt::LowerExp for Length {
///     fn fmt(&self, f: &mut fmt::Formatter<'_>) -> fmt::Result {
///         let val = f64::from(self.0);
///         fmt::LowerExp::fmt(&val, f) // delegate to f64's implementation
///     }
/// }
///
/// let l = Length(100);
///
/// assert_eq!(
///     format!("l in scientific notation is: {l:e}"),
///     "l in scientific notation is: 1e2"
/// );
///
/// assert_eq!(
///     format!("l in scientific notation is: {l:05e}"),
///     "l in scientific notation is: 001e2"
/// );
/// ```
#[stable(feature = "rust1", since = "1.0.0")]
#[cfg(feature = "uncertified")]
pub trait LowerExp {
    #[doc = include_str!("fmt_trait_method_doc.md")]
    #[stable(feature = "rust1", since = "1.0.0")]
    fn fmt(&self, f: &mut Formatter<'_>) -> Result;
}

/// `E` formatting.
///
/// The `UpperExp` trait should format its output in scientific notation with an upper-case `E`.
///
/// For more information on formatters, see [the module-level documentation][module].
///
/// [module]: ../../std/fmt/index.html
///
/// # Examples
///
/// Basic usage with `f64`:
///
/// ```
/// let x = 42.0; // 42.0 is '4.2E1' in scientific notation
///
/// assert_eq!(format!("{x:E}"), "4.2E1");
/// ```
///
/// Implementing `UpperExp` on a type:
///
/// ```
/// use std::fmt;
///
/// struct Length(i32);
///
/// impl fmt::UpperExp for Length {
///     fn fmt(&self, f: &mut fmt::Formatter<'_>) -> fmt::Result {
///         let val = f64::from(self.0);
///         fmt::UpperExp::fmt(&val, f) // delegate to f64's implementation
///     }
/// }
///
/// let l = Length(100);
///
/// assert_eq!(
///     format!("l in scientific notation is: {l:E}"),
///     "l in scientific notation is: 1E2"
/// );
///
/// assert_eq!(
///     format!("l in scientific notation is: {l:05E}"),
///     "l in scientific notation is: 001E2"
/// );
/// ```
#[stable(feature = "rust1", since = "1.0.0")]
#[cfg(feature = "uncertified")]
pub trait UpperExp {
    #[doc = include_str!("fmt_trait_method_doc.md")]
    #[stable(feature = "rust1", since = "1.0.0")]
    fn fmt(&self, f: &mut Formatter<'_>) -> Result;
}

/// Takes an output stream and an `Arguments` struct that can be precompiled with
/// the `format_args!` macro.
///
/// The arguments will be formatted according to the specified format string
/// into the output stream provided.
///
/// # Examples
///
/// Basic usage:
///
/// ```
/// use std::fmt;
///
/// let mut output = String::new();
/// fmt::write(&mut output, format_args!("Hello {}!", "world"))
///     .expect("Error occurred while trying to write in String");
/// assert_eq!(output, "Hello world!");
/// ```
///
/// Please note that using [`write!`] might be preferable. Example:
///
/// ```
/// use std::fmt::Write;
///
/// let mut output = String::new();
/// write!(&mut output, "Hello {}!", "world")
///     .expect("Error occurred while trying to write in String");
/// assert_eq!(output, "Hello world!");
/// ```
///
/// [`write!`]: crate::write!
#[stable(feature = "rust1", since = "1.0.0")]
#[cfg(feature = "uncertified")]
pub fn write(output: &mut dyn Write, args: Arguments<'_>) -> Result {
    let mut formatter = Formatter::new(output, FormattingOptions::new());
    let mut idx = 0;

    match args.fmt {
        None => {
            // We can use default formatting parameters for all arguments.
            for (i, arg) in args.args.iter().enumerate() {
                // SAFETY: args.args and args.pieces come from the same Arguments,
                // which guarantees the indexes are always within bounds.
                let piece = unsafe { args.pieces.get_unchecked(i) };
                if !piece.is_empty() {
                    formatter.buf.write_str(*piece)?;
                }

                // SAFETY: There are no formatting parameters and hence no
                // count arguments.
                unsafe {
                    arg.fmt(&mut formatter)?;
                }
                idx += 1;
            }
        }
        Some(fmt) => {
            // Every spec has a corresponding argument that is preceded by
            // a string piece.
            for (i, arg) in fmt.iter().enumerate() {
                // SAFETY: fmt and args.pieces come from the same Arguments,
                // which guarantees the indexes are always within bounds.
                let piece = unsafe { args.pieces.get_unchecked(i) };
                if !piece.is_empty() {
                    formatter.buf.write_str(*piece)?;
                }
                // SAFETY: arg and args.args come from the same Arguments,
                // which guarantees the indexes are always within bounds.
                unsafe { run(&mut formatter, arg, args.args) }?;
                idx += 1;
            }
        }
    }

    // There can be only one trailing string piece left.
    if let Some(piece) = args.pieces.get(idx) {
        formatter.buf.write_str(*piece)?;
    }

    Ok(())
}

#[cfg(feature = "uncertified")]
unsafe fn run(fmt: &mut Formatter<'_>, arg: &rt::Placeholder, args: &[rt::Argument<'_>]) -> Result {
    let (width, precision) =
        // SAFETY: arg and args come from the same Arguments,
        // which guarantees the indexes are always within bounds.
        unsafe { (getcount(args, &arg.width), getcount(args, &arg.precision)) };

    let options = FormattingOptions { flags: arg.flags, width, precision };

    // Extract the correct argument
    debug_assert!(arg.position < args.len());
    // SAFETY: arg and args come from the same Arguments,
    // which guarantees its index is always within bounds.
    let value = unsafe { args.get_unchecked(arg.position) };

    // Set all the formatting options.
    fmt.options = options;

    // Then actually do some printing
    // SAFETY: this is a placeholder argument.
    unsafe { value.fmt(fmt) }
}

<<<<<<< HEAD
#[cfg(feature = "uncertified")]
unsafe fn getcount(args: &[rt::Argument<'_>], cnt: &rt::Count) -> Option<usize> {
=======
unsafe fn getcount(args: &[rt::Argument<'_>], cnt: &rt::Count) -> u16 {
>>>>>>> d5575f6d
    match *cnt {
        rt::Count::Is(n) => n,
        rt::Count::Implied => 0,
        rt::Count::Param(i) => {
            debug_assert!(i < args.len());
            // SAFETY: cnt and args come from the same Arguments,
            // which guarantees this index is always within bounds.
            unsafe { args.get_unchecked(i).as_u16().unwrap_unchecked() }
        }
    }
}

/// Padding after the end of something. Returned by `Formatter::padding`.
#[must_use = "don't forget to write the post padding"]
#[cfg(feature = "uncertified")]
pub(crate) struct PostPadding {
    fill: char,
    padding: u16,
}

#[cfg(feature = "uncertified")]
impl PostPadding {
    fn new(fill: char, padding: u16) -> PostPadding {
        PostPadding { fill, padding }
    }

    /// Writes this post padding.
    pub(crate) fn write(self, f: &mut Formatter<'_>) -> Result {
        for _ in 0..self.padding {
            f.buf.write_char(self.fill)?;
        }
        Ok(())
    }
}

#[cfg(feature = "uncertified")]
impl<'a> Formatter<'a> {
    fn wrap_buf<'b, 'c, F>(&'b mut self, wrap: F) -> Formatter<'c>
    where
        'b: 'c,
        F: FnOnce(&'b mut (dyn Write + 'b)) -> &'c mut (dyn Write + 'c),
    {
        Formatter {
            // We want to change this
            buf: wrap(self.buf),

            // And preserve these
            options: self.options,
        }
    }

    // Helper methods used for padding and processing formatting arguments that
    // all formatting traits can use.

    /// Performs the correct padding for an integer which has already been
    /// emitted into a str. The str should *not* contain the sign for the
    /// integer, that will be added by this method.
    ///
    /// # Arguments
    ///
    /// * is_nonnegative - whether the original integer was either positive or zero.
    /// * prefix - if the '#' character (Alternate) is provided, this
    ///   is the prefix to put in front of the number.
    /// * buf - the byte array that the number has been formatted into
    ///
    /// This function will correctly account for the flags provided as well as
    /// the minimum width. It will not take precision into account.
    ///
    /// # Examples
    ///
    /// ```
    /// use std::fmt;
    ///
    /// struct Foo { nb: i32 }
    ///
    /// impl Foo {
    ///     fn new(nb: i32) -> Foo {
    ///         Foo {
    ///             nb,
    ///         }
    ///     }
    /// }
    ///
    /// impl fmt::Display for Foo {
    ///     fn fmt(&self, formatter: &mut fmt::Formatter<'_>) -> fmt::Result {
    ///         // We need to remove "-" from the number output.
    ///         let tmp = self.nb.abs().to_string();
    ///
    ///         formatter.pad_integral(self.nb >= 0, "Foo ", &tmp)
    ///     }
    /// }
    ///
    /// assert_eq!(format!("{}", Foo::new(2)), "2");
    /// assert_eq!(format!("{}", Foo::new(-1)), "-1");
    /// assert_eq!(format!("{}", Foo::new(0)), "0");
    /// assert_eq!(format!("{:#}", Foo::new(-1)), "-Foo 1");
    /// assert_eq!(format!("{:0>#8}", Foo::new(-1)), "00-Foo 1");
    /// ```
    #[stable(feature = "rust1", since = "1.0.0")]
    pub fn pad_integral(&mut self, is_nonnegative: bool, prefix: &str, buf: &str) -> Result {
        let mut width = buf.len();

        let mut sign = None;
        if !is_nonnegative {
            sign = Some('-');
            width += 1;
        } else if self.sign_plus() {
            sign = Some('+');
            width += 1;
        }

        let prefix = if self.alternate() {
            width += prefix.chars().count();
            Some(prefix)
        } else {
            None
        };

        // Writes the sign if it exists, and then the prefix if it was requested
        #[inline(never)]
        fn write_prefix(f: &mut Formatter<'_>, sign: Option<char>, prefix: Option<&str>) -> Result {
            if let Some(c) = sign {
                f.buf.write_char(c)?;
            }
            if let Some(prefix) = prefix { f.buf.write_str(prefix) } else { Ok(()) }
        }

        // The `width` field is more of a `min-width` parameter at this point.
        let min = self.options.width;
        if width >= usize::from(min) {
            // We're over the minimum width, so then we can just write the bytes.
            write_prefix(self, sign, prefix)?;
            self.buf.write_str(buf)
        } else if self.sign_aware_zero_pad() {
            // The sign and prefix goes before the padding if the fill character
            // is zero
            let old_options = self.options;
            self.options.fill('0').align(Some(Alignment::Right));
            write_prefix(self, sign, prefix)?;
            let post_padding = self.padding(min - width as u16, Alignment::Right)?;
            self.buf.write_str(buf)?;
            post_padding.write(self)?;
            self.options = old_options;
            Ok(())
        } else {
            // Otherwise, the sign and prefix goes after the padding
            let post_padding = self.padding(min - width as u16, Alignment::Right)?;
            write_prefix(self, sign, prefix)?;
            self.buf.write_str(buf)?;
            post_padding.write(self)
        }
    }

    /// Takes a string slice and emits it to the internal buffer after applying
    /// the relevant formatting flags specified.
    ///
    /// The flags recognized for generic strings are:
    ///
    /// * width - the minimum width of what to emit
    /// * fill/align - what to emit and where to emit it if the string
    ///                provided needs to be padded
    /// * precision - the maximum length to emit, the string is truncated if it
    ///               is longer than this length
    ///
    /// Notably this function ignores the `flag` parameters.
    ///
    /// # Examples
    ///
    /// ```
    /// use std::fmt;
    ///
    /// struct Foo;
    ///
    /// impl fmt::Display for Foo {
    ///     fn fmt(&self, formatter: &mut fmt::Formatter<'_>) -> fmt::Result {
    ///         formatter.pad("Foo")
    ///     }
    /// }
    ///
    /// assert_eq!(format!("{Foo:<4}"), "Foo ");
    /// assert_eq!(format!("{Foo:0>4}"), "0Foo");
    /// ```
    #[stable(feature = "rust1", since = "1.0.0")]
    pub fn pad(&mut self, s: &str) -> Result {
        // Make sure there's a fast path up front.
        if self.options.flags & (flags::WIDTH_FLAG | flags::PRECISION_FLAG) == 0 {
            return self.buf.write_str(s);
        }

        // The `precision` field can be interpreted as a maximum width for the
        // string being formatted.
        let (s, char_count) = if let Some(max_char_count) = self.options.get_precision() {
            let mut iter = s.char_indices();
            let remaining = match iter.advance_by(usize::from(max_char_count)) {
                Ok(()) => 0,
                Err(remaining) => remaining.get(),
            };
            // SAFETY: The offset of `.char_indices()` is guaranteed to be
            // in-bounds and between character boundaries.
            let truncated = unsafe { s.get_unchecked(..iter.offset()) };
            (truncated, usize::from(max_char_count) - remaining)
        } else {
            // Use the optimized char counting algorithm for the full string.
            (s, s.chars().count())
        };

        // The `width` field is more of a minimum width parameter at this point.
        if char_count < usize::from(self.options.width) {
            // If we're under the minimum width, then fill up the minimum width
            // with the specified string + some alignment.
            let post_padding =
                self.padding(self.options.width - char_count as u16, Alignment::Left)?;
            self.buf.write_str(s)?;
            post_padding.write(self)
        } else {
            // If we're over the minimum width or there is no minimum width, we
            // can just emit the string.
            self.buf.write_str(s)
        }
    }

    /// Writes the pre-padding and returns the unwritten post-padding.
    ///
    /// Callers are responsible for ensuring post-padding is written after the
    /// thing that is being padded.
    pub(crate) fn padding(
        &mut self,
        padding: u16,
        default: Alignment,
    ) -> result::Result<PostPadding, Error> {
        let align = self.options.get_align().unwrap_or(default);
        let fill = self.options.get_fill();

        let padding_left = match align {
            Alignment::Left => 0,
            Alignment::Right => padding,
            Alignment::Center => padding / 2,
        };

        for _ in 0..padding_left {
            self.buf.write_char(fill)?;
        }

        Ok(PostPadding::new(fill, padding - padding_left))
    }

    /// Takes the formatted parts and applies the padding.
    ///
    /// Assumes that the caller already has rendered the parts with required precision,
    /// so that `self.precision` can be ignored.
    ///
    /// # Safety
    ///
    /// Any `numfmt::Part::Copy` parts in `formatted` must contain valid UTF-8.
    unsafe fn pad_formatted_parts(&mut self, formatted: &numfmt::Formatted<'_>) -> Result {
        if self.options.width == 0 {
            // this is the common case and we take a shortcut
            // SAFETY: Per the precondition.
            unsafe { self.write_formatted_parts(formatted) }
        } else {
            // for the sign-aware zero padding, we render the sign first and
            // behave as if we had no sign from the beginning.
            let mut formatted = formatted.clone();
            let mut width = self.options.width;
            let old_options = self.options;
            if self.sign_aware_zero_pad() {
                // a sign always goes first
                let sign = formatted.sign;
                self.buf.write_str(sign)?;

                // remove the sign from the formatted parts
                formatted.sign = "";
                width = width.saturating_sub(sign.len() as u16);
                self.options.fill('0').align(Some(Alignment::Right));
            }

            // remaining parts go through the ordinary padding process.
            let len = formatted.len();
            let ret = if usize::from(width) <= len {
                // no padding
                // SAFETY: Per the precondition.
                unsafe { self.write_formatted_parts(&formatted) }
            } else {
                let post_padding = self.padding(width - len as u16, Alignment::Right)?;
                // SAFETY: Per the precondition.
                unsafe {
                    self.write_formatted_parts(&formatted)?;
                }
                post_padding.write(self)
            };
            self.options = old_options;
            ret
        }
    }

    /// # Safety
    ///
    /// Any `numfmt::Part::Copy` parts in `formatted` must contain valid UTF-8.
    unsafe fn write_formatted_parts(&mut self, formatted: &numfmt::Formatted<'_>) -> Result {
        unsafe fn write_bytes(buf: &mut dyn Write, s: &[u8]) -> Result {
            // SAFETY: This is used for `numfmt::Part::Num` and `numfmt::Part::Copy`.
            // It's safe to use for `numfmt::Part::Num` since every char `c` is between
            // `b'0'` and `b'9'`, which means `s` is valid UTF-8. It's safe to use for
            // `numfmt::Part::Copy` due to this function's precondition.
            buf.write_str(unsafe { str::from_utf8_unchecked(s) })
        }

        if !formatted.sign.is_empty() {
            self.buf.write_str(formatted.sign)?;
        }
        for part in formatted.parts {
            match *part {
                numfmt::Part::Zero(mut nzeroes) => {
                    const ZEROES: &str = // 64 zeroes
                        "0000000000000000000000000000000000000000000000000000000000000000";
                    while nzeroes > ZEROES.len() {
                        self.buf.write_str(ZEROES)?;
                        nzeroes -= ZEROES.len();
                    }
                    if nzeroes > 0 {
                        self.buf.write_str(&ZEROES[..nzeroes])?;
                    }
                }
                numfmt::Part::Num(mut v) => {
                    let mut s = [0; 5];
                    let len = part.len();
                    for c in s[..len].iter_mut().rev() {
                        *c = b'0' + (v % 10) as u8;
                        v /= 10;
                    }
                    // SAFETY: Per the precondition.
                    unsafe {
                        write_bytes(self.buf, &s[..len])?;
                    }
                }
                // SAFETY: Per the precondition.
                numfmt::Part::Copy(buf) => unsafe {
                    write_bytes(self.buf, buf)?;
                },
            }
        }
        Ok(())
    }

    /// Writes some data to the underlying buffer contained within this
    /// formatter.
    ///
    /// # Examples
    ///
    /// ```
    /// use std::fmt;
    ///
    /// struct Foo;
    ///
    /// impl fmt::Display for Foo {
    ///     fn fmt(&self, formatter: &mut fmt::Formatter<'_>) -> fmt::Result {
    ///         formatter.write_str("Foo")
    ///         // This is equivalent to:
    ///         // write!(formatter, "Foo")
    ///     }
    /// }
    ///
    /// assert_eq!(format!("{Foo}"), "Foo");
    /// assert_eq!(format!("{Foo:0>8}"), "Foo");
    /// ```
    #[stable(feature = "rust1", since = "1.0.0")]
    pub fn write_str(&mut self, data: &str) -> Result {
        self.buf.write_str(data)
    }

    /// Glue for usage of the [`write!`] macro with implementors of this trait.
    ///
    /// This method should generally not be invoked manually, but rather through
    /// the [`write!`] macro itself.
    ///
    /// Writes some formatted information into this instance.
    ///
    /// # Examples
    ///
    /// ```
    /// use std::fmt;
    ///
    /// struct Foo(i32);
    ///
    /// impl fmt::Display for Foo {
    ///     fn fmt(&self, formatter: &mut fmt::Formatter<'_>) -> fmt::Result {
    ///         formatter.write_fmt(format_args!("Foo {}", self.0))
    ///     }
    /// }
    ///
    /// assert_eq!(format!("{}", Foo(-1)), "Foo -1");
    /// assert_eq!(format!("{:0>8}", Foo(2)), "Foo 2");
    /// ```
    #[stable(feature = "rust1", since = "1.0.0")]
    #[inline]
    pub fn write_fmt(&mut self, fmt: Arguments<'_>) -> Result {
        if let Some(s) = fmt.as_statically_known_str() {
            self.buf.write_str(s)
        } else {
            write(self.buf, fmt)
        }
    }

    /// Returns flags for formatting.
    #[must_use]
    #[stable(feature = "rust1", since = "1.0.0")]
    #[deprecated(
        since = "1.24.0",
        note = "use the `sign_plus`, `sign_minus`, `alternate`, \
                or `sign_aware_zero_pad` methods instead"
    )]
    pub fn flags(&self) -> u32 {
        // Extract the debug upper/lower hex, zero pad, alternate, and plus/minus flags
        // to stay compatible with older versions of Rust.
        self.options.flags >> 21 & 0x3F
    }

    /// Returns the character used as 'fill' whenever there is alignment.
    ///
    /// # Examples
    ///
    /// ```
    /// use std::fmt;
    ///
    /// struct Foo;
    ///
    /// impl fmt::Display for Foo {
    ///     fn fmt(&self, formatter: &mut fmt::Formatter<'_>) -> fmt::Result {
    ///         let c = formatter.fill();
    ///         if let Some(width) = formatter.width() {
    ///             for _ in 0..width {
    ///                 write!(formatter, "{c}")?;
    ///             }
    ///             Ok(())
    ///         } else {
    ///             write!(formatter, "{c}")
    ///         }
    ///     }
    /// }
    ///
    /// // We set alignment to the right with ">".
    /// assert_eq!(format!("{Foo:G>3}"), "GGG");
    /// assert_eq!(format!("{Foo:t>6}"), "tttttt");
    /// ```
    #[must_use]
    #[stable(feature = "fmt_flags", since = "1.5.0")]
    pub fn fill(&self) -> char {
        self.options.get_fill()
    }

    /// Returns a flag indicating what form of alignment was requested.
    ///
    /// # Examples
    ///
    /// ```
    /// use std::fmt::{self, Alignment};
    ///
    /// struct Foo;
    ///
    /// impl fmt::Display for Foo {
    ///     fn fmt(&self, formatter: &mut fmt::Formatter<'_>) -> fmt::Result {
    ///         let s = if let Some(s) = formatter.align() {
    ///             match s {
    ///                 Alignment::Left    => "left",
    ///                 Alignment::Right   => "right",
    ///                 Alignment::Center  => "center",
    ///             }
    ///         } else {
    ///             "into the void"
    ///         };
    ///         write!(formatter, "{s}")
    ///     }
    /// }
    ///
    /// assert_eq!(format!("{Foo:<}"), "left");
    /// assert_eq!(format!("{Foo:>}"), "right");
    /// assert_eq!(format!("{Foo:^}"), "center");
    /// assert_eq!(format!("{Foo}"), "into the void");
    /// ```
    #[must_use]
    #[stable(feature = "fmt_flags_align", since = "1.28.0")]
    pub fn align(&self) -> Option<Alignment> {
        self.options.get_align()
    }

    /// Returns the optionally specified integer width that the output should be.
    ///
    /// # Examples
    ///
    /// ```
    /// use std::fmt;
    ///
    /// struct Foo(i32);
    ///
    /// impl fmt::Display for Foo {
    ///     fn fmt(&self, formatter: &mut fmt::Formatter<'_>) -> fmt::Result {
    ///         if let Some(width) = formatter.width() {
    ///             // If we received a width, we use it
    ///             write!(formatter, "{:width$}", format!("Foo({})", self.0), width = width)
    ///         } else {
    ///             // Otherwise we do nothing special
    ///             write!(formatter, "Foo({})", self.0)
    ///         }
    ///     }
    /// }
    ///
    /// assert_eq!(format!("{:10}", Foo(23)), "Foo(23)   ");
    /// assert_eq!(format!("{}", Foo(23)), "Foo(23)");
    /// ```
    #[must_use]
    #[stable(feature = "fmt_flags", since = "1.5.0")]
    pub fn width(&self) -> Option<usize> {
        if self.options.flags & flags::WIDTH_FLAG == 0 {
            None
        } else {
            Some(self.options.width as usize)
        }
    }

    /// Returns the optionally specified precision for numeric types.
    /// Alternatively, the maximum width for string types.
    ///
    /// # Examples
    ///
    /// ```
    /// use std::fmt;
    ///
    /// struct Foo(f32);
    ///
    /// impl fmt::Display for Foo {
    ///     fn fmt(&self, formatter: &mut fmt::Formatter<'_>) -> fmt::Result {
    ///         if let Some(precision) = formatter.precision() {
    ///             // If we received a precision, we use it.
    ///             write!(formatter, "Foo({1:.*})", precision, self.0)
    ///         } else {
    ///             // Otherwise we default to 2.
    ///             write!(formatter, "Foo({:.2})", self.0)
    ///         }
    ///     }
    /// }
    ///
    /// assert_eq!(format!("{:.4}", Foo(23.2)), "Foo(23.2000)");
    /// assert_eq!(format!("{}", Foo(23.2)), "Foo(23.20)");
    /// ```
    #[must_use]
    #[stable(feature = "fmt_flags", since = "1.5.0")]
    pub fn precision(&self) -> Option<usize> {
        if self.options.flags & flags::PRECISION_FLAG == 0 {
            None
        } else {
            Some(self.options.precision as usize)
        }
    }

    /// Determines if the `+` flag was specified.
    ///
    /// # Examples
    ///
    /// ```
    /// use std::fmt;
    ///
    /// struct Foo(i32);
    ///
    /// impl fmt::Display for Foo {
    ///     fn fmt(&self, formatter: &mut fmt::Formatter<'_>) -> fmt::Result {
    ///         if formatter.sign_plus() {
    ///             write!(formatter,
    ///                    "Foo({}{})",
    ///                    if self.0 < 0 { '-' } else { '+' },
    ///                    self.0.abs())
    ///         } else {
    ///             write!(formatter, "Foo({})", self.0)
    ///         }
    ///     }
    /// }
    ///
    /// assert_eq!(format!("{:+}", Foo(23)), "Foo(+23)");
    /// assert_eq!(format!("{:+}", Foo(-23)), "Foo(-23)");
    /// assert_eq!(format!("{}", Foo(23)), "Foo(23)");
    /// ```
    #[must_use]
    #[stable(feature = "fmt_flags", since = "1.5.0")]
    pub fn sign_plus(&self) -> bool {
        self.options.flags & flags::SIGN_PLUS_FLAG != 0
    }

    /// Determines if the `-` flag was specified.
    ///
    /// # Examples
    ///
    /// ```
    /// use std::fmt;
    ///
    /// struct Foo(i32);
    ///
    /// impl fmt::Display for Foo {
    ///     fn fmt(&self, formatter: &mut fmt::Formatter<'_>) -> fmt::Result {
    ///         if formatter.sign_minus() {
    ///             // You want a minus sign? Have one!
    ///             write!(formatter, "-Foo({})", self.0)
    ///         } else {
    ///             write!(formatter, "Foo({})", self.0)
    ///         }
    ///     }
    /// }
    ///
    /// assert_eq!(format!("{:-}", Foo(23)), "-Foo(23)");
    /// assert_eq!(format!("{}", Foo(23)), "Foo(23)");
    /// ```
    #[must_use]
    #[stable(feature = "fmt_flags", since = "1.5.0")]
    pub fn sign_minus(&self) -> bool {
        self.options.flags & flags::SIGN_MINUS_FLAG != 0
    }

    /// Determines if the `#` flag was specified.
    ///
    /// # Examples
    ///
    /// ```
    /// use std::fmt;
    ///
    /// struct Foo(i32);
    ///
    /// impl fmt::Display for Foo {
    ///     fn fmt(&self, formatter: &mut fmt::Formatter<'_>) -> fmt::Result {
    ///         if formatter.alternate() {
    ///             write!(formatter, "Foo({})", self.0)
    ///         } else {
    ///             write!(formatter, "{}", self.0)
    ///         }
    ///     }
    /// }
    ///
    /// assert_eq!(format!("{:#}", Foo(23)), "Foo(23)");
    /// assert_eq!(format!("{}", Foo(23)), "23");
    /// ```
    #[must_use]
    #[stable(feature = "fmt_flags", since = "1.5.0")]
    pub fn alternate(&self) -> bool {
        self.options.flags & flags::ALTERNATE_FLAG != 0
    }

    /// Determines if the `0` flag was specified.
    ///
    /// # Examples
    ///
    /// ```
    /// use std::fmt;
    ///
    /// struct Foo(i32);
    ///
    /// impl fmt::Display for Foo {
    ///     fn fmt(&self, formatter: &mut fmt::Formatter<'_>) -> fmt::Result {
    ///         assert!(formatter.sign_aware_zero_pad());
    ///         assert_eq!(formatter.width(), Some(4));
    ///         // We ignore the formatter's options.
    ///         write!(formatter, "{}", self.0)
    ///     }
    /// }
    ///
    /// assert_eq!(format!("{:04}", Foo(23)), "23");
    /// ```
    #[must_use]
    #[stable(feature = "fmt_flags", since = "1.5.0")]
    pub fn sign_aware_zero_pad(&self) -> bool {
        self.options.flags & flags::SIGN_AWARE_ZERO_PAD_FLAG != 0
    }

    // FIXME: Decide what public API we want for these two flags.
    // https://github.com/rust-lang/rust/issues/48584
    fn debug_lower_hex(&self) -> bool {
        self.options.flags & flags::DEBUG_LOWER_HEX_FLAG != 0
    }
    fn debug_upper_hex(&self) -> bool {
        self.options.flags & flags::DEBUG_UPPER_HEX_FLAG != 0
    }

    /// Creates a [`DebugStruct`] builder designed to assist with creation of
    /// [`fmt::Debug`] implementations for structs.
    ///
    /// [`fmt::Debug`]: self::Debug
    ///
    /// # Examples
    ///
    /// ```rust
    /// use std::fmt;
    /// use std::net::Ipv4Addr;
    ///
    /// struct Foo {
    ///     bar: i32,
    ///     baz: String,
    ///     addr: Ipv4Addr,
    /// }
    ///
    /// impl fmt::Debug for Foo {
    ///     fn fmt(&self, fmt: &mut fmt::Formatter<'_>) -> fmt::Result {
    ///         fmt.debug_struct("Foo")
    ///             .field("bar", &self.bar)
    ///             .field("baz", &self.baz)
    ///             .field("addr", &format_args!("{}", self.addr))
    ///             .finish()
    ///     }
    /// }
    ///
    /// assert_eq!(
    ///     "Foo { bar: 10, baz: \"Hello World\", addr: 127.0.0.1 }",
    ///     format!("{:?}", Foo {
    ///         bar: 10,
    ///         baz: "Hello World".to_string(),
    ///         addr: Ipv4Addr::new(127, 0, 0, 1),
    ///     })
    /// );
    /// ```
    #[stable(feature = "debug_builders", since = "1.2.0")]
    pub fn debug_struct<'b>(&'b mut self, name: &str) -> DebugStruct<'b, 'a> {
        builders::debug_struct_new(self, name)
    }

    /// Shrinks `derive(Debug)` code, for faster compilation and smaller
    /// binaries. `debug_struct_fields_finish` is more general, but this is
    /// faster for 1 field.
    #[doc(hidden)]
    #[unstable(feature = "fmt_helpers_for_derive", issue = "none")]
    pub fn debug_struct_field1_finish<'b>(
        &'b mut self,
        name: &str,
        name1: &str,
        value1: &dyn Debug,
    ) -> Result {
        let mut builder = builders::debug_struct_new(self, name);
        builder.field(name1, value1);
        builder.finish()
    }

    /// Shrinks `derive(Debug)` code, for faster compilation and smaller
    /// binaries. `debug_struct_fields_finish` is more general, but this is
    /// faster for 2 fields.
    #[doc(hidden)]
    #[unstable(feature = "fmt_helpers_for_derive", issue = "none")]
    pub fn debug_struct_field2_finish<'b>(
        &'b mut self,
        name: &str,
        name1: &str,
        value1: &dyn Debug,
        name2: &str,
        value2: &dyn Debug,
    ) -> Result {
        let mut builder = builders::debug_struct_new(self, name);
        builder.field(name1, value1);
        builder.field(name2, value2);
        builder.finish()
    }

    /// Shrinks `derive(Debug)` code, for faster compilation and smaller
    /// binaries. `debug_struct_fields_finish` is more general, but this is
    /// faster for 3 fields.
    #[doc(hidden)]
    #[unstable(feature = "fmt_helpers_for_derive", issue = "none")]
    pub fn debug_struct_field3_finish<'b>(
        &'b mut self,
        name: &str,
        name1: &str,
        value1: &dyn Debug,
        name2: &str,
        value2: &dyn Debug,
        name3: &str,
        value3: &dyn Debug,
    ) -> Result {
        let mut builder = builders::debug_struct_new(self, name);
        builder.field(name1, value1);
        builder.field(name2, value2);
        builder.field(name3, value3);
        builder.finish()
    }

    /// Shrinks `derive(Debug)` code, for faster compilation and smaller
    /// binaries. `debug_struct_fields_finish` is more general, but this is
    /// faster for 4 fields.
    #[doc(hidden)]
    #[unstable(feature = "fmt_helpers_for_derive", issue = "none")]
    pub fn debug_struct_field4_finish<'b>(
        &'b mut self,
        name: &str,
        name1: &str,
        value1: &dyn Debug,
        name2: &str,
        value2: &dyn Debug,
        name3: &str,
        value3: &dyn Debug,
        name4: &str,
        value4: &dyn Debug,
    ) -> Result {
        let mut builder = builders::debug_struct_new(self, name);
        builder.field(name1, value1);
        builder.field(name2, value2);
        builder.field(name3, value3);
        builder.field(name4, value4);
        builder.finish()
    }

    /// Shrinks `derive(Debug)` code, for faster compilation and smaller
    /// binaries. `debug_struct_fields_finish` is more general, but this is
    /// faster for 5 fields.
    #[doc(hidden)]
    #[unstable(feature = "fmt_helpers_for_derive", issue = "none")]
    pub fn debug_struct_field5_finish<'b>(
        &'b mut self,
        name: &str,
        name1: &str,
        value1: &dyn Debug,
        name2: &str,
        value2: &dyn Debug,
        name3: &str,
        value3: &dyn Debug,
        name4: &str,
        value4: &dyn Debug,
        name5: &str,
        value5: &dyn Debug,
    ) -> Result {
        let mut builder = builders::debug_struct_new(self, name);
        builder.field(name1, value1);
        builder.field(name2, value2);
        builder.field(name3, value3);
        builder.field(name4, value4);
        builder.field(name5, value5);
        builder.finish()
    }

    /// Shrinks `derive(Debug)` code, for faster compilation and smaller binaries.
    /// For the cases not covered by `debug_struct_field[12345]_finish`.
    #[doc(hidden)]
    #[unstable(feature = "fmt_helpers_for_derive", issue = "none")]
    pub fn debug_struct_fields_finish<'b>(
        &'b mut self,
        name: &str,
        names: &[&str],
        values: &[&dyn Debug],
    ) -> Result {
        assert_eq!(names.len(), values.len());
        let mut builder = builders::debug_struct_new(self, name);
        for (name, value) in iter::zip(names, values) {
            builder.field(name, value);
        }
        builder.finish()
    }

    /// Creates a `DebugTuple` builder designed to assist with creation of
    /// `fmt::Debug` implementations for tuple structs.
    ///
    /// # Examples
    ///
    /// ```rust
    /// use std::fmt;
    /// use std::marker::PhantomData;
    ///
    /// struct Foo<T>(i32, String, PhantomData<T>);
    ///
    /// impl<T> fmt::Debug for Foo<T> {
    ///     fn fmt(&self, fmt: &mut fmt::Formatter<'_>) -> fmt::Result {
    ///         fmt.debug_tuple("Foo")
    ///             .field(&self.0)
    ///             .field(&self.1)
    ///             .field(&format_args!("_"))
    ///             .finish()
    ///     }
    /// }
    ///
    /// assert_eq!(
    ///     "Foo(10, \"Hello\", _)",
    ///     format!("{:?}", Foo(10, "Hello".to_string(), PhantomData::<u8>))
    /// );
    /// ```
    #[stable(feature = "debug_builders", since = "1.2.0")]
    pub fn debug_tuple<'b>(&'b mut self, name: &str) -> DebugTuple<'b, 'a> {
        builders::debug_tuple_new(self, name)
    }

    /// Shrinks `derive(Debug)` code, for faster compilation and smaller
    /// binaries. `debug_tuple_fields_finish` is more general, but this is faster
    /// for 1 field.
    #[doc(hidden)]
    #[unstable(feature = "fmt_helpers_for_derive", issue = "none")]
    pub fn debug_tuple_field1_finish<'b>(&'b mut self, name: &str, value1: &dyn Debug) -> Result {
        let mut builder = builders::debug_tuple_new(self, name);
        builder.field(value1);
        builder.finish()
    }

    /// Shrinks `derive(Debug)` code, for faster compilation and smaller
    /// binaries. `debug_tuple_fields_finish` is more general, but this is faster
    /// for 2 fields.
    #[doc(hidden)]
    #[unstable(feature = "fmt_helpers_for_derive", issue = "none")]
    pub fn debug_tuple_field2_finish<'b>(
        &'b mut self,
        name: &str,
        value1: &dyn Debug,
        value2: &dyn Debug,
    ) -> Result {
        let mut builder = builders::debug_tuple_new(self, name);
        builder.field(value1);
        builder.field(value2);
        builder.finish()
    }

    /// Shrinks `derive(Debug)` code, for faster compilation and smaller
    /// binaries. `debug_tuple_fields_finish` is more general, but this is faster
    /// for 3 fields.
    #[doc(hidden)]
    #[unstable(feature = "fmt_helpers_for_derive", issue = "none")]
    pub fn debug_tuple_field3_finish<'b>(
        &'b mut self,
        name: &str,
        value1: &dyn Debug,
        value2: &dyn Debug,
        value3: &dyn Debug,
    ) -> Result {
        let mut builder = builders::debug_tuple_new(self, name);
        builder.field(value1);
        builder.field(value2);
        builder.field(value3);
        builder.finish()
    }

    /// Shrinks `derive(Debug)` code, for faster compilation and smaller
    /// binaries. `debug_tuple_fields_finish` is more general, but this is faster
    /// for 4 fields.
    #[doc(hidden)]
    #[unstable(feature = "fmt_helpers_for_derive", issue = "none")]
    pub fn debug_tuple_field4_finish<'b>(
        &'b mut self,
        name: &str,
        value1: &dyn Debug,
        value2: &dyn Debug,
        value3: &dyn Debug,
        value4: &dyn Debug,
    ) -> Result {
        let mut builder = builders::debug_tuple_new(self, name);
        builder.field(value1);
        builder.field(value2);
        builder.field(value3);
        builder.field(value4);
        builder.finish()
    }

    /// Shrinks `derive(Debug)` code, for faster compilation and smaller
    /// binaries. `debug_tuple_fields_finish` is more general, but this is faster
    /// for 5 fields.
    #[doc(hidden)]
    #[unstable(feature = "fmt_helpers_for_derive", issue = "none")]
    pub fn debug_tuple_field5_finish<'b>(
        &'b mut self,
        name: &str,
        value1: &dyn Debug,
        value2: &dyn Debug,
        value3: &dyn Debug,
        value4: &dyn Debug,
        value5: &dyn Debug,
    ) -> Result {
        let mut builder = builders::debug_tuple_new(self, name);
        builder.field(value1);
        builder.field(value2);
        builder.field(value3);
        builder.field(value4);
        builder.field(value5);
        builder.finish()
    }

    /// Shrinks `derive(Debug)` code, for faster compilation and smaller
    /// binaries. For the cases not covered by `debug_tuple_field[12345]_finish`.
    #[doc(hidden)]
    #[unstable(feature = "fmt_helpers_for_derive", issue = "none")]
    pub fn debug_tuple_fields_finish<'b>(
        &'b mut self,
        name: &str,
        values: &[&dyn Debug],
    ) -> Result {
        let mut builder = builders::debug_tuple_new(self, name);
        for value in values {
            builder.field(value);
        }
        builder.finish()
    }

    /// Creates a `DebugList` builder designed to assist with creation of
    /// `fmt::Debug` implementations for list-like structures.
    ///
    /// # Examples
    ///
    /// ```rust
    /// use std::fmt;
    ///
    /// struct Foo(Vec<i32>);
    ///
    /// impl fmt::Debug for Foo {
    ///     fn fmt(&self, fmt: &mut fmt::Formatter<'_>) -> fmt::Result {
    ///         fmt.debug_list().entries(self.0.iter()).finish()
    ///     }
    /// }
    ///
    /// assert_eq!(format!("{:?}", Foo(vec![10, 11])), "[10, 11]");
    /// ```
    #[stable(feature = "debug_builders", since = "1.2.0")]
    pub fn debug_list<'b>(&'b mut self) -> DebugList<'b, 'a> {
        builders::debug_list_new(self)
    }

    /// Creates a `DebugSet` builder designed to assist with creation of
    /// `fmt::Debug` implementations for set-like structures.
    ///
    /// # Examples
    ///
    /// ```rust
    /// use std::fmt;
    ///
    /// struct Foo(Vec<i32>);
    ///
    /// impl fmt::Debug for Foo {
    ///     fn fmt(&self, fmt: &mut fmt::Formatter<'_>) -> fmt::Result {
    ///         fmt.debug_set().entries(self.0.iter()).finish()
    ///     }
    /// }
    ///
    /// assert_eq!(format!("{:?}", Foo(vec![10, 11])), "{10, 11}");
    /// ```
    ///
    /// [`format_args!`]: crate::format_args
    ///
    /// In this more complex example, we use [`format_args!`] and `.debug_set()`
    /// to build a list of match arms:
    ///
    /// ```rust
    /// use std::fmt;
    ///
    /// struct Arm<'a, L, R>(&'a (L, R));
    /// struct Table<'a, K, V>(&'a [(K, V)], V);
    ///
    /// impl<'a, L, R> fmt::Debug for Arm<'a, L, R>
    /// where
    ///     L: 'a + fmt::Debug, R: 'a + fmt::Debug
    /// {
    ///     fn fmt(&self, fmt: &mut fmt::Formatter<'_>) -> fmt::Result {
    ///         L::fmt(&(self.0).0, fmt)?;
    ///         fmt.write_str(" => ")?;
    ///         R::fmt(&(self.0).1, fmt)
    ///     }
    /// }
    ///
    /// impl<'a, K, V> fmt::Debug for Table<'a, K, V>
    /// where
    ///     K: 'a + fmt::Debug, V: 'a + fmt::Debug
    /// {
    ///     fn fmt(&self, fmt: &mut fmt::Formatter<'_>) -> fmt::Result {
    ///         fmt.debug_set()
    ///         .entries(self.0.iter().map(Arm))
    ///         .entry(&Arm(&(format_args!("_"), &self.1)))
    ///         .finish()
    ///     }
    /// }
    /// ```
    #[stable(feature = "debug_builders", since = "1.2.0")]
    pub fn debug_set<'b>(&'b mut self) -> DebugSet<'b, 'a> {
        builders::debug_set_new(self)
    }

    /// Creates a `DebugMap` builder designed to assist with creation of
    /// `fmt::Debug` implementations for map-like structures.
    ///
    /// # Examples
    ///
    /// ```rust
    /// use std::fmt;
    ///
    /// struct Foo(Vec<(String, i32)>);
    ///
    /// impl fmt::Debug for Foo {
    ///     fn fmt(&self, fmt: &mut fmt::Formatter<'_>) -> fmt::Result {
    ///         fmt.debug_map().entries(self.0.iter().map(|&(ref k, ref v)| (k, v))).finish()
    ///     }
    /// }
    ///
    /// assert_eq!(
    ///     format!("{:?}",  Foo(vec![("A".to_string(), 10), ("B".to_string(), 11)])),
    ///     r#"{"A": 10, "B": 11}"#
    ///  );
    /// ```
    #[stable(feature = "debug_builders", since = "1.2.0")]
    pub fn debug_map<'b>(&'b mut self) -> DebugMap<'b, 'a> {
        builders::debug_map_new(self)
    }

    /// Returns the sign of this formatter (`+` or `-`).
    #[unstable(feature = "formatting_options", issue = "118117")]
    pub const fn sign(&self) -> Option<Sign> {
        self.options.get_sign()
    }

    /// Returns the formatting options this formatter corresponds to.
    #[unstable(feature = "formatting_options", issue = "118117")]
    pub const fn options(&self) -> FormattingOptions {
        self.options
    }
}

#[stable(since = "1.2.0", feature = "formatter_write")]
#[cfg(feature = "uncertified")]
impl Write for Formatter<'_> {
    fn write_str(&mut self, s: &str) -> Result {
        self.buf.write_str(s)
    }

    fn write_char(&mut self, c: char) -> Result {
        self.buf.write_char(c)
    }

    #[inline]
    fn write_fmt(&mut self, args: Arguments<'_>) -> Result {
        if let Some(s) = args.as_statically_known_str() {
            self.buf.write_str(s)
        } else {
            write(self.buf, args)
        }
    }
}

#[stable(feature = "rust1", since = "1.0.0")]
#[cfg(feature = "uncertified")]
impl Display for Error {
    fn fmt(&self, f: &mut Formatter<'_>) -> Result {
        Display::fmt("an error occurred when formatting an argument", f)
    }
}

// Implementations of the core formatting traits

#[cfg(feature = "uncertified")]
macro_rules! fmt_refs {
    ($($tr:ident),*) => {
        $(
        #[stable(feature = "rust1", since = "1.0.0")]
        impl<T: ?Sized + $tr> $tr for &T {
            fn fmt(&self, f: &mut Formatter<'_>) -> Result { $tr::fmt(&**self, f) }
        }
        #[stable(feature = "rust1", since = "1.0.0")]
        impl<T: ?Sized + $tr> $tr for &mut T {
            fn fmt(&self, f: &mut Formatter<'_>) -> Result { $tr::fmt(&**self, f) }
        }
        )*
    }
}

#[cfg(feature = "uncertified")]
fmt_refs! { Debug, Display, Octal, Binary, LowerHex, UpperHex, LowerExp, UpperExp }

#[unstable(feature = "never_type", issue = "35121")]
#[cfg(feature = "uncertified")]
impl Debug for ! {
    #[inline]
    fn fmt(&self, _: &mut Formatter<'_>) -> Result {
        *self
    }
}

#[unstable(feature = "never_type", issue = "35121")]
#[cfg(feature = "uncertified")]
impl Display for ! {
    #[inline]
    fn fmt(&self, _: &mut Formatter<'_>) -> Result {
        *self
    }
}

#[stable(feature = "rust1", since = "1.0.0")]
#[cfg(feature = "uncertified")]
impl Debug for bool {
    #[inline]
    fn fmt(&self, f: &mut Formatter<'_>) -> Result {
        Display::fmt(self, f)
    }
}

#[stable(feature = "rust1", since = "1.0.0")]
#[cfg(feature = "uncertified")]
impl Display for bool {
    fn fmt(&self, f: &mut Formatter<'_>) -> Result {
        Display::fmt(if *self { "true" } else { "false" }, f)
    }
}

#[stable(feature = "rust1", since = "1.0.0")]
#[cfg(feature = "uncertified")]
impl Debug for str {
    fn fmt(&self, f: &mut Formatter<'_>) -> Result {
        f.write_char('"')?;

        // substring we know is printable
        let mut printable_range = 0..0;

        fn needs_escape(b: u8) -> bool {
            b > 0x7E || b < 0x20 || b == b'\\' || b == b'"'
        }

        // the loop here first skips over runs of printable ASCII as a fast path.
        // other chars (unicode, or ASCII that needs escaping) are then handled per-`char`.
        let mut rest = self;
        while rest.len() > 0 {
            let Some(non_printable_start) = rest.as_bytes().iter().position(|&b| needs_escape(b))
            else {
                printable_range.end += rest.len();
                break;
            };

            printable_range.end += non_printable_start;
            // SAFETY: the position was derived from an iterator, so is known to be within bounds, and at a char boundary
            rest = unsafe { rest.get_unchecked(non_printable_start..) };

            let mut chars = rest.chars();
            if let Some(c) = chars.next() {
                let esc = c.escape_debug_ext(EscapeDebugExtArgs {
                    escape_grapheme_extended: true,
                    escape_single_quote: false,
                    escape_double_quote: true,
                });
                if esc.len() != 1 {
                    f.write_str(&self[printable_range.clone()])?;
                    Display::fmt(&esc, f)?;
                    printable_range.start = printable_range.end + c.len_utf8();
                }
                printable_range.end += c.len_utf8();
            }
            rest = chars.as_str();
        }

        f.write_str(&self[printable_range])?;

        f.write_char('"')
    }
}

#[stable(feature = "rust1", since = "1.0.0")]
#[cfg(feature = "uncertified")]
impl Display for str {
    fn fmt(&self, f: &mut Formatter<'_>) -> Result {
        f.pad(self)
    }
}

#[stable(feature = "rust1", since = "1.0.0")]
#[cfg(feature = "uncertified")]
impl Debug for char {
    fn fmt(&self, f: &mut Formatter<'_>) -> Result {
        f.write_char('\'')?;
        let esc = self.escape_debug_ext(EscapeDebugExtArgs {
            escape_grapheme_extended: true,
            escape_single_quote: true,
            escape_double_quote: false,
        });
        Display::fmt(&esc, f)?;
        f.write_char('\'')
    }
}

#[stable(feature = "rust1", since = "1.0.0")]
#[cfg(feature = "uncertified")]
impl Display for char {
    fn fmt(&self, f: &mut Formatter<'_>) -> Result {
        if f.options.flags & (flags::WIDTH_FLAG | flags::PRECISION_FLAG) == 0 {
            f.write_char(*self)
        } else {
            f.pad(self.encode_utf8(&mut [0; MAX_LEN_UTF8]))
        }
    }
}

#[stable(feature = "rust1", since = "1.0.0")]
#[cfg(feature = "uncertified")]
impl<T: ?Sized> Pointer for *const T {
    fn fmt(&self, f: &mut Formatter<'_>) -> Result {
        if <<T as core::ptr::Pointee>::Metadata as core::unit::IsUnit>::is_unit() {
            pointer_fmt_inner(self.expose_provenance(), f)
        } else {
            f.debug_struct("Pointer")
                .field_with("addr", |f| pointer_fmt_inner(self.expose_provenance(), f))
                .field("metadata", &core::ptr::metadata(*self))
                .finish()
        }
    }
}

/// Since the formatting will be identical for all pointer types, uses a
/// non-monomorphized implementation for the actual formatting to reduce the
/// amount of codegen work needed.
///
/// This uses `ptr_addr: usize` and not `ptr: *const ()` to be able to use this for
/// `fn(...) -> ...` without using [problematic] "Oxford Casts".
///
/// [problematic]: https://github.com/rust-lang/rust/issues/95489
#[cfg(feature = "uncertified")]
pub(crate) fn pointer_fmt_inner(ptr_addr: usize, f: &mut Formatter<'_>) -> Result {
    let old_options = f.options;

    // The alternate flag is already treated by LowerHex as being special-
    // it denotes whether to prefix with 0x. We use it to work out whether
    // or not to zero extend, and then unconditionally set it to get the
    // prefix.
    if f.options.get_alternate() {
        f.options.sign_aware_zero_pad(true);

        if f.options.get_width().is_none() {
            f.options.width(Some((usize::BITS / 4) as u16 + 2));
        }
    }
    f.options.alternate(true);

    let ret = LowerHex::fmt(&ptr_addr, f);

    f.options = old_options;

    ret
}

#[stable(feature = "rust1", since = "1.0.0")]
#[cfg(feature = "uncertified")]
impl<T: ?Sized> Pointer for *mut T {
    fn fmt(&self, f: &mut Formatter<'_>) -> Result {
        Pointer::fmt(&(*self as *const T), f)
    }
}

#[stable(feature = "rust1", since = "1.0.0")]
#[cfg(feature = "uncertified")]
impl<T: ?Sized> Pointer for &T {
    fn fmt(&self, f: &mut Formatter<'_>) -> Result {
        Pointer::fmt(&(*self as *const T), f)
    }
}

#[stable(feature = "rust1", since = "1.0.0")]
#[cfg(feature = "uncertified")]
impl<T: ?Sized> Pointer for &mut T {
    fn fmt(&self, f: &mut Formatter<'_>) -> Result {
        Pointer::fmt(&(&**self as *const T), f)
    }
}

// Implementation of Display/Debug for various core types

#[stable(feature = "rust1", since = "1.0.0")]
#[cfg(feature = "uncertified")]
impl<T: ?Sized> Debug for *const T {
    fn fmt(&self, f: &mut Formatter<'_>) -> Result {
        Pointer::fmt(self, f)
    }
}
#[stable(feature = "rust1", since = "1.0.0")]
#[cfg(feature = "uncertified")]
impl<T: ?Sized> Debug for *mut T {
    fn fmt(&self, f: &mut Formatter<'_>) -> Result {
        Pointer::fmt(self, f)
    }
}

#[cfg(feature = "uncertified")]
macro_rules! peel {
    ($name:ident, $($other:ident,)*) => (tuple! { $($other,)* })
}

#[cfg(feature = "uncertified")]
macro_rules! tuple {
    () => ();
    ( $($name:ident,)+ ) => (
        maybe_tuple_doc! {
            $($name)+ @
            #[stable(feature = "rust1", since = "1.0.0")]
            impl<$($name:Debug),+> Debug for ($($name,)+) where last_type!($($name,)+): ?Sized {
                #[allow(non_snake_case, unused_assignments)]
                fn fmt(&self, f: &mut Formatter<'_>) -> Result {
                    let mut builder = f.debug_tuple("");
                    let ($(ref $name,)+) = *self;
                    $(
                        builder.field(&$name);
                    )+

                    builder.finish()
                }
            }
        }
        peel! { $($name,)+ }
    )
}

#[cfg(feature = "uncertified")]
macro_rules! maybe_tuple_doc {
    ($a:ident @ #[$meta:meta] $item:item) => {
        #[doc(fake_variadic)]
        #[doc = "This trait is implemented for tuples up to twelve items long."]
        #[$meta]
        $item
    };
    ($a:ident $($rest_a:ident)+ @ #[$meta:meta] $item:item) => {
        #[doc(hidden)]
        #[$meta]
        $item
    };
}

#[cfg(feature = "uncertified")]
macro_rules! last_type {
    ($a:ident,) => { $a };
    ($a:ident, $($rest_a:ident,)+) => { last_type!($($rest_a,)+) };
}

#[cfg(feature = "uncertified")]
tuple! { E, D, C, B, A, Z, Y, X, W, V, U, T, }

#[stable(feature = "rust1", since = "1.0.0")]
#[cfg(feature = "uncertified")]
impl<T: Debug> Debug for [T] {
    fn fmt(&self, f: &mut Formatter<'_>) -> Result {
        f.debug_list().entries(self.iter()).finish()
    }
}

#[stable(feature = "rust1", since = "1.0.0")]
#[cfg(feature = "uncertified")]
impl Debug for () {
    #[inline]
    fn fmt(&self, f: &mut Formatter<'_>) -> Result {
        f.pad("()")
    }
}
#[stable(feature = "rust1", since = "1.0.0")]
#[cfg(feature = "uncertified")]
impl<T: ?Sized> Debug for PhantomData<T> {
    fn fmt(&self, f: &mut Formatter<'_>) -> Result {
        write!(f, "PhantomData<{}>", crate::any::type_name::<T>())
    }
}

#[stable(feature = "rust1", since = "1.0.0")]
#[cfg(feature = "uncertified")]
impl<T: Copy + Debug> Debug for Cell<T> {
    fn fmt(&self, f: &mut Formatter<'_>) -> Result {
        f.debug_struct("Cell").field("value", &self.get()).finish()
    }
}

#[stable(feature = "rust1", since = "1.0.0")]
#[cfg(feature = "uncertified")]
impl<T: ?Sized + Debug> Debug for RefCell<T> {
    fn fmt(&self, f: &mut Formatter<'_>) -> Result {
        let mut d = f.debug_struct("RefCell");
        match self.try_borrow() {
            Ok(borrow) => d.field("value", &borrow),
            Err(_) => d.field("value", &format_args!("<borrowed>")),
        };
        d.finish()
    }
}

#[stable(feature = "rust1", since = "1.0.0")]
#[cfg(feature = "uncertified")]
impl<T: ?Sized + Debug> Debug for Ref<'_, T> {
    fn fmt(&self, f: &mut Formatter<'_>) -> Result {
        Debug::fmt(&**self, f)
    }
}

#[stable(feature = "rust1", since = "1.0.0")]
#[cfg(feature = "uncertified")]
impl<T: ?Sized + Debug> Debug for RefMut<'_, T> {
    fn fmt(&self, f: &mut Formatter<'_>) -> Result {
        Debug::fmt(&*(self.deref()), f)
    }
}

#[stable(feature = "core_impl_debug", since = "1.9.0")]
#[cfg(feature = "uncertified")]
impl<T: ?Sized> Debug for UnsafeCell<T> {
    fn fmt(&self, f: &mut Formatter<'_>) -> Result {
        f.debug_struct("UnsafeCell").finish_non_exhaustive()
    }
}

#[unstable(feature = "sync_unsafe_cell", issue = "95439")]
#[cfg(feature = "uncertified")]
impl<T: ?Sized> Debug for SyncUnsafeCell<T> {
    fn fmt(&self, f: &mut Formatter<'_>) -> Result {
        f.debug_struct("SyncUnsafeCell").finish_non_exhaustive()
    }
}

// If you expected tests to be here, look instead at coretests/tests/fmt/;
// it's a lot easier than creating all of the rt::Piece structures here.
// There are also tests in alloctests/tests/fmt.rs, for those that need allocations.<|MERGE_RESOLUTION|>--- conflicted
+++ resolved
@@ -12,12 +12,8 @@
 use crate::num::fmt as numfmt;
 #[cfg(feature = "uncertified")]
 use crate::ops::Deref;
-<<<<<<< HEAD
-#[cfg(feature = "uncertified")]
-use crate::{iter, mem, result, str};
-=======
+#[cfg(feature = "uncertified")]
 use crate::{iter, result, str};
->>>>>>> d5575f6d
 
 #[cfg(feature = "uncertified")]
 mod builders;
@@ -49,23 +45,6 @@
     Center,
 }
 
-<<<<<<< HEAD
-#[doc(hidden)]
-#[unstable(feature = "fmt_internals", reason = "internal to standard library", issue = "none")]
-#[cfg(feature = "uncertified")]
-impl From<rt::Alignment> for Option<Alignment> {
-    fn from(value: rt::Alignment) -> Self {
-        match value {
-            rt::Alignment::Left => Some(Alignment::Left),
-            rt::Alignment::Right => Some(Alignment::Right),
-            rt::Alignment::Center => Some(Alignment::Center),
-            rt::Alignment::Unknown => None,
-        }
-    }
-}
-
-=======
->>>>>>> d5575f6d
 #[stable(feature = "debug_builders", since = "1.2.0")]
 #[cfg(feature = "uncertified")]
 pub use self::builders::{DebugList, DebugMap, DebugSet, DebugStruct, DebugTuple};
@@ -1562,12 +1541,8 @@
     unsafe { value.fmt(fmt) }
 }
 
-<<<<<<< HEAD
-#[cfg(feature = "uncertified")]
-unsafe fn getcount(args: &[rt::Argument<'_>], cnt: &rt::Count) -> Option<usize> {
-=======
+#[cfg(feature = "uncertified")]
 unsafe fn getcount(args: &[rt::Argument<'_>], cnt: &rt::Count) -> u16 {
->>>>>>> d5575f6d
     match *cnt {
         rt::Count::Is(n) => n,
         rt::Count::Implied => 0,
