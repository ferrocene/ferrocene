//! Overloadable operators.
// //!
// //! Implementing these traits allows you to overload certain operators.
// //!
// //! Some of these traits are imported by the prelude, so they are available in
// //! every Rust program. Only operators backed by traits can be overloaded. For
// //! example, the addition operator (`+`) can be overloaded through the [`Add`]
// //! trait, but since the assignment operator (`=`) has no backing trait, there
// //! is no way of overloading its semantics. Additionally, this module does not
// //! provide any mechanism to create new operators. If traitless overloading or
// //! custom operators are required, you should look toward macros to extend
// //! Rust's syntax.
// //!
// //! Implementations of operator traits should be unsurprising in their
// //! respective contexts, keeping in mind their usual meanings and
// //! [operator precedence]. For example, when implementing [`Mul`], the operation
// //! should have some resemblance to multiplication (and share expected
// //! properties like associativity).
// //!
// //! Note that the `&&` and `||` operators are currently not supported for
// //! overloading. Due to their short circuiting nature, they require a different
// //! design from traits for other operators like [`BitAnd`]. Designs for them are
// //! under discussion.
// //!
// //! Many of the operators take their operands by value. In non-generic
// //! contexts involving built-in types, this is usually not a problem.
// //! However, using these operators in generic code, requires some
// //! attention if values have to be reused as opposed to letting the operators
// //! consume them. One option is to occasionally use [`clone`].
// //! Another option is to rely on the types involved providing additional
// //! operator implementations for references. For example, for a user-defined
// //! type `T` which is supposed to support addition, it is probably a good
// //! idea to have both `T` and `&T` implement the traits [`Add<T>`][`Add`] and
// //! [`Add<&T>`][`Add`] so that generic code can be written without unnecessary
// //! cloning.
// //!
// //! # Examples
// //!
// //! This example creates a `Point` struct that implements [`Add`] and [`Sub`],
// //! and then demonstrates adding and subtracting two `Point`s.
// //!
// //! ```rust
// //! use std::ops::{Add, Sub};
// //!
// //! #[derive(Debug, Copy, Clone, PartialEq)]
// //! struct Point {
// //!     x: i32,
// //!     y: i32,
// //! }
// //!
// //! impl Add for Point {
// //!     type Output = Self;
// //!
// //!     fn add(self, other: Self) -> Self {
// //!         Self {x: self.x + other.x, y: self.y + other.y}
// //!     }
// //! }
// //!
// //! impl Sub for Point {
// //!     type Output = Self;
// //!
// //!     fn sub(self, other: Self) -> Self {
// //!         Self {x: self.x - other.x, y: self.y - other.y}
// //!     }
// //! }
// //!
// //! assert_eq!(Point {x: 3, y: 3}, Point {x: 1, y: 0} + Point {x: 2, y: 3});
// //! assert_eq!(Point {x: -1, y: -3}, Point {x: 1, y: 0} - Point {x: 2, y: 3});
// //! ```
// //!
// //! See the documentation for each trait for an example implementation.
// //!
// //! The [`Fn`], [`FnMut`], and [`FnOnce`] traits are implemented by types that can be
// //! invoked like functions. Note that [`Fn`] takes `&self`, [`FnMut`] takes `&mut
// //! self` and [`FnOnce`] takes `self`. These correspond to the three kinds of
// //! methods that can be invoked on an instance: call-by-reference,
// //! call-by-mutable-reference, and call-by-value. The most common use of these
// //! traits is to act as bounds to higher-level functions that take functions or
// //! closures as arguments.
// //!
// //! Taking a [`Fn`] as a parameter:
// //!
// //! ```rust
// //! fn call_with_one<F>(func: F) -> usize
// //!     where F: Fn(usize) -> usize
// //! {
// //!     func(1)
// //! }
// //!
// //! let double = |x| x * 2;
// //! assert_eq!(call_with_one(double), 2);
// //! ```
// //!
// //! Taking a [`FnMut`] as a parameter:
// //!
// //! ```rust
// //! fn do_twice<F>(mut func: F)
// //!     where F: FnMut()
// //! {
// //!     func();
// //!     func();
// //! }
// //!
// //! let mut x: usize = 1;
// //! {
// //!     let add_two_to_x = || x += 2;
// //!     do_twice(add_two_to_x);
// //! }
// //!
// //! assert_eq!(x, 5);
// //! ```
// //!
// //! Taking a [`FnOnce`] as a parameter:
// //!
// //! ```rust
// //! fn consume_with_relish<F>(func: F)
// //!     where F: FnOnce() -> String
// //! {
// //!     // `func` consumes its captured variables, so it cannot be run more
// //!     // than once
// //!     println!("Consumed: {}", func());
// //!
// //!     println!("Delicious!");
// //!
// //!     // Attempting to invoke `func()` again will throw a `use of moved
// //!     // value` error for `func`
// //! }
// //!
// //! let x = String::from("x");
// //! let consume_and_return_x = move || x;
// //! consume_with_relish(consume_and_return_x);
// //!
// //! // `consume_and_return_x` can no longer be invoked at this point
// //! ```
// //!
// //! [`clone`]: Clone::clone
// //! [operator precedence]: ../../reference/expressions.html#expression-precedence

#![stable(feature = "rust1", since = "1.0.0")]

#[cfg(feature = "uncertified")]
mod arith;
#[cfg(feature = "uncertified")]
mod async_function;
#[cfg(feature = "uncertified")]
mod bit;
#[cfg(feature = "uncertified")]
mod control_flow;
#[cfg(feature = "uncertified")]
mod coroutine;
mod deref;
mod drop;
mod function;
#[cfg(feature = "uncertified")]
mod index;
#[cfg(feature = "uncertified")]
mod index_range;
#[cfg(feature = "uncertified")]
mod range;
#[cfg(feature = "uncertified")]
mod try_trait;
mod unsize;

#[stable(feature = "rust1", since = "1.0.0")]
#[cfg(feature = "uncertified")]
pub use self::arith::{Add, Div, Mul, Neg, Rem, Sub};
#[stable(feature = "op_assign_traits", since = "1.8.0")]
#[cfg(feature = "uncertified")]
pub use self::arith::{AddAssign, DivAssign, MulAssign, RemAssign, SubAssign};
#[unstable(feature = "async_fn_traits", issue = "none")]
#[cfg(feature = "uncertified")]
pub use self::async_function::{AsyncFn, AsyncFnMut, AsyncFnOnce};
#[stable(feature = "rust1", since = "1.0.0")]
#[cfg(feature = "uncertified")]
pub use self::bit::{BitAnd, BitOr, BitXor, Not, Shl, Shr};
#[stable(feature = "op_assign_traits", since = "1.8.0")]
#[cfg(feature = "uncertified")]
pub use self::bit::{BitAndAssign, BitOrAssign, BitXorAssign, ShlAssign, ShrAssign};
#[stable(feature = "control_flow_enum_type", since = "1.55.0")]
#[cfg(feature = "uncertified")]
pub use self::control_flow::ControlFlow;
#[unstable(feature = "coroutine_trait", issue = "43122")]
#[cfg(feature = "uncertified")]
pub use self::coroutine::{Coroutine, CoroutineState};
#[unstable(feature = "deref_pure_trait", issue = "87121")]
pub use self::deref::DerefPure;
#[unstable(feature = "legacy_receiver_trait", issue = "none")]
pub use self::deref::LegacyReceiver;
#[unstable(feature = "arbitrary_self_types", issue = "44874")]
pub use self::deref::Receiver;
#[stable(feature = "rust1", since = "1.0.0")]
pub use self::deref::{Deref, DerefMut};
#[stable(feature = "rust1", since = "1.0.0")]
pub use self::drop::Drop;
<<<<<<< HEAD
#[cfg(feature = "uncertified")]
pub(crate) use self::drop::fallback_surface_drop;
=======
>>>>>>> d5575f6d
#[stable(feature = "rust1", since = "1.0.0")]
pub use self::function::{Fn, FnMut, FnOnce};
#[stable(feature = "rust1", since = "1.0.0")]
#[cfg(feature = "uncertified")]
pub use self::index::{Index, IndexMut};
#[cfg(feature = "uncertified")]
pub(crate) use self::index_range::IndexRange;
#[unstable(feature = "range_into_bounds", issue = "136903")]
#[cfg(feature = "uncertified")]
pub use self::range::IntoBounds;
#[stable(feature = "inclusive_range", since = "1.26.0")]
#[cfg(feature = "uncertified")]
pub use self::range::{Bound, RangeBounds, RangeInclusive, RangeToInclusive};
#[unstable(feature = "one_sided_range", issue = "69780")]
#[cfg(feature = "uncertified")]
pub use self::range::{OneSidedRange, OneSidedRangeBound};
#[stable(feature = "rust1", since = "1.0.0")]
#[cfg(feature = "uncertified")]
pub use self::range::{Range, RangeFrom, RangeFull, RangeTo};
#[unstable(feature = "try_trait_v2_residual", issue = "91285")]
#[cfg(feature = "uncertified")]
pub use self::try_trait::Residual;
#[unstable(feature = "try_trait_v2_yeet", issue = "96374")]
#[cfg(feature = "uncertified")]
pub use self::try_trait::Yeet;
#[cfg(feature = "uncertified")]
pub(crate) use self::try_trait::{ChangeOutputType, NeverShortCircuit};
#[unstable(feature = "try_trait_v2", issue = "84277")]
#[cfg(feature = "uncertified")]
pub use self::try_trait::{FromResidual, Try};
#[unstable(feature = "coerce_unsized", issue = "18598")]
pub use self::unsize::CoerceUnsized;
#[unstable(feature = "dispatch_from_dyn", issue = "none")]
pub use self::unsize::DispatchFromDyn;<|MERGE_RESOLUTION|>--- conflicted
+++ resolved
@@ -192,11 +192,6 @@
 pub use self::deref::{Deref, DerefMut};
 #[stable(feature = "rust1", since = "1.0.0")]
 pub use self::drop::Drop;
-<<<<<<< HEAD
-#[cfg(feature = "uncertified")]
-pub(crate) use self::drop::fallback_surface_drop;
-=======
->>>>>>> d5575f6d
 #[stable(feature = "rust1", since = "1.0.0")]
 pub use self::function::{Fn, FnMut, FnOnce};
 #[stable(feature = "rust1", since = "1.0.0")]
