//! Optional values.
//!
//! Type [`Option`] represents an optional value: every [`Option`]
//! is either [`Some`] and contains a value, or [`None`], and
//! does not. [`Option`] types are very common in Rust code, as
//! they have a number of uses:
//!
//! * Initial values
//! * Return values for functions that are not defined
//!   over their entire input range (partial functions)
//! * Return value for otherwise reporting simple errors, where [`None`] is
//!   returned on error
//! * Optional struct fields
//! * Struct fields that can be loaned or "taken"
//! * Optional function arguments
//! * Nullable pointers
//! * Swapping things out of difficult situations
<<<<<<< HEAD
// //!
// //! [`Option`]s are commonly paired with pattern matching to query the presence
// //! of a value and take action, always accounting for the [`None`] case.
// //!
// //! ```
// //! fn divide(numerator: f64, denominator: f64) -> Option<f64> {
// //!     if denominator == 0.0 {
// //!         None
// //!     } else {
// //!         Some(numerator / denominator)
// //!     }
// //! }
// //!
// //! // The return value of the function is an option
// //! let result = divide(2.0, 3.0);
// //!
// //! // Pattern match to retrieve the value
// //! match result {
// //!     // The division was valid
// //!     Some(x) => println!("Result: {x}"),
// //!     // The division was invalid
// //!     None    => println!("Cannot divide by 0"),
// //! }
// //! ```
// //!
// //
// // FIXME: Show how `Option` is used in practice, with lots of methods
// //
// //! # Options and pointers ("nullable" pointers)
// //!
// //! Rust's pointer types must always point to a valid location; there are
// //! no "null" references. Instead, Rust has *optional* pointers, like
// //! the optional owned box, <code>[Option]<[Box\<T>]></code>.
// //!
// //! [Box\<T>]: ../../std/boxed/struct.Box.html
// //!
// //! The following example uses [`Option`] to create an optional box of
// //! [`i32`]. Notice that in order to use the inner [`i32`] value, the
// //! `check_optional` function first needs to use pattern matching to
// //! determine whether the box has a value (i.e., it is [`Some(...)`][`Some`]) or
// //! not ([`None`]).
// //!
// //! ```
// //! let optional = None;
// //! check_optional(optional);
// //!
// //! let optional = Some(Box::new(9000));
// //! check_optional(optional);
// //!
// //! fn check_optional(optional: Option<Box<i32>>) {
// //!     match optional {
// //!         Some(p) => println!("has value {p}"),
// //!         None => println!("has no value"),
// //!     }
// //! }
// //! ```
// //!
// //! # The question mark operator, `?`
// //!
// //! Similar to the [`Result`] type, when writing code that calls many functions that return the
// //! [`Option`] type, handling `Some`/`None` can be tedious. The question mark
// //! operator, [`?`], hides some of the boilerplate of propagating values
// //! up the call stack.
// //!
// //! It replaces this:
// //!
// //! ```
// //! # #![allow(dead_code)]
// //! fn add_last_numbers(stack: &mut Vec<i32>) -> Option<i32> {
// //!     let a = stack.pop();
// //!     let b = stack.pop();
// //!
// //!     match (a, b) {
// //!         (Some(x), Some(y)) => Some(x + y),
// //!         _ => None,
// //!     }
// //! }
// //!
// //! ```
// //!
// //! With this:
// //!
// //! ```
// //! # #![allow(dead_code)]
// //! fn add_last_numbers(stack: &mut Vec<i32>) -> Option<i32> {
// //!     Some(stack.pop()? + stack.pop()?)
// //! }
// //! ```
// //!
// //! *It's much nicer!*
// //!
// //! Ending the expression with [`?`] will result in the [`Some`]'s unwrapped value, unless the
// //! result is [`None`], in which case [`None`] is returned early from the enclosing function.
// //!
// //! [`?`] can be used in functions that return [`Option`] because of the
// //! early return of [`None`] that it provides.
// //!
// //! [`?`]: crate::ops::Try
// //! [`Some`]: Some
// //! [`None`]: None
// //!
// //! # Representation
// //!
// //! Rust guarantees to optimize the following types `T` such that
// //! [`Option<T>`] has the same size, alignment, and [function call ABI] as `T`. In some
// //! of these cases, Rust further guarantees that
// //! `transmute::<_, Option<T>>([0u8; size_of::<T>()])` is sound and
// //! produces `Option::<T>::None`. These cases are identified by the
// //! second column:
// //!
// //! | `T`                                                                 | `transmute::<_, Option<T>>([0u8; size_of::<T>()])` sound? |
// //! |---------------------------------------------------------------------|----------------------------------------------------------------------|
// //! | [`Box<U>`] (specifically, only `Box<U, Global>`)                    | when `U: Sized`                                                      |
// //! | `&U`                                                                | when `U: Sized`                                                      |
// //! | `&mut U`                                                            | when `U: Sized`                                                      |
// //! | `fn`, `extern "C" fn`[^extern_fn]                                   | always                                                               |
// //! | [`num::NonZero*`]                                                   | always                                                               |
// //! | [`ptr::NonNull<U>`]                                                 | when `U: Sized`                                                      |
// //! | `#[repr(transparent)]` struct around one of the types in this list. | when it holds for the inner type                                     |
// //!
// //! [^extern_fn]: this remains true for any argument/return types and any other ABI: `extern "abi" fn` (_e.g._, `extern "system" fn`)
// //!
// //! Under some conditions the above types `T` are also null pointer optimized when wrapped in a [`Result`][result_repr].
// //!
// //! [`Box<U>`]: ../../std/boxed/struct.Box.html
// //! [`num::NonZero*`]: crate::num
// //! [`ptr::NonNull<U>`]: crate::ptr::NonNull
// //! [function call ABI]: ../primitive.fn.html#abi-compatibility
// //! [result_repr]: crate::result#representation
// //!
// //! This is called the "null pointer optimization" or NPO.
// //!
// //! It is further guaranteed that, for the cases above, one can
// //! [`mem::transmute`] from all valid values of `T` to `Option<T>` and
// //! from `Some::<T>(_)` to `T` (but transmuting `None::<T>` to `T`
// //! is undefined behavior).
// //!
// //! # Method overview
// //!
// //! In addition to working with pattern matching, [`Option`] provides a wide
// //! variety of different methods.
// //!
// //! ## Querying the variant
// //!
// //! The [`is_some`] and [`is_none`] methods return [`true`] if the [`Option`]
// //! is [`Some`] or [`None`], respectively.
// //!
// //! [`is_none`]: Option::is_none
// //! [`is_some`]: Option::is_some
// //!
// //! ## Adapters for working with references
// //!
// //! * [`as_ref`] converts from <code>[&][][Option]\<T></code> to <code>[Option]<[&]T></code>
// //! * [`as_mut`] converts from <code>[&mut] [Option]\<T></code> to <code>[Option]<[&mut] T></code>
// //! * [`as_deref`] converts from <code>[&][][Option]\<T></code> to
// //!   <code>[Option]<[&]T::[Target]></code>
// //! * [`as_deref_mut`] converts from <code>[&mut] [Option]\<T></code> to
// //!   <code>[Option]<[&mut] T::[Target]></code>
// //! * [`as_pin_ref`] converts from <code>[Pin]<[&][][Option]\<T>></code> to
// //!   <code>[Option]<[Pin]<[&]T>></code>
// //! * [`as_pin_mut`] converts from <code>[Pin]<[&mut] [Option]\<T>></code> to
// //!   <code>[Option]<[Pin]<[&mut] T>></code>
// //!
// //! [&]: reference "shared reference"
// //! [&mut]: reference "mutable reference"
// //! [Target]: Deref::Target "ops::Deref::Target"
// //! [`as_deref`]: Option::as_deref
// //! [`as_deref_mut`]: Option::as_deref_mut
// //! [`as_mut`]: Option::as_mut
// //! [`as_pin_mut`]: Option::as_pin_mut
// //! [`as_pin_ref`]: Option::as_pin_ref
// //! [`as_ref`]: Option::as_ref
// //!
// //! ## Extracting the contained value
// //!
// //! These methods extract the contained value in an [`Option<T>`] when it
// //! is the [`Some`] variant. If the [`Option`] is [`None`]:
// //!
// //! * [`expect`] panics with a provided custom message
// //! * [`unwrap`] panics with a generic message
// //! * [`unwrap_or`] returns the provided default value
// //! * [`unwrap_or_default`] returns the default value of the type `T`
// //!   (which must implement the [`Default`] trait)
// //! * [`unwrap_or_else`] returns the result of evaluating the provided
// //!   function
// //!
// //! [`expect`]: Option::expect
// //! [`unwrap`]: Option::unwrap
// //! [`unwrap_or`]: Option::unwrap_or
// //! [`unwrap_or_default`]: Option::unwrap_or_default
// //! [`unwrap_or_else`]: Option::unwrap_or_else
// //!
// //! ## Transforming contained values
// //!
// //! These methods transform [`Option`] to [`Result`]:
// //!
// //! * [`ok_or`] transforms [`Some(v)`] to [`Ok(v)`], and [`None`] to
// //!   [`Err(err)`] using the provided default `err` value
// //! * [`ok_or_else`] transforms [`Some(v)`] to [`Ok(v)`], and [`None`] to
// //!   a value of [`Err`] using the provided function
// //! * [`transpose`] transposes an [`Option`] of a [`Result`] into a
// //!   [`Result`] of an [`Option`]
// //!
// //! [`Err(err)`]: Err
// //! [`Ok(v)`]: Ok
// //! [`Some(v)`]: Some
// //! [`ok_or`]: Option::ok_or
// //! [`ok_or_else`]: Option::ok_or_else
// //! [`transpose`]: Option::transpose
// //!
// //! These methods transform the [`Some`] variant:
// //!
// //! * [`filter`] calls the provided predicate function on the contained
// //!   value `t` if the [`Option`] is [`Some(t)`], and returns [`Some(t)`]
// //!   if the function returns `true`; otherwise, returns [`None`]
// //! * [`flatten`] removes one level of nesting from an
// //!   [`Option<Option<T>>`]
// //! * [`map`] transforms [`Option<T>`] to [`Option<U>`] by applying the
// //!   provided function to the contained value of [`Some`] and leaving
// //!   [`None`] values unchanged
// //!
// //! [`Some(t)`]: Some
// //! [`filter`]: Option::filter
// //! [`flatten`]: Option::flatten
// //! [`map`]: Option::map
// //!
// //! These methods transform [`Option<T>`] to a value of a possibly
// //! different type `U`:
// //!
// //! * [`map_or`] applies the provided function to the contained value of
// //!   [`Some`], or returns the provided default value if the [`Option`] is
// //!   [`None`]
// //! * [`map_or_else`] applies the provided function to the contained value
// //!   of [`Some`], or returns the result of evaluating the provided
// //!   fallback function if the [`Option`] is [`None`]
// //!
// //! [`map_or`]: Option::map_or
// //! [`map_or_else`]: Option::map_or_else
// //!
// //! These methods combine the [`Some`] variants of two [`Option`] values:
// //!
// //! * [`zip`] returns [`Some((s, o))`] if `self` is [`Some(s)`] and the
// //!   provided [`Option`] value is [`Some(o)`]; otherwise, returns [`None`]
// //! * [`zip_with`] calls the provided function `f` and returns
// //!   [`Some(f(s, o))`] if `self` is [`Some(s)`] and the provided
// //!   [`Option`] value is [`Some(o)`]; otherwise, returns [`None`]
// //!
// //! [`Some(f(s, o))`]: Some
// //! [`Some(o)`]: Some
// //! [`Some(s)`]: Some
// //! [`Some((s, o))`]: Some
// //! [`zip`]: Option::zip
// //! [`zip_with`]: Option::zip_with
// //!
// //! ## Boolean operators
// //!
// //! These methods treat the [`Option`] as a boolean value, where [`Some`]
// //! acts like [`true`] and [`None`] acts like [`false`]. There are two
// //! categories of these methods: ones that take an [`Option`] as input, and
// //! ones that take a function as input (to be lazily evaluated).
// //!
// //! The [`and`], [`or`], and [`xor`] methods take another [`Option`] as
// //! input, and produce an [`Option`] as output. Only the [`and`] method can
// //! produce an [`Option<U>`] value having a different inner type `U` than
// //! [`Option<T>`].
// //!
// //! | method  | self      | input     | output    |
// //! |---------|-----------|-----------|-----------|
// //! | [`and`] | `None`    | (ignored) | `None`    |
// //! | [`and`] | `Some(x)` | `None`    | `None`    |
// //! | [`and`] | `Some(x)` | `Some(y)` | `Some(y)` |
// //! | [`or`]  | `None`    | `None`    | `None`    |
// //! | [`or`]  | `None`    | `Some(y)` | `Some(y)` |
// //! | [`or`]  | `Some(x)` | (ignored) | `Some(x)` |
// //! | [`xor`] | `None`    | `None`    | `None`    |
// //! | [`xor`] | `None`    | `Some(y)` | `Some(y)` |
// //! | [`xor`] | `Some(x)` | `None`    | `Some(x)` |
// //! | [`xor`] | `Some(x)` | `Some(y)` | `None`    |
// //!
// //! [`and`]: Option::and
// //! [`or`]: Option::or
// //! [`xor`]: Option::xor
// //!
// //! The [`and_then`] and [`or_else`] methods take a function as input, and
// //! only evaluate the function when they need to produce a new value. Only
// //! the [`and_then`] method can produce an [`Option<U>`] value having a
// //! different inner type `U` than [`Option<T>`].
// //!
// //! | method       | self      | function input | function result | output    |
// //! |--------------|-----------|----------------|-----------------|-----------|
// //! | [`and_then`] | `None`    | (not provided) | (not evaluated) | `None`    |
// //! | [`and_then`] | `Some(x)` | `x`            | `None`          | `None`    |
// //! | [`and_then`] | `Some(x)` | `x`            | `Some(y)`       | `Some(y)` |
// //! | [`or_else`]  | `None`    | (not provided) | `None`          | `None`    |
// //! | [`or_else`]  | `None`    | (not provided) | `Some(y)`       | `Some(y)` |
// //! | [`or_else`]  | `Some(x)` | (not provided) | (not evaluated) | `Some(x)` |
// //!
// //! [`and_then`]: Option::and_then
// //! [`or_else`]: Option::or_else
// //!
// //! This is an example of using methods like [`and_then`] and [`or`] in a
// //! pipeline of method calls. Early stages of the pipeline pass failure
// //! values ([`None`]) through unchanged, and continue processing on
// //! success values ([`Some`]). Toward the end, [`or`] substitutes an error
// //! message if it receives [`None`].
// //!
// //! ```
// //! # use std::collections::BTreeMap;
// //! let mut bt = BTreeMap::new();
// //! bt.insert(20u8, "foo");
// //! bt.insert(42u8, "bar");
// //! let res = [0u8, 1, 11, 200, 22]
// //!     .into_iter()
// //!     .map(|x| {
// //!         // `checked_sub()` returns `None` on error
// //!         x.checked_sub(1)
// //!             // same with `checked_mul()`
// //!             .and_then(|x| x.checked_mul(2))
// //!             // `BTreeMap::get` returns `None` on error
// //!             .and_then(|x| bt.get(&x))
// //!             // Substitute an error message if we have `None` so far
// //!             .or(Some(&"error!"))
// //!             .copied()
// //!             // Won't panic because we unconditionally used `Some` above
// //!             .unwrap()
// //!     })
// //!     .collect::<Vec<_>>();
// //! assert_eq!(res, ["error!", "error!", "foo", "error!", "bar"]);
// //! ```
// //!
// //! ## Comparison operators
// //!
// //! If `T` implements [`PartialOrd`] then [`Option<T>`] will derive its
// //! [`PartialOrd`] implementation.  With this order, [`None`] compares as
// //! less than any [`Some`], and two [`Some`] compare the same way as their
// //! contained values would in `T`.  If `T` also implements
// //! [`Ord`], then so does [`Option<T>`].
// //!
// //! ```
// //! assert!(None < Some(0));
// //! assert!(Some(0) < Some(1));
// //! ```
// //!
// //! ## Iterating over `Option`
// //!
// //! An [`Option`] can be iterated over. This can be helpful if you need an
// //! iterator that is conditionally empty. The iterator will either produce
// //! a single value (when the [`Option`] is [`Some`]), or produce no values
// //! (when the [`Option`] is [`None`]). For example, [`into_iter`] acts like
// //! [`once(v)`] if the [`Option`] is [`Some(v)`], and like [`empty()`] if
// //! the [`Option`] is [`None`].
// //!
// //! [`Some(v)`]: Some
// //! [`empty()`]: crate::iter::empty
// //! [`once(v)`]: crate::iter::once
// //!
// //! Iterators over [`Option<T>`] come in three types:
// //!
// //! * [`into_iter`] consumes the [`Option`] and produces the contained
// //!   value
// //! * [`iter`] produces an immutable reference of type `&T` to the
// //!   contained value
// //! * [`iter_mut`] produces a mutable reference of type `&mut T` to the
// //!   contained value
// //!
// //! [`into_iter`]: Option::into_iter
// //! [`iter`]: Option::iter
// //! [`iter_mut`]: Option::iter_mut
// //!
// //! An iterator over [`Option`] can be useful when chaining iterators, for
// //! example, to conditionally insert items. (It's not always necessary to
// //! explicitly call an iterator constructor: many [`Iterator`] methods that
// //! accept other iterators will also accept iterable types that implement
// //! [`IntoIterator`], which includes [`Option`].)
// //!
// //! ```
// //! let yep = Some(42);
// //! let nope = None;
// //! // chain() already calls into_iter(), so we don't have to do so
// //! let nums: Vec<i32> = (0..4).chain(yep).chain(4..8).collect();
// //! assert_eq!(nums, [0, 1, 2, 3, 42, 4, 5, 6, 7]);
// //! let nums: Vec<i32> = (0..4).chain(nope).chain(4..8).collect();
// //! assert_eq!(nums, [0, 1, 2, 3, 4, 5, 6, 7]);
// //! ```
// //!
// //! One reason to chain iterators in this way is that a function returning
// //! `impl Iterator` must have all possible return values be of the same
// //! concrete type. Chaining an iterated [`Option`] can help with that.
// //!
// //! ```
// //! fn make_iter(do_insert: bool) -> impl Iterator<Item = i32> {
// //!     // Explicit returns to illustrate return types matching
// //!     match do_insert {
// //!         true => return (0..4).chain(Some(42)).chain(4..8),
// //!         false => return (0..4).chain(None).chain(4..8),
// //!     }
// //! }
// //! println!("{:?}", make_iter(true).collect::<Vec<_>>());
// //! println!("{:?}", make_iter(false).collect::<Vec<_>>());
// //! ```
// //!
// //! If we try to do the same thing, but using [`once()`] and [`empty()`],
// //! we can't return `impl Iterator` anymore because the concrete types of
// //! the return values differ.
// //!
// //! [`empty()`]: crate::iter::empty
// //! [`once()`]: crate::iter::once
// //!
// //! ```compile_fail,E0308
// //! # use std::iter::{empty, once};
// //! // This won't compile because all possible returns from the function
// //! // must have the same concrete type.
// //! fn make_iter(do_insert: bool) -> impl Iterator<Item = i32> {
// //!     // Explicit returns to illustrate return types not matching
// //!     match do_insert {
// //!         true => return (0..4).chain(once(42)).chain(4..8),
// //!         false => return (0..4).chain(empty()).chain(4..8),
// //!     }
// //! }
// //! ```
// //!
// //! ## Collecting into `Option`
// //!
// //! [`Option`] implements the [`FromIterator`][impl-FromIterator] trait,
// //! which allows an iterator over [`Option`] values to be collected into an
// //! [`Option`] of a collection of each contained value of the original
// //! [`Option`] values, or [`None`] if any of the elements was [`None`].
// //!
// //! [impl-FromIterator]: Option#impl-FromIterator%3COption%3CA%3E%3E-for-Option%3CV%3E
// //!
// //! ```
// //! let v = [Some(2), Some(4), None, Some(8)];
// //! let res: Option<Vec<_>> = v.into_iter().collect();
// //! assert_eq!(res, None);
// //! let v = [Some(2), Some(4), Some(8)];
// //! let res: Option<Vec<_>> = v.into_iter().collect();
// //! assert_eq!(res, Some(vec![2, 4, 8]));
// //! ```
// //!
// //! [`Option`] also implements the [`Product`][impl-Product] and
// //! [`Sum`][impl-Sum] traits, allowing an iterator over [`Option`] values
// //! to provide the [`product`][Iterator::product] and
// //! [`sum`][Iterator::sum] methods.
// //!
// //! [impl-Product]: Option#impl-Product%3COption%3CU%3E%3E-for-Option%3CT%3E
// //! [impl-Sum]: Option#impl-Sum%3COption%3CU%3E%3E-for-Option%3CT%3E
// //!
// //! ```
// //! let v = [None, Some(1), Some(2), Some(3)];
// //! let res: Option<i32> = v.into_iter().sum();
// //! assert_eq!(res, None);
// //! let v = [Some(1), Some(2), Some(21)];
// //! let res: Option<i32> = v.into_iter().product();
// //! assert_eq!(res, Some(42));
// //! ```
// //!
// //! ## Modifying an [`Option`] in-place
// //!
// //! These methods return a mutable reference to the contained value of an
// //! [`Option<T>`]:
// //!
// //! * [`insert`] inserts a value, dropping any old contents
// //! * [`get_or_insert`] gets the current value, inserting a provided
// //!   default value if it is [`None`]
// //! * [`get_or_insert_default`] gets the current value, inserting the
// //!   default value of type `T` (which must implement [`Default`]) if it is
// //!   [`None`]
// //! * [`get_or_insert_with`] gets the current value, inserting a default
// //!   computed by the provided function if it is [`None`]
// //!
// //! [`get_or_insert`]: Option::get_or_insert
// //! [`get_or_insert_default`]: Option::get_or_insert_default
// //! [`get_or_insert_with`]: Option::get_or_insert_with
// //! [`insert`]: Option::insert
// //!
// //! These methods transfer ownership of the contained value of an
// //! [`Option`]:
// //!
// //! * [`take`] takes ownership of the contained value of an [`Option`], if
// //!   any, replacing the [`Option`] with [`None`]
// //! * [`replace`] takes ownership of the contained value of an [`Option`],
// //!   if any, replacing the [`Option`] with a [`Some`] containing the
// //!   provided value
// //!
// //! [`replace`]: Option::replace
// //! [`take`]: Option::take
// //!
// //! # Examples
// //!
// //! Basic pattern matching on [`Option`]:
// //!
// //! ```
// //! let msg = Some("howdy");
// //!
// //! // Take a reference to the contained string
// //! if let Some(m) = &msg {
// //!     println!("{}", *m);
// //! }
// //!
// //! // Remove the contained string, destroying the Option
// //! let unwrapped_msg = msg.unwrap_or("default message");
// //! ```
// //!
// //! Initialize a result to [`None`] before a loop:
// //!
// //! ```
// //! enum Kingdom { Plant(u32, &'static str), Animal(u32, &'static str) }
// //!
// //! // A list of data to search through.
// //! let all_the_big_things = [
// //!     Kingdom::Plant(250, "redwood"),
// //!     Kingdom::Plant(230, "noble fir"),
// //!     Kingdom::Plant(229, "sugar pine"),
// //!     Kingdom::Animal(25, "blue whale"),
// //!     Kingdom::Animal(19, "fin whale"),
// //!     Kingdom::Animal(15, "north pacific right whale"),
// //! ];
// //!
// //! // We're going to search for the name of the biggest animal,
// //! // but to start with we've just got `None`.
// //! let mut name_of_biggest_animal = None;
// //! let mut size_of_biggest_animal = 0;
// //! for big_thing in &all_the_big_things {
// //!     match *big_thing {
// //!         Kingdom::Animal(size, name) if size > size_of_biggest_animal => {
// //!             // Now we've found the name of some big animal
// //!             size_of_biggest_animal = size;
// //!             name_of_biggest_animal = Some(name);
// //!         }
// //!         Kingdom::Animal(..) | Kingdom::Plant(..) => ()
// //!     }
// //! }
// //!
// //! match name_of_biggest_animal {
// //!     Some(name) => println!("the biggest animal is {name}"),
// //!     None => println!("there are no animals :("),
// //! }
// //! ```
=======
//!
//! [`Option`]s are commonly paired with pattern matching to query the presence
//! of a value and take action, always accounting for the [`None`] case.
//!
//! ```
//! fn divide(numerator: f64, denominator: f64) -> Option<f64> {
//!     if denominator == 0.0 {
//!         None
//!     } else {
//!         Some(numerator / denominator)
//!     }
//! }
//!
//! // The return value of the function is an option
//! let result = divide(2.0, 3.0);
//!
//! // Pattern match to retrieve the value
//! match result {
//!     // The division was valid
//!     Some(x) => println!("Result: {x}"),
//!     // The division was invalid
//!     None    => println!("Cannot divide by 0"),
//! }
//! ```
//!
//
// FIXME: Show how `Option` is used in practice, with lots of methods
//
//! # Options and pointers ("nullable" pointers)
//!
//! Rust's pointer types must always point to a valid location; there are
//! no "null" references. Instead, Rust has *optional* pointers, like
//! the optional owned box, <code>[Option]<[Box\<T>]></code>.
//!
//! [Box\<T>]: ../../std/boxed/struct.Box.html
//!
//! The following example uses [`Option`] to create an optional box of
//! [`i32`]. Notice that in order to use the inner [`i32`] value, the
//! `check_optional` function first needs to use pattern matching to
//! determine whether the box has a value (i.e., it is [`Some(...)`][`Some`]) or
//! not ([`None`]).
//!
//! ```
//! let optional = None;
//! check_optional(optional);
//!
//! let optional = Some(Box::new(9000));
//! check_optional(optional);
//!
//! fn check_optional(optional: Option<Box<i32>>) {
//!     match optional {
//!         Some(p) => println!("has value {p}"),
//!         None => println!("has no value"),
//!     }
//! }
//! ```
//!
//! # The question mark operator, `?`
//!
//! Similar to the [`Result`] type, when writing code that calls many functions that return the
//! [`Option`] type, handling `Some`/`None` can be tedious. The question mark
//! operator, [`?`], hides some of the boilerplate of propagating values
//! up the call stack.
//!
//! It replaces this:
//!
//! ```
//! # #![allow(dead_code)]
//! fn add_last_numbers(stack: &mut Vec<i32>) -> Option<i32> {
//!     let a = stack.pop();
//!     let b = stack.pop();
//!
//!     match (a, b) {
//!         (Some(x), Some(y)) => Some(x + y),
//!         _ => None,
//!     }
//! }
//!
//! ```
//!
//! With this:
//!
//! ```
//! # #![allow(dead_code)]
//! fn add_last_numbers(stack: &mut Vec<i32>) -> Option<i32> {
//!     Some(stack.pop()? + stack.pop()?)
//! }
//! ```
//!
//! *It's much nicer!*
//!
//! Ending the expression with [`?`] will result in the [`Some`]'s unwrapped value, unless the
//! result is [`None`], in which case [`None`] is returned early from the enclosing function.
//!
//! [`?`] can be used in functions that return [`Option`] because of the
//! early return of [`None`] that it provides.
//!
//! [`?`]: crate::ops::Try
//! [`Some`]: Some
//! [`None`]: None
//!
//! # Representation
//!
//! Rust guarantees to optimize the following types `T` such that
//! [`Option<T>`] has the same size, alignment, and [function call ABI] as `T`. In some
//! of these cases, Rust further guarantees that
//! `transmute::<_, Option<T>>([0u8; size_of::<T>()])` is sound and
//! produces `Option::<T>::None`. These cases are identified by the
//! second column:
//!
//! | `T`                                                                 | `transmute::<_, Option<T>>([0u8; size_of::<T>()])` sound? |
//! |---------------------------------------------------------------------|----------------------------------------------------------------------|
//! | [`Box<U>`] (specifically, only `Box<U, Global>`)                    | when `U: Sized`                                                      |
//! | `&U`                                                                | when `U: Sized`                                                      |
//! | `&mut U`                                                            | when `U: Sized`                                                      |
//! | `fn`, `extern "C" fn`[^extern_fn]                                   | always                                                               |
//! | [`num::NonZero*`]                                                   | always                                                               |
//! | [`ptr::NonNull<U>`]                                                 | when `U: Sized`                                                      |
//! | `#[repr(transparent)]` struct around one of the types in this list. | when it holds for the inner type                                     |
//!
//! [^extern_fn]: this remains true for any argument/return types and any other ABI: `extern "abi" fn` (_e.g._, `extern "system" fn`)
//!
//! Under some conditions the above types `T` are also null pointer optimized when wrapped in a [`Result`][result_repr].
//!
//! [`Box<U>`]: ../../std/boxed/struct.Box.html
//! [`num::NonZero*`]: crate::num
//! [`ptr::NonNull<U>`]: crate::ptr::NonNull
//! [function call ABI]: ../primitive.fn.html#abi-compatibility
//! [result_repr]: crate::result#representation
//!
//! This is called the "null pointer optimization" or NPO.
//!
//! It is further guaranteed that, for the cases above, one can
//! [`mem::transmute`] from all valid values of `T` to `Option<T>` and
//! from `Some::<T>(_)` to `T` (but transmuting `None::<T>` to `T`
//! is undefined behavior).
//!
//! # Method overview
//!
//! In addition to working with pattern matching, [`Option`] provides a wide
//! variety of different methods.
//!
//! ## Querying the variant
//!
//! The [`is_some`] and [`is_none`] methods return [`true`] if the [`Option`]
//! is [`Some`] or [`None`], respectively.
//!
//! The [`is_some_and`] and [`is_none_or`] methods apply the provided function
//! to the contents of the [`Option`] to produce a boolean value.
//! If this is [`None`] then a default result is returned instead without executing the function.
//!
//! [`is_none`]: Option::is_none
//! [`is_some`]: Option::is_some
//! [`is_some_and`]: Option::is_some_and
//! [`is_none_or`]: Option::is_none_or
//!
//! ## Adapters for working with references
//!
//! * [`as_ref`] converts from <code>[&][][Option]\<T></code> to <code>[Option]<[&]T></code>
//! * [`as_mut`] converts from <code>[&mut] [Option]\<T></code> to <code>[Option]<[&mut] T></code>
//! * [`as_deref`] converts from <code>[&][][Option]\<T></code> to
//!   <code>[Option]<[&]T::[Target]></code>
//! * [`as_deref_mut`] converts from <code>[&mut] [Option]\<T></code> to
//!   <code>[Option]<[&mut] T::[Target]></code>
//! * [`as_pin_ref`] converts from <code>[Pin]<[&][][Option]\<T>></code> to
//!   <code>[Option]<[Pin]<[&]T>></code>
//! * [`as_pin_mut`] converts from <code>[Pin]<[&mut] [Option]\<T>></code> to
//!   <code>[Option]<[Pin]<[&mut] T>></code>
//! * [`as_slice`] returns a one-element slice of the contained value, if any.
//!   If this is [`None`], an empty slice is returned.
//! * [`as_mut_slice`] returns a mutable one-element slice of the contained value, if any.
//!   If this is [`None`], an empty slice is returned.
//!
//! [&]: reference "shared reference"
//! [&mut]: reference "mutable reference"
//! [Target]: Deref::Target "ops::Deref::Target"
//! [`as_deref`]: Option::as_deref
//! [`as_deref_mut`]: Option::as_deref_mut
//! [`as_mut`]: Option::as_mut
//! [`as_pin_mut`]: Option::as_pin_mut
//! [`as_pin_ref`]: Option::as_pin_ref
//! [`as_ref`]: Option::as_ref
//! [`as_slice`]: Option::as_slice
//! [`as_mut_slice`]: Option::as_mut_slice
//!
//! ## Extracting the contained value
//!
//! These methods extract the contained value in an [`Option<T>`] when it
//! is the [`Some`] variant. If the [`Option`] is [`None`]:
//!
//! * [`expect`] panics with a provided custom message
//! * [`unwrap`] panics with a generic message
//! * [`unwrap_or`] returns the provided default value
//! * [`unwrap_or_default`] returns the default value of the type `T`
//!   (which must implement the [`Default`] trait)
//! * [`unwrap_or_else`] returns the result of evaluating the provided
//!   function
//! * [`unwrap_unchecked`] produces *[undefined behavior]*
//!
//! [`expect`]: Option::expect
//! [`unwrap`]: Option::unwrap
//! [`unwrap_or`]: Option::unwrap_or
//! [`unwrap_or_default`]: Option::unwrap_or_default
//! [`unwrap_or_else`]: Option::unwrap_or_else
//! [`unwrap_unchecked`]: Option::unwrap_unchecked
//! [undefined behavior]: https://doc.rust-lang.org/reference/behavior-considered-undefined.html
//!
//! ## Transforming contained values
//!
//! These methods transform [`Option`] to [`Result`]:
//!
//! * [`ok_or`] transforms [`Some(v)`] to [`Ok(v)`], and [`None`] to
//!   [`Err(err)`] using the provided default `err` value
//! * [`ok_or_else`] transforms [`Some(v)`] to [`Ok(v)`], and [`None`] to
//!   a value of [`Err`] using the provided function
//! * [`transpose`] transposes an [`Option`] of a [`Result`] into a
//!   [`Result`] of an [`Option`]
//!
//! [`Err(err)`]: Err
//! [`Ok(v)`]: Ok
//! [`Some(v)`]: Some
//! [`ok_or`]: Option::ok_or
//! [`ok_or_else`]: Option::ok_or_else
//! [`transpose`]: Option::transpose
//!
//! These methods transform the [`Some`] variant:
//!
//! * [`filter`] calls the provided predicate function on the contained
//!   value `t` if the [`Option`] is [`Some(t)`], and returns [`Some(t)`]
//!   if the function returns `true`; otherwise, returns [`None`]
//! * [`flatten`] removes one level of nesting from an [`Option<Option<T>>`]
//! * [`inspect`] method takes ownership of the [`Option`] and applies
//!   the provided function to the contained value by reference if [`Some`]
//! * [`map`] transforms [`Option<T>`] to [`Option<U>`] by applying the
//!   provided function to the contained value of [`Some`] and leaving
//!   [`None`] values unchanged
//!
//! [`Some(t)`]: Some
//! [`filter`]: Option::filter
//! [`flatten`]: Option::flatten
//! [`inspect`]: Option::inspect
//! [`map`]: Option::map
//!
//! These methods transform [`Option<T>`] to a value of a possibly
//! different type `U`:
//!
//! * [`map_or`] applies the provided function to the contained value of
//!   [`Some`], or returns the provided default value if the [`Option`] is
//!   [`None`]
//! * [`map_or_else`] applies the provided function to the contained value
//!   of [`Some`], or returns the result of evaluating the provided
//!   fallback function if the [`Option`] is [`None`]
//!
//! [`map_or`]: Option::map_or
//! [`map_or_else`]: Option::map_or_else
//!
//! These methods combine the [`Some`] variants of two [`Option`] values:
//!
//! * [`zip`] returns [`Some((s, o))`] if `self` is [`Some(s)`] and the
//!   provided [`Option`] value is [`Some(o)`]; otherwise, returns [`None`]
//! * [`zip_with`] calls the provided function `f` and returns
//!   [`Some(f(s, o))`] if `self` is [`Some(s)`] and the provided
//!   [`Option`] value is [`Some(o)`]; otherwise, returns [`None`]
//!
//! [`Some(f(s, o))`]: Some
//! [`Some(o)`]: Some
//! [`Some(s)`]: Some
//! [`Some((s, o))`]: Some
//! [`zip`]: Option::zip
//! [`zip_with`]: Option::zip_with
//!
//! ## Boolean operators
//!
//! These methods treat the [`Option`] as a boolean value, where [`Some`]
//! acts like [`true`] and [`None`] acts like [`false`]. There are two
//! categories of these methods: ones that take an [`Option`] as input, and
//! ones that take a function as input (to be lazily evaluated).
//!
//! The [`and`], [`or`], and [`xor`] methods take another [`Option`] as
//! input, and produce an [`Option`] as output. Only the [`and`] method can
//! produce an [`Option<U>`] value having a different inner type `U` than
//! [`Option<T>`].
//!
//! | method  | self      | input     | output    |
//! |---------|-----------|-----------|-----------|
//! | [`and`] | `None`    | (ignored) | `None`    |
//! | [`and`] | `Some(x)` | `None`    | `None`    |
//! | [`and`] | `Some(x)` | `Some(y)` | `Some(y)` |
//! | [`or`]  | `None`    | `None`    | `None`    |
//! | [`or`]  | `None`    | `Some(y)` | `Some(y)` |
//! | [`or`]  | `Some(x)` | (ignored) | `Some(x)` |
//! | [`xor`] | `None`    | `None`    | `None`    |
//! | [`xor`] | `None`    | `Some(y)` | `Some(y)` |
//! | [`xor`] | `Some(x)` | `None`    | `Some(x)` |
//! | [`xor`] | `Some(x)` | `Some(y)` | `None`    |
//!
//! [`and`]: Option::and
//! [`or`]: Option::or
//! [`xor`]: Option::xor
//!
//! The [`and_then`] and [`or_else`] methods take a function as input, and
//! only evaluate the function when they need to produce a new value. Only
//! the [`and_then`] method can produce an [`Option<U>`] value having a
//! different inner type `U` than [`Option<T>`].
//!
//! | method       | self      | function input | function result | output    |
//! |--------------|-----------|----------------|-----------------|-----------|
//! | [`and_then`] | `None`    | (not provided) | (not evaluated) | `None`    |
//! | [`and_then`] | `Some(x)` | `x`            | `None`          | `None`    |
//! | [`and_then`] | `Some(x)` | `x`            | `Some(y)`       | `Some(y)` |
//! | [`or_else`]  | `None`    | (not provided) | `None`          | `None`    |
//! | [`or_else`]  | `None`    | (not provided) | `Some(y)`       | `Some(y)` |
//! | [`or_else`]  | `Some(x)` | (not provided) | (not evaluated) | `Some(x)` |
//!
//! [`and_then`]: Option::and_then
//! [`or_else`]: Option::or_else
//!
//! This is an example of using methods like [`and_then`] and [`or`] in a
//! pipeline of method calls. Early stages of the pipeline pass failure
//! values ([`None`]) through unchanged, and continue processing on
//! success values ([`Some`]). Toward the end, [`or`] substitutes an error
//! message if it receives [`None`].
//!
//! ```
//! # use std::collections::BTreeMap;
//! let mut bt = BTreeMap::new();
//! bt.insert(20u8, "foo");
//! bt.insert(42u8, "bar");
//! let res = [0u8, 1, 11, 200, 22]
//!     .into_iter()
//!     .map(|x| {
//!         // `checked_sub()` returns `None` on error
//!         x.checked_sub(1)
//!             // same with `checked_mul()`
//!             .and_then(|x| x.checked_mul(2))
//!             // `BTreeMap::get` returns `None` on error
//!             .and_then(|x| bt.get(&x))
//!             // Substitute an error message if we have `None` so far
//!             .or(Some(&"error!"))
//!             .copied()
//!             // Won't panic because we unconditionally used `Some` above
//!             .unwrap()
//!     })
//!     .collect::<Vec<_>>();
//! assert_eq!(res, ["error!", "error!", "foo", "error!", "bar"]);
//! ```
//!
//! ## Comparison operators
//!
//! If `T` implements [`PartialOrd`] then [`Option<T>`] will derive its
//! [`PartialOrd`] implementation.  With this order, [`None`] compares as
//! less than any [`Some`], and two [`Some`] compare the same way as their
//! contained values would in `T`.  If `T` also implements
//! [`Ord`], then so does [`Option<T>`].
//!
//! ```
//! assert!(None < Some(0));
//! assert!(Some(0) < Some(1));
//! ```
//!
//! ## Iterating over `Option`
//!
//! An [`Option`] can be iterated over. This can be helpful if you need an
//! iterator that is conditionally empty. The iterator will either produce
//! a single value (when the [`Option`] is [`Some`]), or produce no values
//! (when the [`Option`] is [`None`]). For example, [`into_iter`] acts like
//! [`once(v)`] if the [`Option`] is [`Some(v)`], and like [`empty()`] if
//! the [`Option`] is [`None`].
//!
//! [`Some(v)`]: Some
//! [`empty()`]: crate::iter::empty
//! [`once(v)`]: crate::iter::once
//!
//! Iterators over [`Option<T>`] come in three types:
//!
//! * [`into_iter`] consumes the [`Option`] and produces the contained
//!   value
//! * [`iter`] produces an immutable reference of type `&T` to the
//!   contained value
//! * [`iter_mut`] produces a mutable reference of type `&mut T` to the
//!   contained value
//!
//! [`into_iter`]: Option::into_iter
//! [`iter`]: Option::iter
//! [`iter_mut`]: Option::iter_mut
//!
//! An iterator over [`Option`] can be useful when chaining iterators, for
//! example, to conditionally insert items. (It's not always necessary to
//! explicitly call an iterator constructor: many [`Iterator`] methods that
//! accept other iterators will also accept iterable types that implement
//! [`IntoIterator`], which includes [`Option`].)
//!
//! ```
//! let yep = Some(42);
//! let nope = None;
//! // chain() already calls into_iter(), so we don't have to do so
//! let nums: Vec<i32> = (0..4).chain(yep).chain(4..8).collect();
//! assert_eq!(nums, [0, 1, 2, 3, 42, 4, 5, 6, 7]);
//! let nums: Vec<i32> = (0..4).chain(nope).chain(4..8).collect();
//! assert_eq!(nums, [0, 1, 2, 3, 4, 5, 6, 7]);
//! ```
//!
//! One reason to chain iterators in this way is that a function returning
//! `impl Iterator` must have all possible return values be of the same
//! concrete type. Chaining an iterated [`Option`] can help with that.
//!
//! ```
//! fn make_iter(do_insert: bool) -> impl Iterator<Item = i32> {
//!     // Explicit returns to illustrate return types matching
//!     match do_insert {
//!         true => return (0..4).chain(Some(42)).chain(4..8),
//!         false => return (0..4).chain(None).chain(4..8),
//!     }
//! }
//! println!("{:?}", make_iter(true).collect::<Vec<_>>());
//! println!("{:?}", make_iter(false).collect::<Vec<_>>());
//! ```
//!
//! If we try to do the same thing, but using [`once()`] and [`empty()`],
//! we can't return `impl Iterator` anymore because the concrete types of
//! the return values differ.
//!
//! [`empty()`]: crate::iter::empty
//! [`once()`]: crate::iter::once
//!
//! ```compile_fail,E0308
//! # use std::iter::{empty, once};
//! // This won't compile because all possible returns from the function
//! // must have the same concrete type.
//! fn make_iter(do_insert: bool) -> impl Iterator<Item = i32> {
//!     // Explicit returns to illustrate return types not matching
//!     match do_insert {
//!         true => return (0..4).chain(once(42)).chain(4..8),
//!         false => return (0..4).chain(empty()).chain(4..8),
//!     }
//! }
//! ```
//!
//! ## Collecting into `Option`
//!
//! [`Option`] implements the [`FromIterator`][impl-FromIterator] trait,
//! which allows an iterator over [`Option`] values to be collected into an
//! [`Option`] of a collection of each contained value of the original
//! [`Option`] values, or [`None`] if any of the elements was [`None`].
//!
//! [impl-FromIterator]: Option#impl-FromIterator%3COption%3CA%3E%3E-for-Option%3CV%3E
//!
//! ```
//! let v = [Some(2), Some(4), None, Some(8)];
//! let res: Option<Vec<_>> = v.into_iter().collect();
//! assert_eq!(res, None);
//! let v = [Some(2), Some(4), Some(8)];
//! let res: Option<Vec<_>> = v.into_iter().collect();
//! assert_eq!(res, Some(vec![2, 4, 8]));
//! ```
//!
//! [`Option`] also implements the [`Product`][impl-Product] and
//! [`Sum`][impl-Sum] traits, allowing an iterator over [`Option`] values
//! to provide the [`product`][Iterator::product] and
//! [`sum`][Iterator::sum] methods.
//!
//! [impl-Product]: Option#impl-Product%3COption%3CU%3E%3E-for-Option%3CT%3E
//! [impl-Sum]: Option#impl-Sum%3COption%3CU%3E%3E-for-Option%3CT%3E
//!
//! ```
//! let v = [None, Some(1), Some(2), Some(3)];
//! let res: Option<i32> = v.into_iter().sum();
//! assert_eq!(res, None);
//! let v = [Some(1), Some(2), Some(21)];
//! let res: Option<i32> = v.into_iter().product();
//! assert_eq!(res, Some(42));
//! ```
//!
//! ## Modifying an [`Option`] in-place
//!
//! These methods return a mutable reference to the contained value of an
//! [`Option<T>`]:
//!
//! * [`insert`] inserts a value, dropping any old contents
//! * [`get_or_insert`] gets the current value, inserting a provided
//!   default value if it is [`None`]
//! * [`get_or_insert_default`] gets the current value, inserting the
//!   default value of type `T` (which must implement [`Default`]) if it is
//!   [`None`]
//! * [`get_or_insert_with`] gets the current value, inserting a default
//!   computed by the provided function if it is [`None`]
//!
//! [`get_or_insert`]: Option::get_or_insert
//! [`get_or_insert_default`]: Option::get_or_insert_default
//! [`get_or_insert_with`]: Option::get_or_insert_with
//! [`insert`]: Option::insert
//!
//! These methods transfer ownership of the contained value of an
//! [`Option`]:
//!
//! * [`take`] takes ownership of the contained value of an [`Option`], if
//!   any, replacing the [`Option`] with [`None`]
//! * [`replace`] takes ownership of the contained value of an [`Option`],
//!   if any, replacing the [`Option`] with a [`Some`] containing the
//!   provided value
//!
//! [`replace`]: Option::replace
//! [`take`]: Option::take
//!
//! # Examples
//!
//! Basic pattern matching on [`Option`]:
//!
//! ```
//! let msg = Some("howdy");
//!
//! // Take a reference to the contained string
//! if let Some(m) = &msg {
//!     println!("{}", *m);
//! }
//!
//! // Remove the contained string, destroying the Option
//! let unwrapped_msg = msg.unwrap_or("default message");
//! ```
//!
//! Initialize a result to [`None`] before a loop:
//!
//! ```
//! enum Kingdom { Plant(u32, &'static str), Animal(u32, &'static str) }
//!
//! // A list of data to search through.
//! let all_the_big_things = [
//!     Kingdom::Plant(250, "redwood"),
//!     Kingdom::Plant(230, "noble fir"),
//!     Kingdom::Plant(229, "sugar pine"),
//!     Kingdom::Animal(25, "blue whale"),
//!     Kingdom::Animal(19, "fin whale"),
//!     Kingdom::Animal(15, "north pacific right whale"),
//! ];
//!
//! // We're going to search for the name of the biggest animal,
//! // but to start with we've just got `None`.
//! let mut name_of_biggest_animal = None;
//! let mut size_of_biggest_animal = 0;
//! for big_thing in &all_the_big_things {
//!     match *big_thing {
//!         Kingdom::Animal(size, name) if size > size_of_biggest_animal => {
//!             // Now we've found the name of some big animal
//!             size_of_biggest_animal = size;
//!             name_of_biggest_animal = Some(name);
//!         }
//!         Kingdom::Animal(..) | Kingdom::Plant(..) => ()
//!     }
//! }
//!
//! match name_of_biggest_animal {
//!     Some(name) => println!("the biggest animal is {name}"),
//!     None => println!("there are no animals :("),
//! }
//! ```
>>>>>>> d5575f6d

#![stable(feature = "rust1", since = "1.0.0")]

#[cfg(feature = "uncertified")]
use crate::iter::{self, FusedIterator, TrustedLen};
#[cfg(feature = "uncertified")]
use crate::ops::{self, ControlFlow, Deref, DerefMut};
use crate::ops::{Deref, DerefMut};
#[cfg(feature = "uncertified")]
use crate::panicking::{panic, panic_display};
#[cfg(feature = "uncertified")]
use crate::pin::Pin;
#[cfg(feature = "uncertified")]
use crate::{cmp, convert, hint, mem, slice};

/// The `Option` type. See [the module level documentation](self) for more.
#[doc(search_unbox)]
// #[derive(Copy, Eq, Debug, Hash)]
#[rustc_diagnostic_item = "Option"]
#[lang = "Option"]
#[stable(feature = "rust1", since = "1.0.0")]
#[allow(clippy::derived_hash_with_manual_eq)] // PartialEq is manually implemented equivalently
pub enum Option<T> {
    /// No value.
    #[lang = "None"]
    #[stable(feature = "rust1", since = "1.0.0")]
    None,
    /// Some value of type `T`.
    #[lang = "Some"]
    #[stable(feature = "rust1", since = "1.0.0")]
    Some(#[stable(feature = "rust1", since = "1.0.0")] T),
}

/////////////////////////////////////////////////////////////////////////////
// Type implementation
/////////////////////////////////////////////////////////////////////////////

impl<T> Option<T> {
    /////////////////////////////////////////////////////////////////////////
    // Querying the contained values
    /////////////////////////////////////////////////////////////////////////

    /// Returns `true` if the option is a [`Some`] value.
    ///
    /// # Examples
    ///
    /// ```
    /// let x: Option<u32> = Some(2);
    /// assert_eq!(x.is_some(), true);
    ///
    /// let x: Option<u32> = None;
    /// assert_eq!(x.is_some(), false);
    /// ```
    #[must_use = "if you intended to assert that this has a value, consider `.unwrap()` instead"]
    #[inline]
    #[stable(feature = "rust1", since = "1.0.0")]
    #[rustc_const_stable(feature = "const_option_basics", since = "1.48.0")]
    pub const fn is_some(&self) -> bool {
        matches!(*self, Some(_))
    }

    /// Returns `true` if the option is a [`Some`] and the value inside of it matches a predicate.
    ///
    /// # Examples
    ///
    /// ```
    /// let x: Option<u32> = Some(2);
    /// assert_eq!(x.is_some_and(|x| x > 1), true);
    ///
    /// let x: Option<u32> = Some(0);
    /// assert_eq!(x.is_some_and(|x| x > 1), false);
    ///
    /// let x: Option<u32> = None;
    /// assert_eq!(x.is_some_and(|x| x > 1), false);
    ///
    /// let x: Option<String> = Some("ownership".to_string());
    /// assert_eq!(x.as_ref().is_some_and(|x| x.len() > 1), true);
    /// println!("still alive {:?}", x);
    /// ```
    #[must_use]
    #[inline]
    #[stable(feature = "is_some_and", since = "1.70.0")]
    pub fn is_some_and(self, f: impl FnOnce(T) -> bool) -> bool {
        match self {
            None => false,
            Some(x) => f(x),
        }
    }

    /// Returns `true` if the option is a [`None`] value.
    ///
    /// # Examples
    ///
    /// ```
    /// let x: Option<u32> = Some(2);
    /// assert_eq!(x.is_none(), false);
    ///
    /// let x: Option<u32> = None;
    /// assert_eq!(x.is_none(), true);
    /// ```
    #[must_use = "if you intended to assert that this doesn't have a value, consider \
                  wrapping this in an `assert!()` instead"]
    #[inline]
    #[stable(feature = "rust1", since = "1.0.0")]
    #[rustc_const_stable(feature = "const_option_basics", since = "1.48.0")]
    #[cfg(feature = "uncertified")]
    pub const fn is_none(&self) -> bool {
        !self.is_some()
    }

    /// Returns `true` if the option is a [`None`] or the value inside of it matches a predicate.
    ///
    /// # Examples
    ///
    /// ```
    /// let x: Option<u32> = Some(2);
    /// assert_eq!(x.is_none_or(|x| x > 1), true);
    ///
    /// let x: Option<u32> = Some(0);
    /// assert_eq!(x.is_none_or(|x| x > 1), false);
    ///
    /// let x: Option<u32> = None;
    /// assert_eq!(x.is_none_or(|x| x > 1), true);
    ///
    /// let x: Option<String> = Some("ownership".to_string());
    /// assert_eq!(x.as_ref().is_none_or(|x| x.len() > 1), true);
    /// println!("still alive {:?}", x);
    /// ```
    #[must_use]
    #[inline]
    #[stable(feature = "is_none_or", since = "1.82.0")]
    pub fn is_none_or(self, f: impl FnOnce(T) -> bool) -> bool {
        match self {
            None => true,
            Some(x) => f(x),
        }
    }

    /////////////////////////////////////////////////////////////////////////
    // Adapter for working with references
    /////////////////////////////////////////////////////////////////////////

    /// Converts from `&Option<T>` to `Option<&T>`.
    ///
    /// # Examples
    ///
    /// Calculates the length of an <code>Option<[String]></code> as an <code>Option<[usize]></code>
    /// without moving the [`String`]. The [`map`] method takes the `self` argument by value,
    /// consuming the original, so this technique uses `as_ref` to first take an `Option` to a
    /// reference to the value inside the original.
    ///
    /// [`map`]: Option::map
    /// [String]: ../../std/string/struct.String.html "String"
    /// [`String`]: ../../std/string/struct.String.html "String"
    ///
    /// ```
    /// let text: Option<String> = Some("Hello, world!".to_string());
    /// // First, cast `Option<String>` to `Option<&String>` with `as_ref`,
    /// // then consume *that* with `map`, leaving `text` on the stack.
    /// let text_length: Option<usize> = text.as_ref().map(|s| s.len());
    /// println!("still can print text: {text:?}");
    /// ```
    #[inline]
    #[rustc_const_stable(feature = "const_option_basics", since = "1.48.0")]
    #[stable(feature = "rust1", since = "1.0.0")]
    pub const fn as_ref(&self) -> Option<&T> {
        match *self {
            Some(ref x) => Some(x),
            None => None,
        }
    }

    /// Converts from `&mut Option<T>` to `Option<&mut T>`.
    ///
    /// # Examples
    ///
    /// ```
    /// let mut x = Some(2);
    /// match x.as_mut() {
    ///     Some(v) => *v = 42,
    ///     None => {},
    /// }
    /// assert_eq!(x, Some(42));
    /// ```
    #[inline]
    #[stable(feature = "rust1", since = "1.0.0")]
    #[rustc_const_stable(feature = "const_option", since = "1.83.0")]
    pub const fn as_mut(&mut self) -> Option<&mut T> {
        match *self {
            Some(ref mut x) => Some(x),
            None => None,
        }
    }

    /// Converts from <code>[Pin]<[&]Option\<T>></code> to <code>Option<[Pin]<[&]T>></code>.
    ///
    /// [&]: reference "shared reference"
    #[inline]
    #[must_use]
    #[stable(feature = "pin", since = "1.33.0")]
    #[rustc_const_stable(feature = "const_option_ext", since = "1.84.0")]
    #[cfg(feature = "uncertified")]
    pub const fn as_pin_ref(self: Pin<&Self>) -> Option<Pin<&T>> {
        // FIXME(const-hack): use `map` once that is possible
        match Pin::get_ref(self).as_ref() {
            // SAFETY: `x` is guaranteed to be pinned because it comes from `self`
            // which is pinned.
            Some(x) => unsafe { Some(Pin::new_unchecked(x)) },
            None => None,
        }
    }

    /// Converts from <code>[Pin]<[&mut] Option\<T>></code> to <code>Option<[Pin]<[&mut] T>></code>.
    ///
    /// [&mut]: reference "mutable reference"
    #[inline]
    #[must_use]
    #[stable(feature = "pin", since = "1.33.0")]
    #[rustc_const_stable(feature = "const_option_ext", since = "1.84.0")]
    #[cfg(feature = "uncertified")]
    pub const fn as_pin_mut(self: Pin<&mut Self>) -> Option<Pin<&mut T>> {
        // SAFETY: `get_unchecked_mut` is never used to move the `Option` inside `self`.
        // `x` is guaranteed to be pinned because it comes from `self` which is pinned.
        unsafe {
            // FIXME(const-hack): use `map` once that is possible
            match Pin::get_unchecked_mut(self).as_mut() {
                Some(x) => Some(Pin::new_unchecked(x)),
                None => None,
            }
        }
    }

    #[inline]
    #[cfg(feature = "uncertified")]
    const fn len(&self) -> usize {
        // Using the intrinsic avoids emitting a branch to get the 0 or 1.
        let discriminant: isize = crate::intrinsics::discriminant_value(self);
        discriminant as usize
    }

    /// Returns a slice of the contained value, if any. If this is `None`, an
    /// empty slice is returned. This can be useful to have a single type of
    /// iterator over an `Option` or slice.
    ///
    /// Note: Should you have an `Option<&T>` and wish to get a slice of `T`,
    /// you can unpack it via `opt.map_or(&[], std::slice::from_ref)`.
    ///
    /// # Examples
    ///
    /// ```rust
    /// assert_eq!(
    ///     [Some(1234).as_slice(), None.as_slice()],
    ///     [&[1234][..], &[][..]],
    /// );
    /// ```
    ///
    /// The inverse of this function is (discounting
    /// borrowing) [`[_]::first`](slice::first):
    ///
    /// ```rust
    /// for i in [Some(1234_u16), None] {
    ///     assert_eq!(i.as_ref(), i.as_slice().first());
    /// }
    /// ```
    #[inline]
    #[must_use]
    #[stable(feature = "option_as_slice", since = "1.75.0")]
    #[rustc_const_stable(feature = "const_option_ext", since = "1.84.0")]
    #[cfg(feature = "uncertified")]
    pub const fn as_slice(&self) -> &[T] {
        // SAFETY: When the `Option` is `Some`, we're using the actual pointer
        // to the payload, with a length of 1, so this is equivalent to
        // `slice::from_ref`, and thus is safe.
        // When the `Option` is `None`, the length used is 0, so to be safe it
        // just needs to be aligned, which it is because `&self` is aligned and
        // the offset used is a multiple of alignment.
        //
        // In the new version, the intrinsic always returns a pointer to an
        // in-bounds and correctly aligned position for a `T` (even if in the
        // `None` case it's just padding).
        unsafe {
            slice::from_raw_parts(
                (self as *const Self).byte_add(core::mem::offset_of!(Self, Some.0)).cast(),
                self.len(),
            )
        }
    }

    /// Returns a mutable slice of the contained value, if any. If this is
    /// `None`, an empty slice is returned. This can be useful to have a
    /// single type of iterator over an `Option` or slice.
    ///
    /// Note: Should you have an `Option<&mut T>` instead of a
    /// `&mut Option<T>`, which this method takes, you can obtain a mutable
    /// slice via `opt.map_or(&mut [], std::slice::from_mut)`.
    ///
    /// # Examples
    ///
    /// ```rust
    /// assert_eq!(
    ///     [Some(1234).as_mut_slice(), None.as_mut_slice()],
    ///     [&mut [1234][..], &mut [][..]],
    /// );
    /// ```
    ///
    /// The result is a mutable slice of zero or one items that points into
    /// our original `Option`:
    ///
    /// ```rust
    /// let mut x = Some(1234);
    /// x.as_mut_slice()[0] += 1;
    /// assert_eq!(x, Some(1235));
    /// ```
    ///
    /// The inverse of this method (discounting borrowing)
    /// is [`[_]::first_mut`](slice::first_mut):
    ///
    /// ```rust
    /// assert_eq!(Some(123).as_mut_slice().first_mut(), Some(&mut 123))
    /// ```
    #[inline]
    #[must_use]
    #[stable(feature = "option_as_slice", since = "1.75.0")]
    #[rustc_const_stable(feature = "const_option_ext", since = "1.84.0")]
    #[cfg(feature = "uncertified")]
    pub const fn as_mut_slice(&mut self) -> &mut [T] {
        // SAFETY: When the `Option` is `Some`, we're using the actual pointer
        // to the payload, with a length of 1, so this is equivalent to
        // `slice::from_mut`, and thus is safe.
        // When the `Option` is `None`, the length used is 0, so to be safe it
        // just needs to be aligned, which it is because `&self` is aligned and
        // the offset used is a multiple of alignment.
        //
        // In the new version, the intrinsic creates a `*const T` from a
        // mutable reference  so it is safe to cast back to a mutable pointer
        // here. As with `as_slice`, the intrinsic always returns a pointer to
        // an in-bounds and correctly aligned position for a `T` (even if in
        // the `None` case it's just padding).
        unsafe {
            slice::from_raw_parts_mut(
                (self as *mut Self).byte_add(core::mem::offset_of!(Self, Some.0)).cast(),
                self.len(),
            )
        }
    }

    /////////////////////////////////////////////////////////////////////////
    // Getting to contained values
    /////////////////////////////////////////////////////////////////////////

    /// Returns the contained [`Some`] value, consuming the `self` value.
    ///
    /// # Panics
    ///
    /// Panics if the value is a [`None`] with a custom panic message provided by
    /// `msg`.
    ///
    /// # Examples
    ///
    /// ```
    /// let x = Some("value");
    /// assert_eq!(x.expect("fruits are healthy"), "value");
    /// ```
    ///
    /// ```should_panic
    /// let x: Option<&str> = None;
    /// x.expect("fruits are healthy"); // panics with `fruits are healthy`
    /// ```
    ///
    /// # Recommended Message Style
    ///
    /// We recommend that `expect` messages are used to describe the reason you
    /// _expect_ the `Option` should be `Some`.
    ///
    /// ```should_panic
    /// # let slice: &[u8] = &[];
    /// let item = slice.get(0)
    ///     .expect("slice should not be empty");
    /// ```
    ///
    /// **Hint**: If you're having trouble remembering how to phrase expect
    /// error messages remember to focus on the word "should" as in "env
    /// variable should be set by blah" or "the given binary should be available
    /// and executable by the current user".
    ///
    /// For more detail on expect message styles and the reasoning behind our
    /// recommendation please refer to the section on ["Common Message
    /// Styles"](../../std/error/index.html#common-message-styles) in the [`std::error`](../../std/error/index.html) module docs.
    #[inline]
    #[track_caller]
    #[stable(feature = "rust1", since = "1.0.0")]
    #[rustc_diagnostic_item = "option_expect"]
    #[rustc_allow_const_fn_unstable(const_precise_live_drops)]
    #[rustc_const_stable(feature = "const_option", since = "1.83.0")]
    #[cfg(feature = "uncertified")]
    pub const fn expect(self, msg: &str) -> T {
        match self {
            Some(val) => val,
            None => expect_failed(msg),
        }
    }

    /// Returns the contained [`Some`] value, consuming the `self` value.
    ///
    /// Because this function may panic, its use is generally discouraged.
    /// Panics are meant for unrecoverable errors, and
    /// [may abort the entire program][panic-abort].
    ///
    /// Instead, prefer to use pattern matching and handle the [`None`]
    /// case explicitly, or call [`unwrap_or`], [`unwrap_or_else`], or
    /// [`unwrap_or_default`]. In functions returning `Option`, you can use
    /// [the `?` (try) operator][try-option].
    ///
    /// [panic-abort]: https://doc.rust-lang.org/book/ch09-01-unrecoverable-errors-with-panic.html
    /// [try-option]: https://doc.rust-lang.org/book/ch09-02-recoverable-errors-with-result.html#where-the--operator-can-be-used
    /// [`unwrap_or`]: Option::unwrap_or
    /// [`unwrap_or_else`]: Option::unwrap_or_else
    /// [`unwrap_or_default`]: Option::unwrap_or_default
    ///
    /// # Panics
    ///
    /// Panics if the self value equals [`None`].
    ///
    /// # Examples
    ///
    /// ```
    /// let x = Some("air");
    /// assert_eq!(x.unwrap(), "air");
    /// ```
    ///
    /// ```should_panic
    /// let x: Option<&str> = None;
    /// assert_eq!(x.unwrap(), "air"); // fails
    /// ```
    #[inline(always)]
    #[track_caller]
    #[stable(feature = "rust1", since = "1.0.0")]
    #[rustc_diagnostic_item = "option_unwrap"]
    #[rustc_allow_const_fn_unstable(const_precise_live_drops)]
    #[rustc_const_stable(feature = "const_option", since = "1.83.0")]
    #[cfg(feature = "uncertified")]
    pub const fn unwrap(self) -> T {
        match self {
            Some(val) => val,
            None => unwrap_failed(),
        }
    }

    /// Returns the contained [`Some`] value or a provided default.
    ///
    /// Arguments passed to `unwrap_or` are eagerly evaluated; if you are passing
    /// the result of a function call, it is recommended to use [`unwrap_or_else`],
    /// which is lazily evaluated.
    ///
    /// [`unwrap_or_else`]: Option::unwrap_or_else
    ///
    /// # Examples
    ///
    /// ```
    /// assert_eq!(Some("car").unwrap_or("bike"), "car");
    /// assert_eq!(None.unwrap_or("bike"), "bike");
    /// ```
    #[inline]
    #[stable(feature = "rust1", since = "1.0.0")]
    pub fn unwrap_or(self, default: T) -> T {
        match self {
            Some(x) => x,
            None => default,
        }
    }

    /// Returns the contained [`Some`] value or computes it from a closure.
    ///
    /// # Examples
    ///
    /// ```
    /// let k = 10;
    /// assert_eq!(Some(4).unwrap_or_else(|| 2 * k), 4);
    /// assert_eq!(None.unwrap_or_else(|| 2 * k), 20);
    /// ```
    #[inline]
    #[track_caller]
    #[stable(feature = "rust1", since = "1.0.0")]
    pub fn unwrap_or_else<F>(self, f: F) -> T
    where
        F: FnOnce() -> T,
    {
        match self {
            Some(x) => x,
            None => f(),
        }
    }

    /// Returns the contained [`Some`] value or a default.
    ///
    /// Consumes the `self` argument then, if [`Some`], returns the contained
    /// value, otherwise if [`None`], returns the [default value] for that
    /// type.
    ///
    /// # Examples
    ///
    /// ```
    /// let x: Option<u32> = None;
    /// let y: Option<u32> = Some(12);
    ///
    /// assert_eq!(x.unwrap_or_default(), 0);
    /// assert_eq!(y.unwrap_or_default(), 12);
    /// ```
    ///
    /// [default value]: Default::default
    /// [`parse`]: str::parse
    /// [`FromStr`]: crate::str::FromStr
    #[inline]
    #[stable(feature = "rust1", since = "1.0.0")]
    pub fn unwrap_or_default(self) -> T
    where
        T: Default,
    {
        match self {
            Some(x) => x,
            None => T::default(),
        }
    }

    /// Returns the contained [`Some`] value, consuming the `self` value,
    /// without checking that the value is not [`None`].
    ///
    /// # Safety
    ///
    /// Calling this method on [`None`] is *[undefined behavior]*.
    ///
    /// [undefined behavior]: https://doc.rust-lang.org/reference/behavior-considered-undefined.html
    ///
    /// # Examples
    ///
    /// ```
    /// let x = Some("air");
    /// assert_eq!(unsafe { x.unwrap_unchecked() }, "air");
    /// ```
    ///
    /// ```no_run
    /// let x: Option<&str> = None;
    /// assert_eq!(unsafe { x.unwrap_unchecked() }, "air"); // Undefined behavior!
    /// ```
    #[inline]
    #[track_caller]
    #[stable(feature = "option_result_unwrap_unchecked", since = "1.58.0")]
    #[rustc_allow_const_fn_unstable(const_precise_live_drops)]
    #[rustc_const_stable(feature = "const_option", since = "1.83.0")]
    #[cfg(feature = "uncertified")]
    pub const unsafe fn unwrap_unchecked(self) -> T {
        match self {
            Some(val) => val,
            // SAFETY: the safety contract must be upheld by the caller.
            None => unsafe { hint::unreachable_unchecked() },
        }
    }

    /////////////////////////////////////////////////////////////////////////
    // Transforming contained values
    /////////////////////////////////////////////////////////////////////////

    /// Maps an `Option<T>` to `Option<U>` by applying a function to a contained value (if `Some`) or returns `None` (if `None`).
    ///
    /// # Examples
    ///
    /// Calculates the length of an <code>Option<[String]></code> as an
    /// <code>Option<[usize]></code>, consuming the original:
    ///
    /// [String]: ../../std/string/struct.String.html "String"
    /// ```
    /// let maybe_some_string = Some(String::from("Hello, World!"));
    /// // `Option::map` takes self *by value*, consuming `maybe_some_string`
    /// let maybe_some_len = maybe_some_string.map(|s| s.len());
    /// assert_eq!(maybe_some_len, Some(13));
    ///
    /// let x: Option<&str> = None;
    /// assert_eq!(x.map(|s| s.len()), None);
    /// ```
    #[inline]
    #[stable(feature = "rust1", since = "1.0.0")]
    pub fn map<U, F>(self, f: F) -> Option<U>
    where
        F: FnOnce(T) -> U,
    {
        match self {
            Some(x) => Some(f(x)),
            None => None,
        }
    }

    /// Calls a function with a reference to the contained value if [`Some`].
    ///
    /// Returns the original option.
    ///
    /// # Examples
    ///
    /// ```
    /// let list = vec![1, 2, 3];
    ///
    /// // prints "got: 2"
    /// let x = list
    ///     .get(1)
    ///     .inspect(|x| println!("got: {x}"))
    ///     .expect("list should be long enough");
    ///
    /// // prints nothing
    /// list.get(5).inspect(|x| println!("got: {x}"));
    /// ```
    #[inline]
    #[stable(feature = "result_option_inspect", since = "1.76.0")]
    pub fn inspect<F: FnOnce(&T)>(self, f: F) -> Self {
        if let Some(ref x) = self {
            f(x);
        }

        self
    }

    /// Returns the provided default result (if none),
    /// or applies a function to the contained value (if any).
    ///
    /// Arguments passed to `map_or` are eagerly evaluated; if you are passing
    /// the result of a function call, it is recommended to use [`map_or_else`],
    /// which is lazily evaluated.
    ///
    /// [`map_or_else`]: Option::map_or_else
    ///
    /// # Examples
    ///
    /// ```
    /// let x = Some("foo");
    /// assert_eq!(x.map_or(42, |v| v.len()), 3);
    ///
    /// let x: Option<&str> = None;
    /// assert_eq!(x.map_or(42, |v| v.len()), 42);
    /// ```
    #[inline]
    #[stable(feature = "rust1", since = "1.0.0")]
    #[must_use = "if you don't need the returned value, use `if let` instead"]
    pub fn map_or<U, F>(self, default: U, f: F) -> U
    where
        F: FnOnce(T) -> U,
    {
        match self {
            Some(t) => f(t),
            None => default,
        }
    }

    /// Computes a default function result (if none), or
    /// applies a different function to the contained value (if any).
    ///
    /// # Basic examples
    ///
    /// ```
    /// let k = 21;
    ///
    /// let x = Some("foo");
    /// assert_eq!(x.map_or_else(|| 2 * k, |v| v.len()), 3);
    ///
    /// let x: Option<&str> = None;
    /// assert_eq!(x.map_or_else(|| 2 * k, |v| v.len()), 42);
    /// ```
    ///
    /// # Handling a Result-based fallback
    ///
    /// A somewhat common occurrence when dealing with optional values
    /// in combination with [`Result<T, E>`] is the case where one wants to invoke
    /// a fallible fallback if the option is not present.  This example
    /// parses a command line argument (if present), or the contents of a file to
    /// an integer.  However, unlike accessing the command line argument, reading
    /// the file is fallible, so it must be wrapped with `Ok`.
    ///
    /// ```no_run
    /// # fn main() -> Result<(), Box<dyn std::error::Error>> {
    /// let v: u64 = std::env::args()
    ///    .nth(1)
    ///    .map_or_else(|| std::fs::read_to_string("/etc/someconfig.conf"), Ok)?
    ///    .parse()?;
    /// #   Ok(())
    /// # }
    /// ```
    #[inline]
    #[stable(feature = "rust1", since = "1.0.0")]
    pub fn map_or_else<U, D, F>(self, default: D, f: F) -> U
    where
        D: FnOnce() -> U,
        F: FnOnce(T) -> U,
    {
        match self {
            Some(t) => f(t),
            None => default(),
        }
    }

    /// Transforms the `Option<T>` into a [`Result<T, E>`], mapping [`Some(v)`] to
    /// [`Ok(v)`] and [`None`] to [`Err(err)`].
    ///
    /// Arguments passed to `ok_or` are eagerly evaluated; if you are passing the
    /// result of a function call, it is recommended to use [`ok_or_else`], which is
    /// lazily evaluated.
    ///
    /// [`Ok(v)`]: Ok
    /// [`Err(err)`]: Err
    /// [`Some(v)`]: Some
    /// [`ok_or_else`]: Option::ok_or_else
    ///
    /// # Examples
    ///
    /// ```
    /// let x = Some("foo");
    /// assert_eq!(x.ok_or(0), Ok("foo"));
    ///
    /// let x: Option<&str> = None;
    /// assert_eq!(x.ok_or(0), Err(0));
    /// ```
    #[inline]
    #[stable(feature = "rust1", since = "1.0.0")]
    pub fn ok_or<E>(self, err: E) -> Result<T, E> {
        match self {
            Some(v) => Ok(v),
            None => Err(err),
        }
    }

    /// Transforms the `Option<T>` into a [`Result<T, E>`], mapping [`Some(v)`] to
    /// [`Ok(v)`] and [`None`] to [`Err(err())`].
    ///
    /// [`Ok(v)`]: Ok
    /// [`Err(err())`]: Err
    /// [`Some(v)`]: Some
    ///
    /// # Examples
    ///
    /// ```
    /// let x = Some("foo");
    /// assert_eq!(x.ok_or_else(|| 0), Ok("foo"));
    ///
    /// let x: Option<&str> = None;
    /// assert_eq!(x.ok_or_else(|| 0), Err(0));
    /// ```
    #[inline]
    #[stable(feature = "rust1", since = "1.0.0")]
    pub fn ok_or_else<E, F>(self, err: F) -> Result<T, E>
    where
        F: FnOnce() -> E,
    {
        match self {
            Some(v) => Ok(v),
            None => Err(err()),
        }
    }

    /// Converts from `Option<T>` (or `&Option<T>`) to `Option<&T::Target>`.
    ///
    /// Leaves the original Option in-place, creating a new one with a reference
    /// to the original one, additionally coercing the contents via [`Deref`].
    ///
    /// # Examples
    ///
    /// ```
    /// let x: Option<String> = Some("hey".to_owned());
    /// assert_eq!(x.as_deref(), Some("hey"));
    ///
    /// let x: Option<String> = None;
    /// assert_eq!(x.as_deref(), None);
    /// ```
    #[inline]
    #[stable(feature = "option_deref", since = "1.40.0")]
    pub fn as_deref(&self) -> Option<&T::Target>
    where
        T: Deref,
    {
        self.as_ref().map(|t| t.deref())
    }

    /// Converts from `Option<T>` (or `&mut Option<T>`) to `Option<&mut T::Target>`.
    ///
    /// Leaves the original `Option` in-place, creating a new one containing a mutable reference to
    /// the inner type's [`Deref::Target`] type.
    ///
    /// # Examples
    ///
    /// ```
    /// let mut x: Option<String> = Some("hey".to_owned());
    /// assert_eq!(x.as_deref_mut().map(|x| {
    ///     x.make_ascii_uppercase();
    ///     x
    /// }), Some("HEY".to_owned().as_mut_str()));
    /// ```
    #[inline]
    #[stable(feature = "option_deref", since = "1.40.0")]
    pub fn as_deref_mut(&mut self) -> Option<&mut T::Target>
    where
        T: DerefMut,
    {
        self.as_mut().map(|t| t.deref_mut())
    }

    /////////////////////////////////////////////////////////////////////////
    // Iterator constructors
    /////////////////////////////////////////////////////////////////////////

    /// Returns an iterator over the possibly contained value.
    ///
    /// # Examples
    ///
    /// ```
    /// let x = Some(4);
    /// assert_eq!(x.iter().next(), Some(&4));
    ///
    /// let x: Option<u32> = None;
    /// assert_eq!(x.iter().next(), None);
    /// ```
    #[inline]
    #[stable(feature = "rust1", since = "1.0.0")]
    pub fn iter(&self) -> Iter<'_, T> {
        Iter { inner: Item { opt: self.as_ref() } }
    }

    /// Returns a mutable iterator over the possibly contained value.
    ///
    /// # Examples
    ///
    /// ```
    /// let mut x = Some(4);
    /// match x.iter_mut().next() {
    ///     Some(v) => *v = 42,
    ///     None => {},
    /// }
    /// assert_eq!(x, Some(42));
    ///
    /// let mut x: Option<u32> = None;
    /// assert_eq!(x.iter_mut().next(), None);
    /// ```
    #[inline]
    #[stable(feature = "rust1", since = "1.0.0")]
    pub fn iter_mut(&mut self) -> IterMut<'_, T> {
        IterMut { inner: Item { opt: self.as_mut() } }
    }

    /////////////////////////////////////////////////////////////////////////
    // Boolean operations on the values, eager and lazy
    /////////////////////////////////////////////////////////////////////////

    /// Returns [`None`] if the option is [`None`], otherwise returns `optb`.
    ///
    /// Arguments passed to `and` are eagerly evaluated; if you are passing the
    /// result of a function call, it is recommended to use [`and_then`], which is
    /// lazily evaluated.
    ///
    /// [`and_then`]: Option::and_then
    ///
    /// # Examples
    ///
    /// ```
    /// let x = Some(2);
    /// let y: Option<&str> = None;
    /// assert_eq!(x.and(y), None);
    ///
    /// let x: Option<u32> = None;
    /// let y = Some("foo");
    /// assert_eq!(x.and(y), None);
    ///
    /// let x = Some(2);
    /// let y = Some("foo");
    /// assert_eq!(x.and(y), Some("foo"));
    ///
    /// let x: Option<u32> = None;
    /// let y: Option<&str> = None;
    /// assert_eq!(x.and(y), None);
    /// ```
    #[inline]
    #[stable(feature = "rust1", since = "1.0.0")]
    pub fn and<U>(self, optb: Option<U>) -> Option<U> {
        match self {
            Some(_) => optb,
            None => None,
        }
    }

    /// Returns [`None`] if the option is [`None`], otherwise calls `f` with the
    /// wrapped value and returns the result.
    ///
    /// Some languages call this operation flatmap.
    ///
    /// # Examples
    ///
    /// ```
    /// fn sq_then_to_string(x: u32) -> Option<String> {
    ///     x.checked_mul(x).map(|sq| sq.to_string())
    /// }
    ///
    /// assert_eq!(Some(2).and_then(sq_then_to_string), Some(4.to_string()));
    /// assert_eq!(Some(1_000_000).and_then(sq_then_to_string), None); // overflowed!
    /// assert_eq!(None.and_then(sq_then_to_string), None);
    /// ```
    ///
    /// Often used to chain fallible operations that may return [`None`].
    ///
    /// ```
    /// let arr_2d = [["A0", "A1"], ["B0", "B1"]];
    ///
    /// let item_0_1 = arr_2d.get(0).and_then(|row| row.get(1));
    /// assert_eq!(item_0_1, Some(&"A1"));
    ///
    /// let item_2_0 = arr_2d.get(2).and_then(|row| row.get(0));
    /// assert_eq!(item_2_0, None);
    /// ```
    #[doc(alias = "flatmap")]
    #[inline]
    #[stable(feature = "rust1", since = "1.0.0")]
    #[rustc_confusables("flat_map", "flatmap")]
    pub fn and_then<U, F>(self, f: F) -> Option<U>
    where
        F: FnOnce(T) -> Option<U>,
    {
        match self {
            Some(x) => f(x),
            None => None,
        }
    }

    /// Returns [`None`] if the option is [`None`], otherwise calls `predicate`
    /// with the wrapped value and returns:
    ///
    /// - [`Some(t)`] if `predicate` returns `true` (where `t` is the wrapped
    ///   value), and
    /// - [`None`] if `predicate` returns `false`.
    ///
    // /// This function works similar to [`Iterator::filter()`]. You can imagine
    // /// the `Option<T>` being an iterator over one or zero elements. `filter()`
    // /// lets you decide which elements to keep.
    ///
    /// # Examples
    ///
    /// ```rust
    /// fn is_even(n: &i32) -> bool {
    ///     n % 2 == 0
    /// }
    ///
    /// assert_eq!(None.filter(is_even), None);
    /// assert_eq!(Some(3).filter(is_even), None);
    /// assert_eq!(Some(4).filter(is_even), Some(4));
    /// ```
    ///
    /// [`Some(t)`]: Some
    #[inline]
    #[stable(feature = "option_filter", since = "1.27.0")]
    pub fn filter<P>(self, predicate: P) -> Self
    where
        P: FnOnce(&T) -> bool,
    {
        if let Some(x) = self {
            if predicate(&x) {
                return Some(x);
            }
        }
        None
    }

    /// Returns the option if it contains a value, otherwise returns `optb`.
    ///
    /// Arguments passed to `or` are eagerly evaluated; if you are passing the
    /// result of a function call, it is recommended to use [`or_else`], which is
    /// lazily evaluated.
    ///
    /// [`or_else`]: Option::or_else
    ///
    /// # Examples
    ///
    /// ```
    /// let x = Some(2);
    /// let y = None;
    /// assert_eq!(x.or(y), Some(2));
    ///
    /// let x = None;
    /// let y = Some(100);
    /// assert_eq!(x.or(y), Some(100));
    ///
    /// let x = Some(2);
    /// let y = Some(100);
    /// assert_eq!(x.or(y), Some(2));
    ///
    /// let x: Option<u32> = None;
    /// let y = None;
    /// assert_eq!(x.or(y), None);
    /// ```
    #[inline]
    #[stable(feature = "rust1", since = "1.0.0")]
    pub fn or(self, optb: Option<T>) -> Option<T> {
        match self {
            x @ Some(_) => x,
            None => optb,
        }
    }

    /// Returns the option if it contains a value, otherwise calls `f` and
    /// returns the result.
    ///
    /// # Examples
    ///
    /// ```
    /// fn nobody() -> Option<&'static str> { None }
    /// fn vikings() -> Option<&'static str> { Some("vikings") }
    ///
    /// assert_eq!(Some("barbarians").or_else(vikings), Some("barbarians"));
    /// assert_eq!(None.or_else(vikings), Some("vikings"));
    /// assert_eq!(None.or_else(nobody), None);
    /// ```
    #[inline]
    #[stable(feature = "rust1", since = "1.0.0")]
    pub fn or_else<F>(self, f: F) -> Option<T>
    where
        F: FnOnce() -> Option<T>,
    {
        match self {
            x @ Some(_) => x,
            None => f(),
        }
    }

    /// Returns [`Some`] if exactly one of `self`, `optb` is [`Some`], otherwise returns [`None`].
    ///
    /// # Examples
    ///
    /// ```
    /// let x = Some(2);
    /// let y: Option<u32> = None;
    /// assert_eq!(x.xor(y), Some(2));
    ///
    /// let x: Option<u32> = None;
    /// let y = Some(2);
    /// assert_eq!(x.xor(y), Some(2));
    ///
    /// let x = Some(2);
    /// let y = Some(2);
    /// assert_eq!(x.xor(y), None);
    ///
    /// let x: Option<u32> = None;
    /// let y: Option<u32> = None;
    /// assert_eq!(x.xor(y), None);
    /// ```
    #[inline]
    #[stable(feature = "option_xor", since = "1.37.0")]
    pub fn xor(self, optb: Option<T>) -> Option<T> {
        match (self, optb) {
            (a @ Some(_), None) => a,
            (None, b @ Some(_)) => b,
            _ => None,
        }
    }

    /////////////////////////////////////////////////////////////////////////
    // Entry-like operations to insert a value and return a reference
    /////////////////////////////////////////////////////////////////////////

    /// Inserts `value` into the option, then returns a mutable reference to it.
    ///
    /// If the option already contains a value, the old value is dropped.
    ///
    /// See also [`Option::get_or_insert`], which doesn't update the value if
    /// the option already contains [`Some`].
    ///
    /// # Example
    ///
    /// ```
    /// let mut opt = None;
    /// let val = opt.insert(1);
    /// assert_eq!(*val, 1);
    /// assert_eq!(opt.unwrap(), 1);
    /// let val = opt.insert(2);
    /// assert_eq!(*val, 2);
    /// *val = 3;
    /// assert_eq!(opt.unwrap(), 3);
    /// ```
    #[must_use = "if you intended to set a value, consider assignment instead"]
    #[inline]
    #[stable(feature = "option_insert", since = "1.53.0")]
    // Uncertified because it depends on unwrap_unchecked
    #[cfg(feature = "uncertified")]
    pub fn insert(&mut self, value: T) -> &mut T {
        *self = Some(value);

        // SAFETY: the code above just filled the option
        unsafe { self.as_mut().unwrap_unchecked() }
    }

    /// Inserts `value` into the option if it is [`None`], then
    /// returns a mutable reference to the contained value.
    ///
    /// See also [`Option::insert`], which updates the value even if
    /// the option already contains [`Some`].
    ///
    /// # Examples
    ///
    /// ```
    /// let mut x = None;
    ///
    /// {
    ///     let y: &mut u32 = x.get_or_insert(5);
    ///     assert_eq!(y, &5);
    ///
    ///     *y = 7;
    /// }
    ///
    /// assert_eq!(x, Some(7));
    /// ```
    #[inline]
    #[stable(feature = "option_entry", since = "1.20.0")]
    // Uncertified because it depends on unwrap_unchecked
    #[cfg(feature = "uncertified")]
    pub fn get_or_insert(&mut self, value: T) -> &mut T {
        self.get_or_insert_with(|| value)
    }

    /// Inserts the default value into the option if it is [`None`], then
    /// returns a mutable reference to the contained value.
    ///
    /// # Examples
    ///
    /// ```
    /// let mut x = None;
    ///
    /// {
    ///     let y: &mut u32 = x.get_or_insert_default();
    ///     assert_eq!(y, &0);
    ///
    ///     *y = 7;
    /// }
    ///
    /// assert_eq!(x, Some(7));
    /// ```
    #[inline]
    #[stable(feature = "option_get_or_insert_default", since = "1.83.0")]
    // Uncertified because it depends on unwrap_unchecked
    #[cfg(feature = "uncertified")]
    pub fn get_or_insert_default(&mut self) -> &mut T
    where
        T: Default,
    {
        self.get_or_insert_with(T::default)
    }

    /// Inserts a value computed from `f` into the option if it is [`None`],
    /// then returns a mutable reference to the contained value.
    ///
    /// # Examples
    ///
    /// ```
    /// let mut x = None;
    ///
    /// {
    ///     let y: &mut u32 = x.get_or_insert_with(|| 5);
    ///     assert_eq!(y, &5);
    ///
    ///     *y = 7;
    /// }
    ///
    /// assert_eq!(x, Some(7));
    /// ```
    #[inline]
    #[stable(feature = "option_entry", since = "1.20.0")]
    // Uncertified because it depends on unwrap_unchecked
    #[cfg(feature = "uncertified")]
    pub fn get_or_insert_with<F>(&mut self, f: F) -> &mut T
    where
        F: FnOnce() -> T,
    {
        if let None = self {
            *self = Some(f());
        }

        // SAFETY: a `None` variant for `self` would have been replaced by a `Some`
        // variant in the code above.
        unsafe { self.as_mut().unwrap_unchecked() }
    }

    /////////////////////////////////////////////////////////////////////////
    // Misc
    /////////////////////////////////////////////////////////////////////////

    /// Takes the value out of the option, leaving a [`None`] in its place.
    ///
    /// # Examples
    ///
    /// ```
    /// let mut x = Some(2);
    /// let y = x.take();
    /// assert_eq!(x, None);
    /// assert_eq!(y, Some(2));
    ///
    /// let mut x: Option<u32> = None;
    /// let y = x.take();
    /// assert_eq!(x, None);
    /// assert_eq!(y, None);
    /// ```
    #[inline]
    #[stable(feature = "rust1", since = "1.0.0")]
    #[rustc_const_stable(feature = "const_option", since = "1.83.0")]
    #[cfg(feature = "uncertified")]
    pub const fn take(&mut self) -> Option<T> {
        // FIXME(const-hack) replace `mem::replace` by `mem::take` when the latter is const ready
        mem::replace(self, None)
    }

    /// Takes the value out of the option, but only if the predicate evaluates to
    /// `true` on a mutable reference to the value.
    ///
    /// In other words, replaces `self` with `None` if the predicate returns `true`.
    /// This method operates similar to [`Option::take`] but conditional.
    ///
    /// # Examples
    ///
    /// ```
    /// let mut x = Some(42);
    ///
    /// let prev = x.take_if(|v| if *v == 42 {
    ///     *v += 1;
    ///     false
    /// } else {
    ///     false
    /// });
    /// assert_eq!(x, Some(43));
    /// assert_eq!(prev, None);
    ///
    /// let prev = x.take_if(|v| *v == 43);
    /// assert_eq!(x, None);
    /// assert_eq!(prev, Some(43));
    /// ```
    #[inline]
    #[stable(feature = "option_take_if", since = "1.80.0")]
    #[cfg(feature = "uncertified")]
    pub fn take_if<P>(&mut self, predicate: P) -> Option<T>
    where
        P: FnOnce(&mut T) -> bool,
    {
        if self.as_mut().map_or(false, predicate) { self.take() } else { None }
    }

    /// Replaces the actual value in the option by the value given in parameter,
    /// returning the old value if present,
    /// leaving a [`Some`] in its place without deinitializing either one.
    ///
    /// # Examples
    ///
    /// ```
    /// let mut x = Some(2);
    /// let old = x.replace(5);
    /// assert_eq!(x, Some(5));
    /// assert_eq!(old, Some(2));
    ///
    /// let mut x = None;
    /// let old = x.replace(3);
    /// assert_eq!(x, Some(3));
    /// assert_eq!(old, None);
    /// ```
    #[inline]
    #[stable(feature = "option_replace", since = "1.31.0")]
    #[rustc_const_stable(feature = "const_option", since = "1.83.0")]
    #[cfg(feature = "uncertified")]
    pub const fn replace(&mut self, value: T) -> Option<T> {
        mem::replace(self, Some(value))
    }

    /// Zips `self` with another `Option`.
    ///
    /// If `self` is `Some(s)` and `other` is `Some(o)`, this method returns `Some((s, o))`.
    /// Otherwise, `None` is returned.
    ///
    /// # Examples
    ///
    /// ```
    /// let x = Some(1);
    /// let y = Some("hi");
    /// let z = None::<u8>;
    ///
    /// assert_eq!(x.zip(y), Some((1, "hi")));
    /// assert_eq!(x.zip(z), None);
    /// ```
    #[stable(feature = "option_zip_option", since = "1.46.0")]
    pub fn zip<U>(self, other: Option<U>) -> Option<(T, U)> {
        match (self, other) {
            (Some(a), Some(b)) => Some((a, b)),
            _ => None,
        }
    }

    /// Zips `self` and another `Option` with function `f`.
    ///
    /// If `self` is `Some(s)` and `other` is `Some(o)`, this method returns `Some(f(s, o))`.
    /// Otherwise, `None` is returned.
    ///
    /// # Examples
    ///
    /// ```
    /// #![feature(option_zip)]
    ///
    /// #[derive(Debug, PartialEq)]
    /// struct Point {
    ///     x: f64,
    ///     y: f64,
    /// }
    ///
    /// impl Point {
    ///     fn new(x: f64, y: f64) -> Self {
    ///         Self { x, y }
    ///     }
    /// }
    ///
    /// let x = Some(17.5);
    /// let y = Some(42.7);
    ///
    /// assert_eq!(x.zip_with(y, Point::new), Some(Point { x: 17.5, y: 42.7 }));
    /// assert_eq!(x.zip_with(None, Point::new), None);
    /// ```
    #[unstable(feature = "option_zip", issue = "70086")]
    #[cfg(feature = "unstable")]
    pub fn zip_with<U, F, R>(self, other: Option<U>, f: F) -> Option<R>
    where
        F: FnOnce(T, U) -> R,
    {
        match (self, other) {
            (Some(a), Some(b)) => Some(f(a, b)),
            _ => None,
        }
    }
}

impl<T, U> Option<(T, U)> {
    /// Unzips an option containing a tuple of two options.
    ///
    /// If `self` is `Some((a, b))` this method returns `(Some(a), Some(b))`.
    /// Otherwise, `(None, None)` is returned.
    ///
    /// # Examples
    ///
    /// ```
    /// let x = Some((1, "hi"));
    /// let y = None::<(u8, u32)>;
    ///
    /// assert_eq!(x.unzip(), (Some(1), Some("hi")));
    /// assert_eq!(y.unzip(), (None, None));
    /// ```
    #[inline]
    #[stable(feature = "unzip_option", since = "1.66.0")]
    pub fn unzip(self) -> (Option<T>, Option<U>) {
        match self {
            Some((a, b)) => (Some(a), Some(b)),
            None => (None, None),
        }
    }
}

impl<T> Option<&T> {
    /// Maps an `Option<&T>` to an `Option<T>` by copying the contents of the
    /// option.
    ///
    /// # Examples
    ///
    /// ```
    /// let x = 12;
    /// let opt_x = Some(&x);
    /// assert_eq!(opt_x, Some(&12));
    /// let copied = opt_x.copied();
    /// assert_eq!(copied, Some(12));
    /// ```
    #[must_use = "`self` will be dropped if the result is not used"]
    #[stable(feature = "copied", since = "1.35.0")]
    #[rustc_const_stable(feature = "const_option", since = "1.83.0")]
    pub const fn copied(self) -> Option<T>
    where
        T: Copy,
    {
        // FIXME(const-hack): this implementation, which sidesteps using `Option::map` since it's not const
        // ready yet, should be reverted when possible to avoid code repetition
        match self {
            Some(&v) => Some(v),
            None => None,
        }
    }

    /// Maps an `Option<&T>` to an `Option<T>` by cloning the contents of the
    /// option.
    ///
    /// # Examples
    ///
    /// ```
    /// let x = 12;
    /// let opt_x = Some(&x);
    /// assert_eq!(opt_x, Some(&12));
    /// let cloned = opt_x.cloned();
    /// assert_eq!(cloned, Some(12));
    /// ```
    #[must_use = "`self` will be dropped if the result is not used"]
    #[stable(feature = "rust1", since = "1.0.0")]
    // Uncertified because ICE "error performing operation: fully_perform"
    #[cfg(feature= "uncertified")]
    pub fn cloned(self) -> Option<T>
    where
        T: Clone,
    {
        match self {
            Some(t) => Some(t.clone()),
            None => None,
        }
    }
}

impl<T> Option<&mut T> {
    /// Maps an `Option<&mut T>` to an `Option<T>` by copying the contents of the
    /// option.
    ///
    /// # Examples
    ///
    /// ```
    /// let mut x = 12;
    /// let opt_x = Some(&mut x);
    /// assert_eq!(opt_x, Some(&mut 12));
    /// let copied = opt_x.copied();
    /// assert_eq!(copied, Some(12));
    /// ```
    #[must_use = "`self` will be dropped if the result is not used"]
    #[stable(feature = "copied", since = "1.35.0")]
    #[rustc_const_stable(feature = "const_option", since = "1.83.0")]
    pub const fn copied(self) -> Option<T>
    where
        T: Copy,
    {
        match self {
            Some(&mut t) => Some(t),
            None => None,
        }
    }

    /// Maps an `Option<&mut T>` to an `Option<T>` by cloning the contents of the
    /// option.
    ///
    /// # Examples
    ///
    /// ```
    /// let mut x = 12;
    /// let opt_x = Some(&mut x);
    /// assert_eq!(opt_x, Some(&mut 12));
    /// let cloned = opt_x.cloned();
    /// assert_eq!(cloned, Some(12));
    /// ```
    #[must_use = "`self` will be dropped if the result is not used"]
    #[stable(since = "1.26.0", feature = "option_ref_mut_cloned")]
    pub fn cloned(self) -> Option<T>
    where
        T: Clone,
    {
        match self {
            Some(t) => Some(t.clone()),
            None => None,
        }
    }
}

impl<T, E> Option<Result<T, E>> {
    /// Transposes an `Option` of a [`Result`] into a [`Result`] of an `Option`.
    ///
    /// [`None`] will be mapped to <code>[Ok]\([None])</code>.
    /// <code>[Some]\([Ok]\(\_))</code> and <code>[Some]\([Err]\(\_))</code> will be mapped to
    /// <code>[Ok]\([Some]\(\_))</code> and <code>[Err]\(\_)</code>.
    ///
    /// # Examples
    ///
    /// ```
    /// #[derive(Debug, Eq, PartialEq)]
    /// struct SomeErr;
    ///
    /// let x: Result<Option<i32>, SomeErr> = Ok(Some(5));
    /// let y: Option<Result<i32, SomeErr>> = Some(Ok(5));
    /// assert_eq!(x, y.transpose());
    /// ```
    #[inline]
    #[stable(feature = "transpose_result", since = "1.33.0")]
    #[rustc_allow_const_fn_unstable(const_precise_live_drops)]
    #[rustc_const_stable(feature = "const_option", since = "1.83.0")]
    pub const fn transpose(self) -> Result<Option<T>, E> {
        match self {
            Some(Ok(x)) => Ok(Some(x)),
            Some(Err(e)) => Err(e),
            None => Ok(None),
        }
    }
}

#[cfg_attr(not(feature = "panic_immediate_abort"), inline(never))]
#[cfg_attr(feature = "panic_immediate_abort", inline)]
#[cold]
#[track_caller]
#[cfg(feature = "uncertified")]
const fn unwrap_failed() -> ! {
    panic("called `Option::unwrap()` on a `None` value")
}

// This is a separate function to reduce the code size of .expect() itself.
#[cfg_attr(not(feature = "panic_immediate_abort"), inline(never))]
#[cfg_attr(feature = "panic_immediate_abort", inline)]
#[cold]
#[track_caller]
#[cfg(feature = "uncertified")]
const fn expect_failed(msg: &str) -> ! {
    panic_display(&msg)
}

/////////////////////////////////////////////////////////////////////////////
// Trait implementations
/////////////////////////////////////////////////////////////////////////////

#[stable(feature = "rust1", since = "1.0.0")]
#[cfg(feature = "uncertified")]
impl<T> Clone for Option<T>
where
    T: Clone,
{
    #[inline]
    fn clone(&self) -> Self {
        match self {
            Some(x) => Some(x.clone()),
            None => None,
        }
    }

    #[inline]
    fn clone_from(&mut self, source: &Self) {
        match (self, source) {
            (Some(to), Some(from)) => to.clone_from(from),
            (to, from) => *to = from.clone(),
        }
    }
}

#[unstable(feature = "ergonomic_clones", issue = "132290")]
impl<T> crate::clone::UseCloned for Option<T> where T: crate::clone::UseCloned {}

#[stable(feature = "rust1", since = "1.0.0")]
impl<T> Default for Option<T> {
    /// Returns [`None`][Option::None].
    ///
    /// # Examples
    ///
    /// ```
    /// let opt: Option<u32> = Option::default();
    /// assert!(opt.is_none());
    /// ```
    #[inline]
    fn default() -> Option<T> {
        None
    }
}

#[stable(feature = "rust1", since = "1.0.0")]
#[cfg(feature = "uncertified")]
impl<T> IntoIterator for Option<T> {
    type Item = T;
    type IntoIter = IntoIter<T>;

    /// Returns a consuming iterator over the possibly contained value.
    ///
    /// # Examples
    ///
    /// ```
    /// let x = Some("string");
    /// let v: Vec<&str> = x.into_iter().collect();
    /// assert_eq!(v, ["string"]);
    ///
    /// let x = None;
    /// let v: Vec<&str> = x.into_iter().collect();
    /// assert!(v.is_empty());
    /// ```
    #[inline]
    fn into_iter(self) -> IntoIter<T> {
        IntoIter { inner: Item { opt: self } }
    }
}

#[stable(since = "1.4.0", feature = "option_iter")]
#[cfg(feature = "uncertified")]
impl<'a, T> IntoIterator for &'a Option<T> {
    type Item = &'a T;
    type IntoIter = Iter<'a, T>;

    fn into_iter(self) -> Iter<'a, T> {
        self.iter()
    }
}

#[stable(since = "1.4.0", feature = "option_iter")]
#[cfg(feature = "uncertified")]
impl<'a, T> IntoIterator for &'a mut Option<T> {
    type Item = &'a mut T;
    type IntoIter = IterMut<'a, T>;

    fn into_iter(self) -> IterMut<'a, T> {
        self.iter_mut()
    }
}

#[stable(since = "1.12.0", feature = "option_from")]
impl<T> From<T> for Option<T> {
    /// Moves `val` into a new [`Some`].
    ///
    /// # Examples
    ///
    /// ```
    /// let o: Option<u8> = Option::from(67);
    ///
    /// assert_eq!(Some(67), o);
    /// ```
    fn from(val: T) -> Option<T> {
        Some(val)
    }
}

#[stable(feature = "option_ref_from_ref_option", since = "1.30.0")]
impl<'a, T> From<&'a Option<T>> for Option<&'a T> {
    /// Converts from `&Option<T>` to `Option<&T>`.
    ///
    /// # Examples
    ///
    /// Converts an <code>[Option]<[String]></code> into an <code>[Option]<[usize]></code>, preserving
    /// the original. The [`map`] method takes the `self` argument by value, consuming the original,
    /// so this technique uses `from` to first take an [`Option`] to a reference
    /// to the value inside the original.
    ///
    /// [`map`]: Option::map
    /// [String]: ../../std/string/struct.String.html "String"
    ///
    /// ```
    /// let s: Option<String> = Some(String::from("Hello, Rustaceans!"));
    /// let o: Option<usize> = Option::from(&s).map(|ss: &String| ss.len());
    ///
    /// println!("Can still print s: {s:?}");
    ///
    /// assert_eq!(o, Some(18));
    /// ```
    fn from(o: &'a Option<T>) -> Option<&'a T> {
        o.as_ref()
    }
}

#[stable(feature = "option_ref_from_ref_option", since = "1.30.0")]
impl<'a, T> From<&'a mut Option<T>> for Option<&'a mut T> {
    /// Converts from `&mut Option<T>` to `Option<&mut T>`
    ///
    /// # Examples
    ///
    /// ```
    /// let mut s = Some(String::from("Hello"));
    /// let o: Option<&mut String> = Option::from(&mut s);
    ///
    /// match o {
    ///     Some(t) => *t = String::from("Hello, Rustaceans!"),
    ///     None => (),
    /// }
    ///
    /// assert_eq!(s, Some(String::from("Hello, Rustaceans!")));
    /// ```
    fn from(o: &'a mut Option<T>) -> Option<&'a mut T> {
        o.as_mut()
    }
}

// Ideally, LLVM should be able to optimize our derive code to this.
// Once https://github.com/llvm/llvm-project/issues/52622 is fixed, we can
// go back to deriving `PartialEq`.
#[stable(feature = "rust1", since = "1.0.0")]
#[cfg(feature = "uncertified")]
impl<T> crate::marker::StructuralPartialEq for Option<T> {}
#[stable(feature = "rust1", since = "1.0.0")]
#[cfg(feature = "uncertified")]
impl<T: PartialEq> PartialEq for Option<T> {
    #[inline]
    fn eq(&self, other: &Self) -> bool {
        // Spelling out the cases explicitly optimizes better than
        // `_ => false`
        match (self, other) {
            (Some(l), Some(r)) => *l == *r,
            (Some(_), None) => false,
            (None, Some(_)) => false,
            (None, None) => true,
        }
    }
}

// Manually implementing here somewhat improves codegen for
// https://github.com/rust-lang/rust/issues/49892, although still
// not optimal.
#[stable(feature = "rust1", since = "1.0.0")]
#[cfg(feature = "uncertified")]
impl<T: PartialOrd> PartialOrd for Option<T> {
    #[inline]
    fn partial_cmp(&self, other: &Self) -> Option<cmp::Ordering> {
        match (self, other) {
            (Some(l), Some(r)) => l.partial_cmp(r),
            (Some(_), None) => Some(cmp::Ordering::Greater),
            (None, Some(_)) => Some(cmp::Ordering::Less),
            (None, None) => Some(cmp::Ordering::Equal),
        }
    }
}

#[stable(feature = "rust1", since = "1.0.0")]
#[cfg(feature = "uncertified")]
impl<T: Ord> Ord for Option<T> {
    #[inline]
    fn cmp(&self, other: &Self) -> cmp::Ordering {
        match (self, other) {
            (Some(l), Some(r)) => l.cmp(r),
            (Some(_), None) => cmp::Ordering::Greater,
            (None, Some(_)) => cmp::Ordering::Less,
            (None, None) => cmp::Ordering::Equal,
        }
    }
}

/////////////////////////////////////////////////////////////////////////////
// The Option Iterators
/////////////////////////////////////////////////////////////////////////////

// #[derive(Clone, Debug)]
struct Item<A> {
    #[allow(dead_code)]
    opt: Option<A>,
}

#[cfg(feature = "uncertified")]
impl<A> Iterator for Item<A> {
    type Item = A;

    #[inline]
    fn next(&mut self) -> Option<A> {
        self.opt.take()
    }

    #[inline]
    fn size_hint(&self) -> (usize, Option<usize>) {
        let len = self.len();
        (len, Some(len))
    }
}

#[cfg(feature = "uncertified")]
impl<A> DoubleEndedIterator for Item<A> {
    #[inline]
    fn next_back(&mut self) -> Option<A> {
        self.opt.take()
    }
}

#[cfg(feature = "uncertified")]
impl<A> ExactSizeIterator for Item<A> {
    #[inline]
    fn len(&self) -> usize {
        self.opt.len()
    }
}
#[cfg(feature = "uncertified")]
impl<A> FusedIterator for Item<A> {}
#[cfg(feature = "uncertified")]
unsafe impl<A> TrustedLen for Item<A> {}

/// An iterator over a reference to the [`Some`] variant of an [`Option`].
///
/// The iterator yields one value if the [`Option`] is a [`Some`], otherwise none.
///
/// This `struct` is created by the [`Option::iter`] function.
#[stable(feature = "rust1", since = "1.0.0")]
// #[derive(Debug)]
pub struct Iter<'a, A: 'a> {
    #[allow(dead_code)]
    inner: Item<&'a A>,
}

#[stable(feature = "rust1", since = "1.0.0")]
#[cfg(feature = "uncertified")]
impl<'a, A> Iterator for Iter<'a, A> {
    type Item = &'a A;

    #[inline]
    fn next(&mut self) -> Option<&'a A> {
        self.inner.next()
    }
    #[inline]
    fn size_hint(&self) -> (usize, Option<usize>) {
        self.inner.size_hint()
    }
}

#[stable(feature = "rust1", since = "1.0.0")]
#[cfg(feature = "uncertified")]
impl<'a, A> DoubleEndedIterator for Iter<'a, A> {
    #[inline]
    fn next_back(&mut self) -> Option<&'a A> {
        self.inner.next_back()
    }
}

#[stable(feature = "rust1", since = "1.0.0")]
#[cfg(feature = "uncertified")]
impl<A> ExactSizeIterator for Iter<'_, A> {}

#[stable(feature = "fused", since = "1.26.0")]
#[cfg(feature = "uncertified")]
impl<A> FusedIterator for Iter<'_, A> {}

#[unstable(feature = "trusted_len", issue = "37572")]
#[cfg(feature = "uncertified")]
unsafe impl<A> TrustedLen for Iter<'_, A> {}

#[stable(feature = "rust1", since = "1.0.0")]
#[cfg(feature = "uncertified")]
impl<A> Clone for Iter<'_, A> {
    #[inline]
    fn clone(&self) -> Self {
        Iter { inner: self.inner.clone() }
    }
}

/// An iterator over a mutable reference to the [`Some`] variant of an [`Option`].
///
/// The iterator yields one value if the [`Option`] is a [`Some`], otherwise none.
///
/// This `struct` is created by the [`Option::iter_mut`] function.
#[stable(feature = "rust1", since = "1.0.0")]
// #[derive(Debug)]
pub struct IterMut<'a, A: 'a> {
    #[allow(dead_code)]
    inner: Item<&'a mut A>,
}

#[stable(feature = "rust1", since = "1.0.0")]
#[cfg(feature = "uncertified")]
impl<'a, A> Iterator for IterMut<'a, A> {
    type Item = &'a mut A;

    #[inline]
    fn next(&mut self) -> Option<&'a mut A> {
        self.inner.next()
    }
    #[inline]
    fn size_hint(&self) -> (usize, Option<usize>) {
        self.inner.size_hint()
    }
}

#[stable(feature = "rust1", since = "1.0.0")]
#[cfg(feature = "uncertified")]
impl<'a, A> DoubleEndedIterator for IterMut<'a, A> {
    #[inline]
    fn next_back(&mut self) -> Option<&'a mut A> {
        self.inner.next_back()
    }
}

#[stable(feature = "rust1", since = "1.0.0")]
#[cfg(feature = "uncertified")]
impl<A> ExactSizeIterator for IterMut<'_, A> {}

#[stable(feature = "fused", since = "1.26.0")]
#[cfg(feature = "uncertified")]
impl<A> FusedIterator for IterMut<'_, A> {}
#[unstable(feature = "trusted_len", issue = "37572")]
#[cfg(feature = "uncertified")]
unsafe impl<A> TrustedLen for IterMut<'_, A> {}

/// An iterator over the value in [`Some`] variant of an [`Option`].
///
/// The iterator yields one value if the [`Option`] is a [`Some`], otherwise none.
///
/// This `struct` is created by the [`Option::into_iter`] function.
#[derive(Clone, Debug)]
#[stable(feature = "rust1", since = "1.0.0")]
#[cfg(feature = "uncertified")]
pub struct IntoIter<A> {
    inner: Item<A>,
}

#[stable(feature = "rust1", since = "1.0.0")]
#[cfg(feature = "uncertified")]
impl<A> Iterator for IntoIter<A> {
    type Item = A;

    #[inline]
    fn next(&mut self) -> Option<A> {
        self.inner.next()
    }
    #[inline]
    fn size_hint(&self) -> (usize, Option<usize>) {
        self.inner.size_hint()
    }
}

#[stable(feature = "rust1", since = "1.0.0")]
#[cfg(feature = "uncertified")]
impl<A> DoubleEndedIterator for IntoIter<A> {
    #[inline]
    fn next_back(&mut self) -> Option<A> {
        self.inner.next_back()
    }
}

#[stable(feature = "rust1", since = "1.0.0")]
#[cfg(feature = "uncertified")]
impl<A> ExactSizeIterator for IntoIter<A> {}

#[stable(feature = "fused", since = "1.26.0")]
#[cfg(feature = "uncertified")]
impl<A> FusedIterator for IntoIter<A> {}

#[unstable(feature = "trusted_len", issue = "37572")]
#[cfg(feature = "uncertified")]
unsafe impl<A> TrustedLen for IntoIter<A> {}

/////////////////////////////////////////////////////////////////////////////
// FromIterator
/////////////////////////////////////////////////////////////////////////////

#[stable(feature = "rust1", since = "1.0.0")]
#[cfg(feature = "uncertified")]
impl<A, V: FromIterator<A>> FromIterator<Option<A>> for Option<V> {
    /// Takes each element in the [`Iterator`]: if it is [`None`][Option::None],
    /// no further elements are taken, and the [`None`][Option::None] is
    /// returned. Should no [`None`][Option::None] occur, a container of type
    /// `V` containing the values of each [`Option`] is returned.
    ///
    /// # Examples
    ///
    /// Here is an example which increments every integer in a vector.
    /// We use the checked variant of `add` that returns `None` when the
    /// calculation would result in an overflow.
    ///
    /// ```
    /// let items = vec![0_u16, 1, 2];
    ///
    /// let res: Option<Vec<u16>> = items
    ///     .iter()
    ///     .map(|x| x.checked_add(1))
    ///     .collect();
    ///
    /// assert_eq!(res, Some(vec![1, 2, 3]));
    /// ```
    ///
    /// As you can see, this will return the expected, valid items.
    ///
    /// Here is another example that tries to subtract one from another list
    /// of integers, this time checking for underflow:
    ///
    /// ```
    /// let items = vec![2_u16, 1, 0];
    ///
    /// let res: Option<Vec<u16>> = items
    ///     .iter()
    ///     .map(|x| x.checked_sub(1))
    ///     .collect();
    ///
    /// assert_eq!(res, None);
    /// ```
    ///
    /// Since the last element is zero, it would underflow. Thus, the resulting
    /// value is `None`.
    ///
    /// Here is a variation on the previous example, showing that no
    /// further elements are taken from `iter` after the first `None`.
    ///
    /// ```
    /// let items = vec![3_u16, 2, 1, 10];
    ///
    /// let mut shared = 0;
    ///
    /// let res: Option<Vec<u16>> = items
    ///     .iter()
    ///     .map(|x| { shared += x; x.checked_sub(2) })
    ///     .collect();
    ///
    /// assert_eq!(res, None);
    /// assert_eq!(shared, 6);
    /// ```
    ///
    /// Since the third element caused an underflow, no further elements were taken,
    /// so the final value of `shared` is 6 (= `3 + 2 + 1`), not 16.
    #[inline]
    fn from_iter<I: IntoIterator<Item = Option<A>>>(iter: I) -> Option<V> {
        // FIXME(#11084): This could be replaced with Iterator::scan when this
        // performance bug is closed.

        iter::try_process(iter.into_iter(), |i| i.collect())
    }
}

#[unstable(feature = "try_trait_v2", issue = "84277")]
#[cfg(feature = "uncertified")]
impl<T> ops::Try for Option<T> {
    type Output = T;
    type Residual = Option<convert::Infallible>;

    #[inline]
    fn from_output(output: Self::Output) -> Self {
        Some(output)
    }

    #[inline]
    fn branch(self) -> ControlFlow<Self::Residual, Self::Output> {
        match self {
            Some(v) => ControlFlow::Continue(v),
            None => ControlFlow::Break(None),
        }
    }
}

#[unstable(feature = "try_trait_v2", issue = "84277")]
#[cfg(feature = "uncertified")]
// Note: manually specifying the residual type instead of using the default to work around
// https://github.com/rust-lang/rust/issues/99940
impl<T> ops::FromResidual<Option<convert::Infallible>> for Option<T> {
    #[inline]
    fn from_residual(residual: Option<convert::Infallible>) -> Self {
        match residual {
            None => None,
        }
    }
}

#[diagnostic::do_not_recommend]
#[unstable(feature = "try_trait_v2_yeet", issue = "96374")]
#[cfg(feature = "uncertified")]
impl<T> ops::FromResidual<ops::Yeet<()>> for Option<T> {
    #[inline]
    fn from_residual(ops::Yeet(()): ops::Yeet<()>) -> Self {
        None
    }
}

#[unstable(feature = "try_trait_v2_residual", issue = "91285")]
#[cfg(feature = "uncertified")]
impl<T> ops::Residual<T> for Option<convert::Infallible> {
    type TryType = Option<T>;
}

impl<T> Option<Option<T>> {
    /// Converts from `Option<Option<T>>` to `Option<T>`.
    ///
    /// # Examples
    ///
    /// Basic usage:
    ///
    /// ```
    /// let x: Option<Option<u32>> = Some(Some(6));
    /// assert_eq!(Some(6), x.flatten());
    ///
    /// let x: Option<Option<u32>> = Some(None);
    /// assert_eq!(None, x.flatten());
    ///
    /// let x: Option<Option<u32>> = None;
    /// assert_eq!(None, x.flatten());
    /// ```
    ///
    /// Flattening only removes one level of nesting at a time:
    ///
    /// ```
    /// let x: Option<Option<Option<u32>>> = Some(Some(Some(6)));
    /// assert_eq!(Some(Some(6)), x.flatten());
    /// assert_eq!(Some(6), x.flatten().flatten());
    /// ```
    #[inline]
    #[stable(feature = "option_flattening", since = "1.40.0")]
    #[rustc_allow_const_fn_unstable(const_precise_live_drops)]
    #[rustc_const_stable(feature = "const_option", since = "1.83.0")]
    pub const fn flatten(self) -> Option<T> {
        // FIXME(const-hack): could be written with `and_then`
        match self {
            Some(inner) => inner,
            None => None,
        }
    }
}

#[cfg(feature = "uncertified")]
impl<T, const N: usize> [Option<T>; N] {
    /// Transposes a `[Option<T>; N]` into a `Option<[T; N]>`.
    ///
    /// # Examples
    ///
    /// ```
    /// #![feature(option_array_transpose)]
    /// # use std::option::Option;
    ///
    /// let data = [Some(0); 1000];
    /// let data: Option<[u8; 1000]> = data.transpose();
    /// assert_eq!(data, Some([0; 1000]));
    ///
    /// let data = [Some(0), None];
    /// let data: Option<[u8; 2]> = data.transpose();
    /// assert_eq!(data, None);
    /// ```
    #[inline]
    #[unstable(feature = "option_array_transpose", issue = "130828")]
    pub fn transpose(self) -> Option<[T; N]> {
        self.try_map(core::convert::identity)
    }
}<|MERGE_RESOLUTION|>--- conflicted
+++ resolved
@@ -15,8 +15,7 @@
 //! * Optional function arguments
 //! * Nullable pointers
 //! * Swapping things out of difficult situations
-<<<<<<< HEAD
-// //!
+//!
 // //! [`Option`]s are commonly paired with pattern matching to query the presence
 // //! of a value and take action, always accounting for the [`None`] case.
 // //!
@@ -163,8 +162,14 @@
 // //! The [`is_some`] and [`is_none`] methods return [`true`] if the [`Option`]
 // //! is [`Some`] or [`None`], respectively.
 // //!
+// //! The [`is_some_and`] and [`is_none_or`] methods apply the provided function
+// //! to the contents of the [`Option`] to produce a boolean value.
+// //! If this is [`None`] then a default result is returned instead without executing the function.
+// //!
 // //! [`is_none`]: Option::is_none
 // //! [`is_some`]: Option::is_some
+// //! [`is_some_and`]: Option::is_some_and
+// //! [`is_none_or`]: Option::is_none_or
 // //!
 // //! ## Adapters for working with references
 // //!
@@ -178,6 +183,10 @@
 // //!   <code>[Option]<[Pin]<[&]T>></code>
 // //! * [`as_pin_mut`] converts from <code>[Pin]<[&mut] [Option]\<T>></code> to
 // //!   <code>[Option]<[Pin]<[&mut] T>></code>
+// //! * [`as_slice`] returns a one-element slice of the contained value, if any.
+// //!   If this is [`None`], an empty slice is returned.
+// //! * [`as_mut_slice`] returns a mutable one-element slice of the contained value, if any.
+// //!   If this is [`None`], an empty slice is returned.
 // //!
 // //! [&]: reference "shared reference"
 // //! [&mut]: reference "mutable reference"
@@ -188,6 +197,8 @@
 // //! [`as_pin_mut`]: Option::as_pin_mut
 // //! [`as_pin_ref`]: Option::as_pin_ref
 // //! [`as_ref`]: Option::as_ref
+// //! [`as_slice`]: Option::as_slice
+// //! [`as_mut_slice`]: Option::as_mut_slice
 // //!
 // //! ## Extracting the contained value
 // //!
@@ -201,12 +212,15 @@
 // //!   (which must implement the [`Default`] trait)
 // //! * [`unwrap_or_else`] returns the result of evaluating the provided
 // //!   function
+// //! * [`unwrap_unchecked`] produces *[undefined behavior]*
 // //!
 // //! [`expect`]: Option::expect
 // //! [`unwrap`]: Option::unwrap
 // //! [`unwrap_or`]: Option::unwrap_or
 // //! [`unwrap_or_default`]: Option::unwrap_or_default
 // //! [`unwrap_or_else`]: Option::unwrap_or_else
+// //! [`unwrap_unchecked`]: Option::unwrap_unchecked
+// //! [undefined behavior]: https://doc.rust-lang.org/reference/behavior-considered-undefined.html
 // //!
 // //! ## Transforming contained values
 // //!
@@ -231,8 +245,9 @@
 // //! * [`filter`] calls the provided predicate function on the contained
 // //!   value `t` if the [`Option`] is [`Some(t)`], and returns [`Some(t)`]
 // //!   if the function returns `true`; otherwise, returns [`None`]
-// //! * [`flatten`] removes one level of nesting from an
-// //!   [`Option<Option<T>>`]
+// //! * [`flatten`] removes one level of nesting from an [`Option<Option<T>>`]
+// //! * [`inspect`] method takes ownership of the [`Option`] and applies
+// //!   the provided function to the contained value by reference if [`Some`]
 // //! * [`map`] transforms [`Option<T>`] to [`Option<U>`] by applying the
 // //!   provided function to the contained value of [`Some`] and leaving
 // //!   [`None`] values unchanged
@@ -240,6 +255,7 @@
 // //! [`Some(t)`]: Some
 // //! [`filter`]: Option::filter
 // //! [`flatten`]: Option::flatten
+// //! [`inspect`]: Option::inspect
 // //! [`map`]: Option::map
 // //!
 // //! These methods transform [`Option<T>`] to a value of a possibly
@@ -554,563 +570,6 @@
 // //!     None => println!("there are no animals :("),
 // //! }
 // //! ```
-=======
-//!
-//! [`Option`]s are commonly paired with pattern matching to query the presence
-//! of a value and take action, always accounting for the [`None`] case.
-//!
-//! ```
-//! fn divide(numerator: f64, denominator: f64) -> Option<f64> {
-//!     if denominator == 0.0 {
-//!         None
-//!     } else {
-//!         Some(numerator / denominator)
-//!     }
-//! }
-//!
-//! // The return value of the function is an option
-//! let result = divide(2.0, 3.0);
-//!
-//! // Pattern match to retrieve the value
-//! match result {
-//!     // The division was valid
-//!     Some(x) => println!("Result: {x}"),
-//!     // The division was invalid
-//!     None    => println!("Cannot divide by 0"),
-//! }
-//! ```
-//!
-//
-// FIXME: Show how `Option` is used in practice, with lots of methods
-//
-//! # Options and pointers ("nullable" pointers)
-//!
-//! Rust's pointer types must always point to a valid location; there are
-//! no "null" references. Instead, Rust has *optional* pointers, like
-//! the optional owned box, <code>[Option]<[Box\<T>]></code>.
-//!
-//! [Box\<T>]: ../../std/boxed/struct.Box.html
-//!
-//! The following example uses [`Option`] to create an optional box of
-//! [`i32`]. Notice that in order to use the inner [`i32`] value, the
-//! `check_optional` function first needs to use pattern matching to
-//! determine whether the box has a value (i.e., it is [`Some(...)`][`Some`]) or
-//! not ([`None`]).
-//!
-//! ```
-//! let optional = None;
-//! check_optional(optional);
-//!
-//! let optional = Some(Box::new(9000));
-//! check_optional(optional);
-//!
-//! fn check_optional(optional: Option<Box<i32>>) {
-//!     match optional {
-//!         Some(p) => println!("has value {p}"),
-//!         None => println!("has no value"),
-//!     }
-//! }
-//! ```
-//!
-//! # The question mark operator, `?`
-//!
-//! Similar to the [`Result`] type, when writing code that calls many functions that return the
-//! [`Option`] type, handling `Some`/`None` can be tedious. The question mark
-//! operator, [`?`], hides some of the boilerplate of propagating values
-//! up the call stack.
-//!
-//! It replaces this:
-//!
-//! ```
-//! # #![allow(dead_code)]
-//! fn add_last_numbers(stack: &mut Vec<i32>) -> Option<i32> {
-//!     let a = stack.pop();
-//!     let b = stack.pop();
-//!
-//!     match (a, b) {
-//!         (Some(x), Some(y)) => Some(x + y),
-//!         _ => None,
-//!     }
-//! }
-//!
-//! ```
-//!
-//! With this:
-//!
-//! ```
-//! # #![allow(dead_code)]
-//! fn add_last_numbers(stack: &mut Vec<i32>) -> Option<i32> {
-//!     Some(stack.pop()? + stack.pop()?)
-//! }
-//! ```
-//!
-//! *It's much nicer!*
-//!
-//! Ending the expression with [`?`] will result in the [`Some`]'s unwrapped value, unless the
-//! result is [`None`], in which case [`None`] is returned early from the enclosing function.
-//!
-//! [`?`] can be used in functions that return [`Option`] because of the
-//! early return of [`None`] that it provides.
-//!
-//! [`?`]: crate::ops::Try
-//! [`Some`]: Some
-//! [`None`]: None
-//!
-//! # Representation
-//!
-//! Rust guarantees to optimize the following types `T` such that
-//! [`Option<T>`] has the same size, alignment, and [function call ABI] as `T`. In some
-//! of these cases, Rust further guarantees that
-//! `transmute::<_, Option<T>>([0u8; size_of::<T>()])` is sound and
-//! produces `Option::<T>::None`. These cases are identified by the
-//! second column:
-//!
-//! | `T`                                                                 | `transmute::<_, Option<T>>([0u8; size_of::<T>()])` sound? |
-//! |---------------------------------------------------------------------|----------------------------------------------------------------------|
-//! | [`Box<U>`] (specifically, only `Box<U, Global>`)                    | when `U: Sized`                                                      |
-//! | `&U`                                                                | when `U: Sized`                                                      |
-//! | `&mut U`                                                            | when `U: Sized`                                                      |
-//! | `fn`, `extern "C" fn`[^extern_fn]                                   | always                                                               |
-//! | [`num::NonZero*`]                                                   | always                                                               |
-//! | [`ptr::NonNull<U>`]                                                 | when `U: Sized`                                                      |
-//! | `#[repr(transparent)]` struct around one of the types in this list. | when it holds for the inner type                                     |
-//!
-//! [^extern_fn]: this remains true for any argument/return types and any other ABI: `extern "abi" fn` (_e.g._, `extern "system" fn`)
-//!
-//! Under some conditions the above types `T` are also null pointer optimized when wrapped in a [`Result`][result_repr].
-//!
-//! [`Box<U>`]: ../../std/boxed/struct.Box.html
-//! [`num::NonZero*`]: crate::num
-//! [`ptr::NonNull<U>`]: crate::ptr::NonNull
-//! [function call ABI]: ../primitive.fn.html#abi-compatibility
-//! [result_repr]: crate::result#representation
-//!
-//! This is called the "null pointer optimization" or NPO.
-//!
-//! It is further guaranteed that, for the cases above, one can
-//! [`mem::transmute`] from all valid values of `T` to `Option<T>` and
-//! from `Some::<T>(_)` to `T` (but transmuting `None::<T>` to `T`
-//! is undefined behavior).
-//!
-//! # Method overview
-//!
-//! In addition to working with pattern matching, [`Option`] provides a wide
-//! variety of different methods.
-//!
-//! ## Querying the variant
-//!
-//! The [`is_some`] and [`is_none`] methods return [`true`] if the [`Option`]
-//! is [`Some`] or [`None`], respectively.
-//!
-//! The [`is_some_and`] and [`is_none_or`] methods apply the provided function
-//! to the contents of the [`Option`] to produce a boolean value.
-//! If this is [`None`] then a default result is returned instead without executing the function.
-//!
-//! [`is_none`]: Option::is_none
-//! [`is_some`]: Option::is_some
-//! [`is_some_and`]: Option::is_some_and
-//! [`is_none_or`]: Option::is_none_or
-//!
-//! ## Adapters for working with references
-//!
-//! * [`as_ref`] converts from <code>[&][][Option]\<T></code> to <code>[Option]<[&]T></code>
-//! * [`as_mut`] converts from <code>[&mut] [Option]\<T></code> to <code>[Option]<[&mut] T></code>
-//! * [`as_deref`] converts from <code>[&][][Option]\<T></code> to
-//!   <code>[Option]<[&]T::[Target]></code>
-//! * [`as_deref_mut`] converts from <code>[&mut] [Option]\<T></code> to
-//!   <code>[Option]<[&mut] T::[Target]></code>
-//! * [`as_pin_ref`] converts from <code>[Pin]<[&][][Option]\<T>></code> to
-//!   <code>[Option]<[Pin]<[&]T>></code>
-//! * [`as_pin_mut`] converts from <code>[Pin]<[&mut] [Option]\<T>></code> to
-//!   <code>[Option]<[Pin]<[&mut] T>></code>
-//! * [`as_slice`] returns a one-element slice of the contained value, if any.
-//!   If this is [`None`], an empty slice is returned.
-//! * [`as_mut_slice`] returns a mutable one-element slice of the contained value, if any.
-//!   If this is [`None`], an empty slice is returned.
-//!
-//! [&]: reference "shared reference"
-//! [&mut]: reference "mutable reference"
-//! [Target]: Deref::Target "ops::Deref::Target"
-//! [`as_deref`]: Option::as_deref
-//! [`as_deref_mut`]: Option::as_deref_mut
-//! [`as_mut`]: Option::as_mut
-//! [`as_pin_mut`]: Option::as_pin_mut
-//! [`as_pin_ref`]: Option::as_pin_ref
-//! [`as_ref`]: Option::as_ref
-//! [`as_slice`]: Option::as_slice
-//! [`as_mut_slice`]: Option::as_mut_slice
-//!
-//! ## Extracting the contained value
-//!
-//! These methods extract the contained value in an [`Option<T>`] when it
-//! is the [`Some`] variant. If the [`Option`] is [`None`]:
-//!
-//! * [`expect`] panics with a provided custom message
-//! * [`unwrap`] panics with a generic message
-//! * [`unwrap_or`] returns the provided default value
-//! * [`unwrap_or_default`] returns the default value of the type `T`
-//!   (which must implement the [`Default`] trait)
-//! * [`unwrap_or_else`] returns the result of evaluating the provided
-//!   function
-//! * [`unwrap_unchecked`] produces *[undefined behavior]*
-//!
-//! [`expect`]: Option::expect
-//! [`unwrap`]: Option::unwrap
-//! [`unwrap_or`]: Option::unwrap_or
-//! [`unwrap_or_default`]: Option::unwrap_or_default
-//! [`unwrap_or_else`]: Option::unwrap_or_else
-//! [`unwrap_unchecked`]: Option::unwrap_unchecked
-//! [undefined behavior]: https://doc.rust-lang.org/reference/behavior-considered-undefined.html
-//!
-//! ## Transforming contained values
-//!
-//! These methods transform [`Option`] to [`Result`]:
-//!
-//! * [`ok_or`] transforms [`Some(v)`] to [`Ok(v)`], and [`None`] to
-//!   [`Err(err)`] using the provided default `err` value
-//! * [`ok_or_else`] transforms [`Some(v)`] to [`Ok(v)`], and [`None`] to
-//!   a value of [`Err`] using the provided function
-//! * [`transpose`] transposes an [`Option`] of a [`Result`] into a
-//!   [`Result`] of an [`Option`]
-//!
-//! [`Err(err)`]: Err
-//! [`Ok(v)`]: Ok
-//! [`Some(v)`]: Some
-//! [`ok_or`]: Option::ok_or
-//! [`ok_or_else`]: Option::ok_or_else
-//! [`transpose`]: Option::transpose
-//!
-//! These methods transform the [`Some`] variant:
-//!
-//! * [`filter`] calls the provided predicate function on the contained
-//!   value `t` if the [`Option`] is [`Some(t)`], and returns [`Some(t)`]
-//!   if the function returns `true`; otherwise, returns [`None`]
-//! * [`flatten`] removes one level of nesting from an [`Option<Option<T>>`]
-//! * [`inspect`] method takes ownership of the [`Option`] and applies
-//!   the provided function to the contained value by reference if [`Some`]
-//! * [`map`] transforms [`Option<T>`] to [`Option<U>`] by applying the
-//!   provided function to the contained value of [`Some`] and leaving
-//!   [`None`] values unchanged
-//!
-//! [`Some(t)`]: Some
-//! [`filter`]: Option::filter
-//! [`flatten`]: Option::flatten
-//! [`inspect`]: Option::inspect
-//! [`map`]: Option::map
-//!
-//! These methods transform [`Option<T>`] to a value of a possibly
-//! different type `U`:
-//!
-//! * [`map_or`] applies the provided function to the contained value of
-//!   [`Some`], or returns the provided default value if the [`Option`] is
-//!   [`None`]
-//! * [`map_or_else`] applies the provided function to the contained value
-//!   of [`Some`], or returns the result of evaluating the provided
-//!   fallback function if the [`Option`] is [`None`]
-//!
-//! [`map_or`]: Option::map_or
-//! [`map_or_else`]: Option::map_or_else
-//!
-//! These methods combine the [`Some`] variants of two [`Option`] values:
-//!
-//! * [`zip`] returns [`Some((s, o))`] if `self` is [`Some(s)`] and the
-//!   provided [`Option`] value is [`Some(o)`]; otherwise, returns [`None`]
-//! * [`zip_with`] calls the provided function `f` and returns
-//!   [`Some(f(s, o))`] if `self` is [`Some(s)`] and the provided
-//!   [`Option`] value is [`Some(o)`]; otherwise, returns [`None`]
-//!
-//! [`Some(f(s, o))`]: Some
-//! [`Some(o)`]: Some
-//! [`Some(s)`]: Some
-//! [`Some((s, o))`]: Some
-//! [`zip`]: Option::zip
-//! [`zip_with`]: Option::zip_with
-//!
-//! ## Boolean operators
-//!
-//! These methods treat the [`Option`] as a boolean value, where [`Some`]
-//! acts like [`true`] and [`None`] acts like [`false`]. There are two
-//! categories of these methods: ones that take an [`Option`] as input, and
-//! ones that take a function as input (to be lazily evaluated).
-//!
-//! The [`and`], [`or`], and [`xor`] methods take another [`Option`] as
-//! input, and produce an [`Option`] as output. Only the [`and`] method can
-//! produce an [`Option<U>`] value having a different inner type `U` than
-//! [`Option<T>`].
-//!
-//! | method  | self      | input     | output    |
-//! |---------|-----------|-----------|-----------|
-//! | [`and`] | `None`    | (ignored) | `None`    |
-//! | [`and`] | `Some(x)` | `None`    | `None`    |
-//! | [`and`] | `Some(x)` | `Some(y)` | `Some(y)` |
-//! | [`or`]  | `None`    | `None`    | `None`    |
-//! | [`or`]  | `None`    | `Some(y)` | `Some(y)` |
-//! | [`or`]  | `Some(x)` | (ignored) | `Some(x)` |
-//! | [`xor`] | `None`    | `None`    | `None`    |
-//! | [`xor`] | `None`    | `Some(y)` | `Some(y)` |
-//! | [`xor`] | `Some(x)` | `None`    | `Some(x)` |
-//! | [`xor`] | `Some(x)` | `Some(y)` | `None`    |
-//!
-//! [`and`]: Option::and
-//! [`or`]: Option::or
-//! [`xor`]: Option::xor
-//!
-//! The [`and_then`] and [`or_else`] methods take a function as input, and
-//! only evaluate the function when they need to produce a new value. Only
-//! the [`and_then`] method can produce an [`Option<U>`] value having a
-//! different inner type `U` than [`Option<T>`].
-//!
-//! | method       | self      | function input | function result | output    |
-//! |--------------|-----------|----------------|-----------------|-----------|
-//! | [`and_then`] | `None`    | (not provided) | (not evaluated) | `None`    |
-//! | [`and_then`] | `Some(x)` | `x`            | `None`          | `None`    |
-//! | [`and_then`] | `Some(x)` | `x`            | `Some(y)`       | `Some(y)` |
-//! | [`or_else`]  | `None`    | (not provided) | `None`          | `None`    |
-//! | [`or_else`]  | `None`    | (not provided) | `Some(y)`       | `Some(y)` |
-//! | [`or_else`]  | `Some(x)` | (not provided) | (not evaluated) | `Some(x)` |
-//!
-//! [`and_then`]: Option::and_then
-//! [`or_else`]: Option::or_else
-//!
-//! This is an example of using methods like [`and_then`] and [`or`] in a
-//! pipeline of method calls. Early stages of the pipeline pass failure
-//! values ([`None`]) through unchanged, and continue processing on
-//! success values ([`Some`]). Toward the end, [`or`] substitutes an error
-//! message if it receives [`None`].
-//!
-//! ```
-//! # use std::collections::BTreeMap;
-//! let mut bt = BTreeMap::new();
-//! bt.insert(20u8, "foo");
-//! bt.insert(42u8, "bar");
-//! let res = [0u8, 1, 11, 200, 22]
-//!     .into_iter()
-//!     .map(|x| {
-//!         // `checked_sub()` returns `None` on error
-//!         x.checked_sub(1)
-//!             // same with `checked_mul()`
-//!             .and_then(|x| x.checked_mul(2))
-//!             // `BTreeMap::get` returns `None` on error
-//!             .and_then(|x| bt.get(&x))
-//!             // Substitute an error message if we have `None` so far
-//!             .or(Some(&"error!"))
-//!             .copied()
-//!             // Won't panic because we unconditionally used `Some` above
-//!             .unwrap()
-//!     })
-//!     .collect::<Vec<_>>();
-//! assert_eq!(res, ["error!", "error!", "foo", "error!", "bar"]);
-//! ```
-//!
-//! ## Comparison operators
-//!
-//! If `T` implements [`PartialOrd`] then [`Option<T>`] will derive its
-//! [`PartialOrd`] implementation.  With this order, [`None`] compares as
-//! less than any [`Some`], and two [`Some`] compare the same way as their
-//! contained values would in `T`.  If `T` also implements
-//! [`Ord`], then so does [`Option<T>`].
-//!
-//! ```
-//! assert!(None < Some(0));
-//! assert!(Some(0) < Some(1));
-//! ```
-//!
-//! ## Iterating over `Option`
-//!
-//! An [`Option`] can be iterated over. This can be helpful if you need an
-//! iterator that is conditionally empty. The iterator will either produce
-//! a single value (when the [`Option`] is [`Some`]), or produce no values
-//! (when the [`Option`] is [`None`]). For example, [`into_iter`] acts like
-//! [`once(v)`] if the [`Option`] is [`Some(v)`], and like [`empty()`] if
-//! the [`Option`] is [`None`].
-//!
-//! [`Some(v)`]: Some
-//! [`empty()`]: crate::iter::empty
-//! [`once(v)`]: crate::iter::once
-//!
-//! Iterators over [`Option<T>`] come in three types:
-//!
-//! * [`into_iter`] consumes the [`Option`] and produces the contained
-//!   value
-//! * [`iter`] produces an immutable reference of type `&T` to the
-//!   contained value
-//! * [`iter_mut`] produces a mutable reference of type `&mut T` to the
-//!   contained value
-//!
-//! [`into_iter`]: Option::into_iter
-//! [`iter`]: Option::iter
-//! [`iter_mut`]: Option::iter_mut
-//!
-//! An iterator over [`Option`] can be useful when chaining iterators, for
-//! example, to conditionally insert items. (It's not always necessary to
-//! explicitly call an iterator constructor: many [`Iterator`] methods that
-//! accept other iterators will also accept iterable types that implement
-//! [`IntoIterator`], which includes [`Option`].)
-//!
-//! ```
-//! let yep = Some(42);
-//! let nope = None;
-//! // chain() already calls into_iter(), so we don't have to do so
-//! let nums: Vec<i32> = (0..4).chain(yep).chain(4..8).collect();
-//! assert_eq!(nums, [0, 1, 2, 3, 42, 4, 5, 6, 7]);
-//! let nums: Vec<i32> = (0..4).chain(nope).chain(4..8).collect();
-//! assert_eq!(nums, [0, 1, 2, 3, 4, 5, 6, 7]);
-//! ```
-//!
-//! One reason to chain iterators in this way is that a function returning
-//! `impl Iterator` must have all possible return values be of the same
-//! concrete type. Chaining an iterated [`Option`] can help with that.
-//!
-//! ```
-//! fn make_iter(do_insert: bool) -> impl Iterator<Item = i32> {
-//!     // Explicit returns to illustrate return types matching
-//!     match do_insert {
-//!         true => return (0..4).chain(Some(42)).chain(4..8),
-//!         false => return (0..4).chain(None).chain(4..8),
-//!     }
-//! }
-//! println!("{:?}", make_iter(true).collect::<Vec<_>>());
-//! println!("{:?}", make_iter(false).collect::<Vec<_>>());
-//! ```
-//!
-//! If we try to do the same thing, but using [`once()`] and [`empty()`],
-//! we can't return `impl Iterator` anymore because the concrete types of
-//! the return values differ.
-//!
-//! [`empty()`]: crate::iter::empty
-//! [`once()`]: crate::iter::once
-//!
-//! ```compile_fail,E0308
-//! # use std::iter::{empty, once};
-//! // This won't compile because all possible returns from the function
-//! // must have the same concrete type.
-//! fn make_iter(do_insert: bool) -> impl Iterator<Item = i32> {
-//!     // Explicit returns to illustrate return types not matching
-//!     match do_insert {
-//!         true => return (0..4).chain(once(42)).chain(4..8),
-//!         false => return (0..4).chain(empty()).chain(4..8),
-//!     }
-//! }
-//! ```
-//!
-//! ## Collecting into `Option`
-//!
-//! [`Option`] implements the [`FromIterator`][impl-FromIterator] trait,
-//! which allows an iterator over [`Option`] values to be collected into an
-//! [`Option`] of a collection of each contained value of the original
-//! [`Option`] values, or [`None`] if any of the elements was [`None`].
-//!
-//! [impl-FromIterator]: Option#impl-FromIterator%3COption%3CA%3E%3E-for-Option%3CV%3E
-//!
-//! ```
-//! let v = [Some(2), Some(4), None, Some(8)];
-//! let res: Option<Vec<_>> = v.into_iter().collect();
-//! assert_eq!(res, None);
-//! let v = [Some(2), Some(4), Some(8)];
-//! let res: Option<Vec<_>> = v.into_iter().collect();
-//! assert_eq!(res, Some(vec![2, 4, 8]));
-//! ```
-//!
-//! [`Option`] also implements the [`Product`][impl-Product] and
-//! [`Sum`][impl-Sum] traits, allowing an iterator over [`Option`] values
-//! to provide the [`product`][Iterator::product] and
-//! [`sum`][Iterator::sum] methods.
-//!
-//! [impl-Product]: Option#impl-Product%3COption%3CU%3E%3E-for-Option%3CT%3E
-//! [impl-Sum]: Option#impl-Sum%3COption%3CU%3E%3E-for-Option%3CT%3E
-//!
-//! ```
-//! let v = [None, Some(1), Some(2), Some(3)];
-//! let res: Option<i32> = v.into_iter().sum();
-//! assert_eq!(res, None);
-//! let v = [Some(1), Some(2), Some(21)];
-//! let res: Option<i32> = v.into_iter().product();
-//! assert_eq!(res, Some(42));
-//! ```
-//!
-//! ## Modifying an [`Option`] in-place
-//!
-//! These methods return a mutable reference to the contained value of an
-//! [`Option<T>`]:
-//!
-//! * [`insert`] inserts a value, dropping any old contents
-//! * [`get_or_insert`] gets the current value, inserting a provided
-//!   default value if it is [`None`]
-//! * [`get_or_insert_default`] gets the current value, inserting the
-//!   default value of type `T` (which must implement [`Default`]) if it is
-//!   [`None`]
-//! * [`get_or_insert_with`] gets the current value, inserting a default
-//!   computed by the provided function if it is [`None`]
-//!
-//! [`get_or_insert`]: Option::get_or_insert
-//! [`get_or_insert_default`]: Option::get_or_insert_default
-//! [`get_or_insert_with`]: Option::get_or_insert_with
-//! [`insert`]: Option::insert
-//!
-//! These methods transfer ownership of the contained value of an
-//! [`Option`]:
-//!
-//! * [`take`] takes ownership of the contained value of an [`Option`], if
-//!   any, replacing the [`Option`] with [`None`]
-//! * [`replace`] takes ownership of the contained value of an [`Option`],
-//!   if any, replacing the [`Option`] with a [`Some`] containing the
-//!   provided value
-//!
-//! [`replace`]: Option::replace
-//! [`take`]: Option::take
-//!
-//! # Examples
-//!
-//! Basic pattern matching on [`Option`]:
-//!
-//! ```
-//! let msg = Some("howdy");
-//!
-//! // Take a reference to the contained string
-//! if let Some(m) = &msg {
-//!     println!("{}", *m);
-//! }
-//!
-//! // Remove the contained string, destroying the Option
-//! let unwrapped_msg = msg.unwrap_or("default message");
-//! ```
-//!
-//! Initialize a result to [`None`] before a loop:
-//!
-//! ```
-//! enum Kingdom { Plant(u32, &'static str), Animal(u32, &'static str) }
-//!
-//! // A list of data to search through.
-//! let all_the_big_things = [
-//!     Kingdom::Plant(250, "redwood"),
-//!     Kingdom::Plant(230, "noble fir"),
-//!     Kingdom::Plant(229, "sugar pine"),
-//!     Kingdom::Animal(25, "blue whale"),
-//!     Kingdom::Animal(19, "fin whale"),
-//!     Kingdom::Animal(15, "north pacific right whale"),
-//! ];
-//!
-//! // We're going to search for the name of the biggest animal,
-//! // but to start with we've just got `None`.
-//! let mut name_of_biggest_animal = None;
-//! let mut size_of_biggest_animal = 0;
-//! for big_thing in &all_the_big_things {
-//!     match *big_thing {
-//!         Kingdom::Animal(size, name) if size > size_of_biggest_animal => {
-//!             // Now we've found the name of some big animal
-//!             size_of_biggest_animal = size;
-//!             name_of_biggest_animal = Some(name);
-//!         }
-//!         Kingdom::Animal(..) | Kingdom::Plant(..) => ()
-//!     }
-//! }
-//!
-//! match name_of_biggest_animal {
-//!     Some(name) => println!("the biggest animal is {name}"),
-//!     None => println!("there are no animals :("),
-//! }
-//! ```
->>>>>>> d5575f6d
 
 #![stable(feature = "rust1", since = "1.0.0")]
 
