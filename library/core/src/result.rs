//! Error handling with the `Result` type.
//!
//! [`Result<T, E>`][`Result`] is the type used for returning and propagating
//! errors. It is an enum with the variants, [`Ok(T)`], representing
//! success and containing a value, and [`Err(E)`], representing error
//! and containing an error value.
//!
//! ```
//! # #[allow(dead_code)]
//! enum Result<T, E> {
//!    Ok(T),
//!    Err(E),
//! }
//! ```
//!
//! Functions return [`Result`] whenever errors are expected and
//! recoverable. In the `std` crate, [`Result`] is most prominently used
//! for [I/O](../../std/io/index.html).
//!
//! A simple function returning [`Result`] might be
//! defined and used like so:
//!
//! ```
//! #[derive(Debug)]
//! enum Version { Version1, Version2 }
//!
//! fn parse_version(header: &[u8]) -> Result<Version, &'static str> {
//!     match header.get(0) {
//!         None => Err("invalid header length"),
//!         Some(&1) => Ok(Version::Version1),
//!         Some(&2) => Ok(Version::Version2),
//!         Some(_) => Err("invalid version"),
//!     }
//! }
//!
//! let version = parse_version(&[1, 2, 3, 4]);
//! match version {
//!     Ok(v) => println!("working with version: {v:?}"),
//!     Err(e) => println!("error parsing header: {e:?}"),
//! }
//! ```
//!
//! Pattern matching on [`Result`]s is clear and straightforward for
//! simple cases, but [`Result`] comes with some convenience methods
//! that make working with it more succinct.
//!
//! ```
//! // The `is_ok` and `is_err` methods do what they say.
//! let good_result: Result<i32, i32> = Ok(10);
//! let bad_result: Result<i32, i32> = Err(10);
//! assert!(good_result.is_ok() && !good_result.is_err());
//! assert!(bad_result.is_err() && !bad_result.is_ok());
//!
//! // `map` and `map_err` consume the `Result` and produce another.
//! let good_result: Result<i32, i32> = good_result.map(|i| i + 1);
//! let bad_result: Result<i32, i32> = bad_result.map_err(|i| i - 1);
//! assert_eq!(good_result, Ok(11));
//! assert_eq!(bad_result, Err(9));
//!
//! // Use `and_then` to continue the computation.
//! let good_result: Result<bool, i32> = good_result.and_then(|i| Ok(i == 11));
//! assert_eq!(good_result, Ok(true));
//!
//! // Use `or_else` to handle the error.
//! let bad_result: Result<i32, i32> = bad_result.or_else(|i| Ok(i + 20));
//! assert_eq!(bad_result, Ok(29));
//!
//! // Consume the result and return the contents with `unwrap`.
//! let final_awesome_result = good_result.unwrap();
//! assert!(final_awesome_result)
//! ```
//!
//! # Results must be used
//!
//! A common problem with using return values to indicate errors is
//! that it is easy to ignore the return value, thus failing to handle
//! the error. [`Result`] is annotated with the `#[must_use]` attribute,
//! which will cause the compiler to issue a warning when a Result
//! value is ignored. This makes [`Result`] especially useful with
//! functions that may encounter errors but don't otherwise return a
//! useful value.
//!
//! Consider the [`write_all`] method defined for I/O types
//! by the [`Write`] trait:
//!
//! ```
//! use std::io;
//!
//! trait Write {
//!     fn write_all(&mut self, bytes: &[u8]) -> Result<(), io::Error>;
//! }
//! ```
//!
<<<<<<< HEAD
// //! *Note: The actual definition of [`Write`] uses [`io::Result`], which
// //! is just a synonym for <code>[Result]<T, [io::Error]></code>.*
// //!
// //! This method doesn't produce a value, but the write may
// //! fail. It's crucial to handle the error case, and *not* write
// //! something like this:
// //!
// //! ```no_run
// //! # #![allow(unused_must_use)] // \o/
// //! use std::fs::File;
// //! use std::io::prelude::*;
// //!
// //! let mut file = File::create("valuable_data.txt").unwrap();
// //! // If `write_all` errors, then we'll never know, because the return
// //! // value is ignored.
// //! file.write_all(b"important message");
// //! ```
// //!
// //! If you *do* write that in Rust, the compiler will give you a
// //! warning (by default, controlled by the `unused_must_use` lint).
// //!
// //! You might instead, if you don't want to handle the error, simply
// //! assert success with [`expect`]. This will panic if the
// //! write fails, providing a marginally useful message indicating why:
// //!
// //! ```no_run
// //! use std::fs::File;
// //! use std::io::prelude::*;
// //!
// //! let mut file = File::create("valuable_data.txt").unwrap();
// //! file.write_all(b"important message").expect("failed to write message");
// //! ```
// //!
// //! You might also simply assert success:
// //!
// //! ```no_run
// //! # use std::fs::File;
// //! # use std::io::prelude::*;
// //! # let mut file = File::create("valuable_data.txt").unwrap();
// //! assert!(file.write_all(b"important message").is_ok());
// //! ```
// //!
// //! Or propagate the error up the call stack with [`?`]:
// //!
// //! ```
// //! # use std::fs::File;
// //! # use std::io::prelude::*;
// //! # use std::io;
// //! # #[allow(dead_code)]
// //! fn write_message() -> io::Result<()> {
// //!     let mut file = File::create("valuable_data.txt")?;
// //!     file.write_all(b"important message")?;
// //!     Ok(())
// //! }
// //! ```
// //!
// //! # The question mark operator, `?`
// //!
// //! When writing code that calls many functions that return the
// //! [`Result`] type, the error handling can be tedious. The question mark
// //! operator, [`?`], hides some of the boilerplate of propagating errors
// //! up the call stack.
// //!
// //! It replaces this:
// //!
// //! ```
// //! # #![allow(dead_code)]
// //! use std::fs::File;
// //! use std::io::prelude::*;
// //! use std::io;
// //!
// //! struct Info {
// //!     name: String,
// //!     age: i32,
// //!     rating: i32,
// //! }
// //!
// //! fn write_info(info: &Info) -> io::Result<()> {
// //!     // Early return on error
// //!     let mut file = match File::create("my_best_friends.txt") {
// //!            Err(e) => return Err(e),
// //!            Ok(f) => f,
// //!     };
// //!     if let Err(e) = file.write_all(format!("name: {}\n", info.name).as_bytes()) {
// //!         return Err(e)
// //!     }
// //!     if let Err(e) = file.write_all(format!("age: {}\n", info.age).as_bytes()) {
// //!         return Err(e)
// //!     }
// //!     if let Err(e) = file.write_all(format!("rating: {}\n", info.rating).as_bytes()) {
// //!         return Err(e)
// //!     }
// //!     Ok(())
// //! }
// //! ```
// //!
// //! With this:
// //!
// //! ```
// //! # #![allow(dead_code)]
// //! use std::fs::File;
// //! use std::io::prelude::*;
// //! use std::io;
// //!
// //! struct Info {
// //!     name: String,
// //!     age: i32,
// //!     rating: i32,
// //! }
// //!
// //! fn write_info(info: &Info) -> io::Result<()> {
// //!     let mut file = File::create("my_best_friends.txt")?;
// //!     // Early return on error
// //!     file.write_all(format!("name: {}\n", info.name).as_bytes())?;
// //!     file.write_all(format!("age: {}\n", info.age).as_bytes())?;
// //!     file.write_all(format!("rating: {}\n", info.rating).as_bytes())?;
// //!     Ok(())
// //! }
// //! ```
// //!
// //! *It's much nicer!*
// //!
// //! Ending the expression with [`?`] will result in the [`Ok`]'s unwrapped value, unless the result
// //! is [`Err`], in which case [`Err`] is returned early from the enclosing function.
// //!
// //! [`?`] can be used in functions that return [`Result`] because of the
// //! early return of [`Err`] that it provides.
// //!
// //! [`expect`]: Result::expect
// //! [`Write`]: ../../std/io/trait.Write.html "io::Write"
// //! [`write_all`]: ../../std/io/trait.Write.html#method.write_all "io::Write::write_all"
// //! [`io::Result`]: ../../std/io/type.Result.html "io::Result"
// //! [`?`]: crate::ops::Try
// //! [`Ok(T)`]: Ok
// //! [`Err(E)`]: Err
// //! [io::Error]: ../../std/io/struct.Error.html "io::Error"
// //!
// //! # Representation
// //!
// //! In some cases, [`Result<T, E>`] will gain the same size, alignment, and ABI
// //! guarantees as [`Option<U>`] has. One of either the `T` or `E` type must be a
// //! type that qualifies for the `Option` [representation guarantees][opt-rep],
// //! and the *other* type must meet all of the following conditions:
// //! * Is a zero-sized type with alignment 1 (a "1-ZST").
// //! * Has no fields.
// //! * Does not have the `#[non_exhaustive]` attribute.
// //!
// //! For example, `NonZeroI32` qualifies for the `Option` representation
// //! guarantees, and `()` is a zero-sized type with alignment 1, no fields, and
// //! it isn't `non_exhaustive`. This means that both `Result<NonZeroI32, ()>` and
// //! `Result<(), NonZeroI32>` have the same size, alignment, and ABI guarantees
// //! as `Option<NonZeroI32>`. The only difference is the implied semantics:
// //! * `Option<NonZeroI32>` is "a non-zero i32 might be present"
// //! * `Result<NonZeroI32, ()>` is "a non-zero i32 success result, if any"
// //! * `Result<(), NonZeroI32>` is "a non-zero i32 error result, if any"
// //!
// //! [opt-rep]: ../option/index.html#representation "Option Representation"
// //!
// //! # Method overview
// //!
// //! In addition to working with pattern matching, [`Result`] provides a
// //! wide variety of different methods.
// //!
// //! ## Querying the variant
// //!
// //! The [`is_ok`] and [`is_err`] methods return [`true`] if the [`Result`]
// //! is [`Ok`] or [`Err`], respectively.
// //!
// //! [`is_err`]: Result::is_err
// //! [`is_ok`]: Result::is_ok
// //!
// //! ## Adapters for working with references
// //!
// //! * [`as_ref`] converts from `&Result<T, E>` to `Result<&T, &E>`
// //! * [`as_mut`] converts from `&mut Result<T, E>` to `Result<&mut T, &mut E>`
// //! * [`as_deref`] converts from `&Result<T, E>` to `Result<&T::Target, &E>`
// //! * [`as_deref_mut`] converts from `&mut Result<T, E>` to
// //!   `Result<&mut T::Target, &mut E>`
// //!
// //! [`as_deref`]: Result::as_deref
// //! [`as_deref_mut`]: Result::as_deref_mut
// //! [`as_mut`]: Result::as_mut
// //! [`as_ref`]: Result::as_ref
// //!
// //! ## Extracting contained values
// //!
// //! These methods extract the contained value in a [`Result<T, E>`] when it
// //! is the [`Ok`] variant. If the [`Result`] is [`Err`]:
// //!
// //! * [`expect`] panics with a provided custom message
// //! * [`unwrap`] panics with a generic message
// //! * [`unwrap_or`] returns the provided default value
// //! * [`unwrap_or_default`] returns the default value of the type `T`
// //!   (which must implement the [`Default`] trait)
// //! * [`unwrap_or_else`] returns the result of evaluating the provided
// //!   function
// //!
// //! The panicking methods [`expect`] and [`unwrap`] require `E` to
// //! implement the [`Debug`] trait.
// //!
// //! [`Debug`]: crate::fmt::Debug
// //! [`expect`]: Result::expect
// //! [`unwrap`]: Result::unwrap
// //! [`unwrap_or`]: Result::unwrap_or
// //! [`unwrap_or_default`]: Result::unwrap_or_default
// //! [`unwrap_or_else`]: Result::unwrap_or_else
// //!
// //! These methods extract the contained value in a [`Result<T, E>`] when it
// //! is the [`Err`] variant. They require `T` to implement the [`Debug`]
// //! trait. If the [`Result`] is [`Ok`]:
// //!
// //! * [`expect_err`] panics with a provided custom message
// //! * [`unwrap_err`] panics with a generic message
// //!
// //! [`Debug`]: crate::fmt::Debug
// //! [`expect_err`]: Result::expect_err
// //! [`unwrap_err`]: Result::unwrap_err
// //!
// //! ## Transforming contained values
// //!
// //! These methods transform [`Result`] to [`Option`]:
// //!
// //! * [`err`][Result::err] transforms [`Result<T, E>`] into [`Option<E>`],
// //!   mapping [`Err(e)`] to [`Some(e)`] and [`Ok(v)`] to [`None`]
// //! * [`ok`][Result::ok] transforms [`Result<T, E>`] into [`Option<T>`],
// //!   mapping [`Ok(v)`] to [`Some(v)`] and [`Err(e)`] to [`None`]
// //! * [`transpose`] transposes a [`Result`] of an [`Option`] into an
// //!   [`Option`] of a [`Result`]
// //!
// // Do NOT add link reference definitions for `err` or `ok`, because they
// // will generate numerous incorrect URLs for `Err` and `Ok` elsewhere, due
// // to case folding.
// //!
// //! [`Err(e)`]: Err
// //! [`Ok(v)`]: Ok
// //! [`Some(e)`]: Option::Some
// //! [`Some(v)`]: Option::Some
// //! [`transpose`]: Result::transpose
// //!
// //! This method transforms the contained value of the [`Ok`] variant:
// //!
// //! * [`map`] transforms [`Result<T, E>`] into [`Result<U, E>`] by applying
// //!   the provided function to the contained value of [`Ok`] and leaving
// //!   [`Err`] values unchanged
// //!
// //! [`map`]: Result::map
// //!
// //! This method transforms the contained value of the [`Err`] variant:
// //!
// //! * [`map_err`] transforms [`Result<T, E>`] into [`Result<T, F>`] by
// //!   applying the provided function to the contained value of [`Err`] and
// //!   leaving [`Ok`] values unchanged
// //!
// //! [`map_err`]: Result::map_err
// //!
// //! These methods transform a [`Result<T, E>`] into a value of a possibly
// //! different type `U`:
// //!
// //! * [`map_or`] applies the provided function to the contained value of
// //!   [`Ok`], or returns the provided default value if the [`Result`] is
// //!   [`Err`]
// //! * [`map_or_else`] applies the provided function to the contained value
// //!   of [`Ok`], or applies the provided default fallback function to the
// //!   contained value of [`Err`]
// //!
// //! [`map_or`]: Result::map_or
// //! [`map_or_else`]: Result::map_or_else
// //!
// //! ## Boolean operators
// //!
// //! These methods treat the [`Result`] as a boolean value, where [`Ok`]
// //! acts like [`true`] and [`Err`] acts like [`false`]. There are two
// //! categories of these methods: ones that take a [`Result`] as input, and
// //! ones that take a function as input (to be lazily evaluated).
// //!
// //! The [`and`] and [`or`] methods take another [`Result`] as input, and
// //! produce a [`Result`] as output. The [`and`] method can produce a
// //! [`Result<U, E>`] value having a different inner type `U` than
// //! [`Result<T, E>`]. The [`or`] method can produce a [`Result<T, F>`]
// //! value having a different error type `F` than [`Result<T, E>`].
// //!
// //! | method  | self     | input     | output   |
// //! |---------|----------|-----------|----------|
// //! | [`and`] | `Err(e)` | (ignored) | `Err(e)` |
// //! | [`and`] | `Ok(x)`  | `Err(d)`  | `Err(d)` |
// //! | [`and`] | `Ok(x)`  | `Ok(y)`   | `Ok(y)`  |
// //! | [`or`]  | `Err(e)` | `Err(d)`  | `Err(d)` |
// //! | [`or`]  | `Err(e)` | `Ok(y)`   | `Ok(y)`  |
// //! | [`or`]  | `Ok(x)`  | (ignored) | `Ok(x)`  |
// //!
// //! [`and`]: Result::and
// //! [`or`]: Result::or
// //!
// //! The [`and_then`] and [`or_else`] methods take a function as input, and
// //! only evaluate the function when they need to produce a new value. The
// //! [`and_then`] method can produce a [`Result<U, E>`] value having a
// //! different inner type `U` than [`Result<T, E>`]. The [`or_else`] method
// //! can produce a [`Result<T, F>`] value having a different error type `F`
// //! than [`Result<T, E>`].
// //!
// //! | method       | self     | function input | function result | output   |
// //! |--------------|----------|----------------|-----------------|----------|
// //! | [`and_then`] | `Err(e)` | (not provided) | (not evaluated) | `Err(e)` |
// //! | [`and_then`] | `Ok(x)`  | `x`            | `Err(d)`        | `Err(d)` |
// //! | [`and_then`] | `Ok(x)`  | `x`            | `Ok(y)`         | `Ok(y)`  |
// //! | [`or_else`]  | `Err(e)` | `e`            | `Err(d)`        | `Err(d)` |
// //! | [`or_else`]  | `Err(e)` | `e`            | `Ok(y)`         | `Ok(y)`  |
// //! | [`or_else`]  | `Ok(x)`  | (not provided) | (not evaluated) | `Ok(x)`  |
// //!
// //! [`and_then`]: Result::and_then
// //! [`or_else`]: Result::or_else
// //!
// //! ## Comparison operators
// //!
// //! If `T` and `E` both implement [`PartialOrd`] then [`Result<T, E>`] will
// //! derive its [`PartialOrd`] implementation.  With this order, an [`Ok`]
// //! compares as less than any [`Err`], while two [`Ok`] or two [`Err`]
// //! compare as their contained values would in `T` or `E` respectively.  If `T`
// //! and `E` both also implement [`Ord`], then so does [`Result<T, E>`].
// //!
// //! ```
// //! assert!(Ok(1) < Err(0));
// //! let x: Result<i32, ()> = Ok(0);
// //! let y = Ok(1);
// //! assert!(x < y);
// //! let x: Result<(), i32> = Err(0);
// //! let y = Err(1);
// //! assert!(x < y);
// //! ```
// //!
// //! ## Iterating over `Result`
// //!
// //! A [`Result`] can be iterated over. This can be helpful if you need an
// //! iterator that is conditionally empty. The iterator will either produce
// //! a single value (when the [`Result`] is [`Ok`]), or produce no values
// //! (when the [`Result`] is [`Err`]). For example, [`into_iter`] acts like
// //! [`once(v)`] if the [`Result`] is [`Ok(v)`], and like [`empty()`] if the
// //! [`Result`] is [`Err`].
// //!
// //! [`Ok(v)`]: Ok
// //! [`empty()`]: crate::iter::empty
// //! [`once(v)`]: crate::iter::once
// //!
// //! Iterators over [`Result<T, E>`] come in three types:
// //!
// //! * [`into_iter`] consumes the [`Result`] and produces the contained
// //!   value
// //! * [`iter`] produces an immutable reference of type `&T` to the
// //!   contained value
// //! * [`iter_mut`] produces a mutable reference of type `&mut T` to the
// //!   contained value
// //!
// //! See [Iterating over `Option`] for examples of how this can be useful.
// //!
// //! [Iterating over `Option`]: crate::option#iterating-over-option
// //! [`into_iter`]: Result::into_iter
// //! [`iter`]: Result::iter
// //! [`iter_mut`]: Result::iter_mut
// //!
// //! You might want to use an iterator chain to do multiple instances of an
// //! operation that can fail, but would like to ignore failures while
// //! continuing to process the successful results. In this example, we take
// //! advantage of the iterable nature of [`Result`] to select only the
// //! [`Ok`] values using [`flatten`][Iterator::flatten].
// //!
// //! ```
// //! # use std::str::FromStr;
// //! let mut results = vec![];
// //! let mut errs = vec![];
// //! let nums: Vec<_> = ["17", "not a number", "99", "-27", "768"]
// //!    .into_iter()
// //!    .map(u8::from_str)
// //!    // Save clones of the raw `Result` values to inspect
// //!    .inspect(|x| results.push(x.clone()))
// //!    // Challenge: explain how this captures only the `Err` values
// //!    .inspect(|x| errs.extend(x.clone().err()))
// //!    .flatten()
// //!    .collect();
// //! assert_eq!(errs.len(), 3);
// //! assert_eq!(nums, [17, 99]);
// //! println!("results {results:?}");
// //! println!("errs {errs:?}");
// //! println!("nums {nums:?}");
// //! ```
// //!
// //! ## Collecting into `Result`
// //!
// //! [`Result`] implements the [`FromIterator`][impl-FromIterator] trait,
// //! which allows an iterator over [`Result`] values to be collected into a
// //! [`Result`] of a collection of each contained value of the original
// //! [`Result`] values, or [`Err`] if any of the elements was [`Err`].
// //!
// //! [impl-FromIterator]: Result#impl-FromIterator%3CResult%3CA,+E%3E%3E-for-Result%3CV,+E%3E
// //!
// //! ```
// //! let v = [Ok(2), Ok(4), Err("err!"), Ok(8)];
// //! let res: Result<Vec<_>, &str> = v.into_iter().collect();
// //! assert_eq!(res, Err("err!"));
// //! let v = [Ok(2), Ok(4), Ok(8)];
// //! let res: Result<Vec<_>, &str> = v.into_iter().collect();
// //! assert_eq!(res, Ok(vec![2, 4, 8]));
// //! ```
// //!
// //! [`Result`] also implements the [`Product`][impl-Product] and
// //! [`Sum`][impl-Sum] traits, allowing an iterator over [`Result`] values
// //! to provide the [`product`][Iterator::product] and
// //! [`sum`][Iterator::sum] methods.
// //!
// //! [impl-Product]: Result#impl-Product%3CResult%3CU,+E%3E%3E-for-Result%3CT,+E%3E
// //! [impl-Sum]: Result#impl-Sum%3CResult%3CU,+E%3E%3E-for-Result%3CT,+E%3E
// //!
// //! ```
// //! let v = [Err("error!"), Ok(1), Ok(2), Ok(3), Err("foo")];
// //! let res: Result<i32, &str> = v.into_iter().sum();
// //! assert_eq!(res, Err("error!"));
// //! let v = [Ok(1), Ok(2), Ok(21)];
// //! let res: Result<i32, &str> = v.into_iter().product();
// //! assert_eq!(res, Ok(42));
// //! ```
=======
//! *Note: The actual definition of [`Write`] uses [`io::Result`], which
//! is just a synonym for <code>[Result]<T, [io::Error]></code>.*
//!
//! This method doesn't produce a value, but the write may
//! fail. It's crucial to handle the error case, and *not* write
//! something like this:
//!
//! ```no_run
//! # #![allow(unused_must_use)] // \o/
//! use std::fs::File;
//! use std::io::prelude::*;
//!
//! let mut file = File::create("valuable_data.txt").unwrap();
//! // If `write_all` errors, then we'll never know, because the return
//! // value is ignored.
//! file.write_all(b"important message");
//! ```
//!
//! If you *do* write that in Rust, the compiler will give you a
//! warning (by default, controlled by the `unused_must_use` lint).
//!
//! You might instead, if you don't want to handle the error, simply
//! assert success with [`expect`]. This will panic if the
//! write fails, providing a marginally useful message indicating why:
//!
//! ```no_run
//! use std::fs::File;
//! use std::io::prelude::*;
//!
//! let mut file = File::create("valuable_data.txt").unwrap();
//! file.write_all(b"important message").expect("failed to write message");
//! ```
//!
//! You might also simply assert success:
//!
//! ```no_run
//! # use std::fs::File;
//! # use std::io::prelude::*;
//! # let mut file = File::create("valuable_data.txt").unwrap();
//! assert!(file.write_all(b"important message").is_ok());
//! ```
//!
//! Or propagate the error up the call stack with [`?`]:
//!
//! ```
//! # use std::fs::File;
//! # use std::io::prelude::*;
//! # use std::io;
//! # #[allow(dead_code)]
//! fn write_message() -> io::Result<()> {
//!     let mut file = File::create("valuable_data.txt")?;
//!     file.write_all(b"important message")?;
//!     Ok(())
//! }
//! ```
//!
//! # The question mark operator, `?`
//!
//! When writing code that calls many functions that return the
//! [`Result`] type, the error handling can be tedious. The question mark
//! operator, [`?`], hides some of the boilerplate of propagating errors
//! up the call stack.
//!
//! It replaces this:
//!
//! ```
//! # #![allow(dead_code)]
//! use std::fs::File;
//! use std::io::prelude::*;
//! use std::io;
//!
//! struct Info {
//!     name: String,
//!     age: i32,
//!     rating: i32,
//! }
//!
//! fn write_info(info: &Info) -> io::Result<()> {
//!     // Early return on error
//!     let mut file = match File::create("my_best_friends.txt") {
//!            Err(e) => return Err(e),
//!            Ok(f) => f,
//!     };
//!     if let Err(e) = file.write_all(format!("name: {}\n", info.name).as_bytes()) {
//!         return Err(e)
//!     }
//!     if let Err(e) = file.write_all(format!("age: {}\n", info.age).as_bytes()) {
//!         return Err(e)
//!     }
//!     if let Err(e) = file.write_all(format!("rating: {}\n", info.rating).as_bytes()) {
//!         return Err(e)
//!     }
//!     Ok(())
//! }
//! ```
//!
//! With this:
//!
//! ```
//! # #![allow(dead_code)]
//! use std::fs::File;
//! use std::io::prelude::*;
//! use std::io;
//!
//! struct Info {
//!     name: String,
//!     age: i32,
//!     rating: i32,
//! }
//!
//! fn write_info(info: &Info) -> io::Result<()> {
//!     let mut file = File::create("my_best_friends.txt")?;
//!     // Early return on error
//!     file.write_all(format!("name: {}\n", info.name).as_bytes())?;
//!     file.write_all(format!("age: {}\n", info.age).as_bytes())?;
//!     file.write_all(format!("rating: {}\n", info.rating).as_bytes())?;
//!     Ok(())
//! }
//! ```
//!
//! *It's much nicer!*
//!
//! Ending the expression with [`?`] will result in the [`Ok`]'s unwrapped value, unless the result
//! is [`Err`], in which case [`Err`] is returned early from the enclosing function.
//!
//! [`?`] can be used in functions that return [`Result`] because of the
//! early return of [`Err`] that it provides.
//!
//! [`expect`]: Result::expect
//! [`Write`]: ../../std/io/trait.Write.html "io::Write"
//! [`write_all`]: ../../std/io/trait.Write.html#method.write_all "io::Write::write_all"
//! [`io::Result`]: ../../std/io/type.Result.html "io::Result"
//! [`?`]: crate::ops::Try
//! [`Ok(T)`]: Ok
//! [`Err(E)`]: Err
//! [io::Error]: ../../std/io/struct.Error.html "io::Error"
//!
//! # Representation
//!
//! In some cases, [`Result<T, E>`] will gain the same size, alignment, and ABI
//! guarantees as [`Option<U>`] has. One of either the `T` or `E` type must be a
//! type that qualifies for the `Option` [representation guarantees][opt-rep],
//! and the *other* type must meet all of the following conditions:
//! * Is a zero-sized type with alignment 1 (a "1-ZST").
//! * Has no fields.
//! * Does not have the `#[non_exhaustive]` attribute.
//!
//! For example, `NonZeroI32` qualifies for the `Option` representation
//! guarantees, and `()` is a zero-sized type with alignment 1, no fields, and
//! it isn't `non_exhaustive`. This means that both `Result<NonZeroI32, ()>` and
//! `Result<(), NonZeroI32>` have the same size, alignment, and ABI guarantees
//! as `Option<NonZeroI32>`. The only difference is the implied semantics:
//! * `Option<NonZeroI32>` is "a non-zero i32 might be present"
//! * `Result<NonZeroI32, ()>` is "a non-zero i32 success result, if any"
//! * `Result<(), NonZeroI32>` is "a non-zero i32 error result, if any"
//!
//! [opt-rep]: ../option/index.html#representation "Option Representation"
//!
//! # Method overview
//!
//! In addition to working with pattern matching, [`Result`] provides a
//! wide variety of different methods.
//!
//! ## Querying the variant
//!
//! The [`is_ok`] and [`is_err`] methods return [`true`] if the [`Result`]
//! is [`Ok`] or [`Err`], respectively.
//!
//! The [`is_ok_and`] and [`is_err_and`] methods apply the provided function
//! to the contents of the [`Result`] to produce a boolean value. If the [`Result`] does not have the expected variant
//! then [`false`] is returned instead without executing the function.
//!
//! [`is_err`]: Result::is_err
//! [`is_ok`]: Result::is_ok
//! [`is_ok_and`]: Result::is_ok_and
//! [`is_err_and`]: Result::is_err_and
//!
//! ## Adapters for working with references
//!
//! * [`as_ref`] converts from `&Result<T, E>` to `Result<&T, &E>`
//! * [`as_mut`] converts from `&mut Result<T, E>` to `Result<&mut T, &mut E>`
//! * [`as_deref`] converts from `&Result<T, E>` to `Result<&T::Target, &E>`
//! * [`as_deref_mut`] converts from `&mut Result<T, E>` to
//!   `Result<&mut T::Target, &mut E>`
//!
//! [`as_deref`]: Result::as_deref
//! [`as_deref_mut`]: Result::as_deref_mut
//! [`as_mut`]: Result::as_mut
//! [`as_ref`]: Result::as_ref
//!
//! ## Extracting contained values
//!
//! These methods extract the contained value in a [`Result<T, E>`] when it
//! is the [`Ok`] variant. If the [`Result`] is [`Err`]:
//!
//! * [`expect`] panics with a provided custom message
//! * [`unwrap`] panics with a generic message
//! * [`unwrap_or`] returns the provided default value
//! * [`unwrap_or_default`] returns the default value of the type `T`
//!   (which must implement the [`Default`] trait)
//! * [`unwrap_or_else`] returns the result of evaluating the provided
//!   function
//! * [`unwrap_unchecked`] produces *[undefined behavior]*
//!
//! The panicking methods [`expect`] and [`unwrap`] require `E` to
//! implement the [`Debug`] trait.
//!
//! [`Debug`]: crate::fmt::Debug
//! [`expect`]: Result::expect
//! [`unwrap`]: Result::unwrap
//! [`unwrap_or`]: Result::unwrap_or
//! [`unwrap_or_default`]: Result::unwrap_or_default
//! [`unwrap_or_else`]: Result::unwrap_or_else
//! [`unwrap_unchecked`]: Result::unwrap_unchecked
//! [undefined behavior]: https://doc.rust-lang.org/reference/behavior-considered-undefined.html
//!
//! These methods extract the contained value in a [`Result<T, E>`] when it
//! is the [`Err`] variant. They require `T` to implement the [`Debug`]
//! trait. If the [`Result`] is [`Ok`]:
//!
//! * [`expect_err`] panics with a provided custom message
//! * [`unwrap_err`] panics with a generic message
//! * [`unwrap_err_unchecked`] produces *[undefined behavior]*
//!
//! [`Debug`]: crate::fmt::Debug
//! [`expect_err`]: Result::expect_err
//! [`unwrap_err`]: Result::unwrap_err
//! [`unwrap_err_unchecked`]: Result::unwrap_err_unchecked
//! [undefined behavior]: https://doc.rust-lang.org/reference/behavior-considered-undefined.html
//!
//! ## Transforming contained values
//!
//! These methods transform [`Result`] to [`Option`]:
//!
//! * [`err`][Result::err] transforms [`Result<T, E>`] into [`Option<E>`],
//!   mapping [`Err(e)`] to [`Some(e)`] and [`Ok(v)`] to [`None`]
//! * [`ok`][Result::ok] transforms [`Result<T, E>`] into [`Option<T>`],
//!   mapping [`Ok(v)`] to [`Some(v)`] and [`Err(e)`] to [`None`]
//! * [`transpose`] transposes a [`Result`] of an [`Option`] into an
//!   [`Option`] of a [`Result`]
//!
// Do NOT add link reference definitions for `err` or `ok`, because they
// will generate numerous incorrect URLs for `Err` and `Ok` elsewhere, due
// to case folding.
//!
//! [`Err(e)`]: Err
//! [`Ok(v)`]: Ok
//! [`Some(e)`]: Option::Some
//! [`Some(v)`]: Option::Some
//! [`transpose`]: Result::transpose
//!
//! These methods transform the contained value of the [`Ok`] variant:
//!
//! * [`map`] transforms [`Result<T, E>`] into [`Result<U, E>`] by applying
//!   the provided function to the contained value of [`Ok`] and leaving
//!   [`Err`] values unchanged
//! * [`inspect`] takes ownership of the [`Result`], applies the
//!   provided function to the contained value by reference,
//!   and then returns the [`Result`]
//!
//! [`map`]: Result::map
//! [`inspect`]: Result::inspect
//!
//! These methods transform the contained value of the [`Err`] variant:
//!
//! * [`map_err`] transforms [`Result<T, E>`] into [`Result<T, F>`] by
//!   applying the provided function to the contained value of [`Err`] and
//!   leaving [`Ok`] values unchanged
//! * [`inspect_err`] takes ownership of the [`Result`], applies the
//!   provided function to the contained value of [`Err`] by reference,
//!   and then returns the [`Result`]
//!
//! [`map_err`]: Result::map_err
//! [`inspect_err`]: Result::inspect_err
//!
//! These methods transform a [`Result<T, E>`] into a value of a possibly
//! different type `U`:
//!
//! * [`map_or`] applies the provided function to the contained value of
//!   [`Ok`], or returns the provided default value if the [`Result`] is
//!   [`Err`]
//! * [`map_or_else`] applies the provided function to the contained value
//!   of [`Ok`], or applies the provided default fallback function to the
//!   contained value of [`Err`]
//!
//! [`map_or`]: Result::map_or
//! [`map_or_else`]: Result::map_or_else
//!
//! ## Boolean operators
//!
//! These methods treat the [`Result`] as a boolean value, where [`Ok`]
//! acts like [`true`] and [`Err`] acts like [`false`]. There are two
//! categories of these methods: ones that take a [`Result`] as input, and
//! ones that take a function as input (to be lazily evaluated).
//!
//! The [`and`] and [`or`] methods take another [`Result`] as input, and
//! produce a [`Result`] as output. The [`and`] method can produce a
//! [`Result<U, E>`] value having a different inner type `U` than
//! [`Result<T, E>`]. The [`or`] method can produce a [`Result<T, F>`]
//! value having a different error type `F` than [`Result<T, E>`].
//!
//! | method  | self     | input     | output   |
//! |---------|----------|-----------|----------|
//! | [`and`] | `Err(e)` | (ignored) | `Err(e)` |
//! | [`and`] | `Ok(x)`  | `Err(d)`  | `Err(d)` |
//! | [`and`] | `Ok(x)`  | `Ok(y)`   | `Ok(y)`  |
//! | [`or`]  | `Err(e)` | `Err(d)`  | `Err(d)` |
//! | [`or`]  | `Err(e)` | `Ok(y)`   | `Ok(y)`  |
//! | [`or`]  | `Ok(x)`  | (ignored) | `Ok(x)`  |
//!
//! [`and`]: Result::and
//! [`or`]: Result::or
//!
//! The [`and_then`] and [`or_else`] methods take a function as input, and
//! only evaluate the function when they need to produce a new value. The
//! [`and_then`] method can produce a [`Result<U, E>`] value having a
//! different inner type `U` than [`Result<T, E>`]. The [`or_else`] method
//! can produce a [`Result<T, F>`] value having a different error type `F`
//! than [`Result<T, E>`].
//!
//! | method       | self     | function input | function result | output   |
//! |--------------|----------|----------------|-----------------|----------|
//! | [`and_then`] | `Err(e)` | (not provided) | (not evaluated) | `Err(e)` |
//! | [`and_then`] | `Ok(x)`  | `x`            | `Err(d)`        | `Err(d)` |
//! | [`and_then`] | `Ok(x)`  | `x`            | `Ok(y)`         | `Ok(y)`  |
//! | [`or_else`]  | `Err(e)` | `e`            | `Err(d)`        | `Err(d)` |
//! | [`or_else`]  | `Err(e)` | `e`            | `Ok(y)`         | `Ok(y)`  |
//! | [`or_else`]  | `Ok(x)`  | (not provided) | (not evaluated) | `Ok(x)`  |
//!
//! [`and_then`]: Result::and_then
//! [`or_else`]: Result::or_else
//!
//! ## Comparison operators
//!
//! If `T` and `E` both implement [`PartialOrd`] then [`Result<T, E>`] will
//! derive its [`PartialOrd`] implementation.  With this order, an [`Ok`]
//! compares as less than any [`Err`], while two [`Ok`] or two [`Err`]
//! compare as their contained values would in `T` or `E` respectively.  If `T`
//! and `E` both also implement [`Ord`], then so does [`Result<T, E>`].
//!
//! ```
//! assert!(Ok(1) < Err(0));
//! let x: Result<i32, ()> = Ok(0);
//! let y = Ok(1);
//! assert!(x < y);
//! let x: Result<(), i32> = Err(0);
//! let y = Err(1);
//! assert!(x < y);
//! ```
//!
//! ## Iterating over `Result`
//!
//! A [`Result`] can be iterated over. This can be helpful if you need an
//! iterator that is conditionally empty. The iterator will either produce
//! a single value (when the [`Result`] is [`Ok`]), or produce no values
//! (when the [`Result`] is [`Err`]). For example, [`into_iter`] acts like
//! [`once(v)`] if the [`Result`] is [`Ok(v)`], and like [`empty()`] if the
//! [`Result`] is [`Err`].
//!
//! [`Ok(v)`]: Ok
//! [`empty()`]: crate::iter::empty
//! [`once(v)`]: crate::iter::once
//!
//! Iterators over [`Result<T, E>`] come in three types:
//!
//! * [`into_iter`] consumes the [`Result`] and produces the contained
//!   value
//! * [`iter`] produces an immutable reference of type `&T` to the
//!   contained value
//! * [`iter_mut`] produces a mutable reference of type `&mut T` to the
//!   contained value
//!
//! See [Iterating over `Option`] for examples of how this can be useful.
//!
//! [Iterating over `Option`]: crate::option#iterating-over-option
//! [`into_iter`]: Result::into_iter
//! [`iter`]: Result::iter
//! [`iter_mut`]: Result::iter_mut
//!
//! You might want to use an iterator chain to do multiple instances of an
//! operation that can fail, but would like to ignore failures while
//! continuing to process the successful results. In this example, we take
//! advantage of the iterable nature of [`Result`] to select only the
//! [`Ok`] values using [`flatten`][Iterator::flatten].
//!
//! ```
//! # use std::str::FromStr;
//! let mut results = vec![];
//! let mut errs = vec![];
//! let nums: Vec<_> = ["17", "not a number", "99", "-27", "768"]
//!    .into_iter()
//!    .map(u8::from_str)
//!    // Save clones of the raw `Result` values to inspect
//!    .inspect(|x| results.push(x.clone()))
//!    // Challenge: explain how this captures only the `Err` values
//!    .inspect(|x| errs.extend(x.clone().err()))
//!    .flatten()
//!    .collect();
//! assert_eq!(errs.len(), 3);
//! assert_eq!(nums, [17, 99]);
//! println!("results {results:?}");
//! println!("errs {errs:?}");
//! println!("nums {nums:?}");
//! ```
//!
//! ## Collecting into `Result`
//!
//! [`Result`] implements the [`FromIterator`][impl-FromIterator] trait,
//! which allows an iterator over [`Result`] values to be collected into a
//! [`Result`] of a collection of each contained value of the original
//! [`Result`] values, or [`Err`] if any of the elements was [`Err`].
//!
//! [impl-FromIterator]: Result#impl-FromIterator%3CResult%3CA,+E%3E%3E-for-Result%3CV,+E%3E
//!
//! ```
//! let v = [Ok(2), Ok(4), Err("err!"), Ok(8)];
//! let res: Result<Vec<_>, &str> = v.into_iter().collect();
//! assert_eq!(res, Err("err!"));
//! let v = [Ok(2), Ok(4), Ok(8)];
//! let res: Result<Vec<_>, &str> = v.into_iter().collect();
//! assert_eq!(res, Ok(vec![2, 4, 8]));
//! ```
//!
//! [`Result`] also implements the [`Product`][impl-Product] and
//! [`Sum`][impl-Sum] traits, allowing an iterator over [`Result`] values
//! to provide the [`product`][Iterator::product] and
//! [`sum`][Iterator::sum] methods.
//!
//! [impl-Product]: Result#impl-Product%3CResult%3CU,+E%3E%3E-for-Result%3CT,+E%3E
//! [impl-Sum]: Result#impl-Sum%3CResult%3CU,+E%3E%3E-for-Result%3CT,+E%3E
//!
//! ```
//! let v = [Err("error!"), Ok(1), Ok(2), Ok(3), Err("foo")];
//! let res: Result<i32, &str> = v.into_iter().sum();
//! assert_eq!(res, Err("error!"));
//! let v = [Ok(1), Ok(2), Ok(21)];
//! let res: Result<i32, &str> = v.into_iter().product();
//! assert_eq!(res, Ok(42));
//! ```
>>>>>>> d5575f6d

#![stable(feature = "rust1", since = "1.0.0")]

#[cfg(feature = "uncertified")]
use crate::iter::{self, FusedIterator, TrustedLen};
#[cfg(feature = "uncertified")]
use crate::ops::{self, ControlFlow, Deref, DerefMut};
#[cfg(feature = "uncertified")]
use crate::{convert, fmt, hint};

/// `Result` is a type that represents either success ([`Ok`]) or failure ([`Err`]).
///
/// See the [module documentation](self) for details.
#[doc(search_unbox)]
// #[derive(Copy, PartialEq, PartialOrd, Eq, Ord, Debug, Hash)]
#[must_use = "this `Result` may be an `Err` variant, which should be handled"]
#[rustc_diagnostic_item = "Result"]
#[stable(feature = "rust1", since = "1.0.0")]
pub enum Result<T, E> {
    /// Contains the success value
    #[lang = "Ok"]
    #[stable(feature = "rust1", since = "1.0.0")]
    Ok(#[stable(feature = "rust1", since = "1.0.0")] T),

    /// Contains the error value
    #[lang = "Err"]
    #[stable(feature = "rust1", since = "1.0.0")]
    Err(#[stable(feature = "rust1", since = "1.0.0")] E),
}

/////////////////////////////////////////////////////////////////////////////
// Type implementation
/////////////////////////////////////////////////////////////////////////////

#[cfg(feature = "uncertified")]
impl<T, E> Result<T, E> {
    /////////////////////////////////////////////////////////////////////////
    // Querying the contained values
    /////////////////////////////////////////////////////////////////////////

    /// Returns `true` if the result is [`Ok`].
    ///
    /// # Examples
    ///
    /// ```
    /// let x: Result<i32, &str> = Ok(-3);
    /// assert_eq!(x.is_ok(), true);
    ///
    /// let x: Result<i32, &str> = Err("Some error message");
    /// assert_eq!(x.is_ok(), false);
    /// ```
    #[must_use = "if you intended to assert that this is ok, consider `.unwrap()` instead"]
    #[rustc_const_stable(feature = "const_result_basics", since = "1.48.0")]
    #[inline]
    #[stable(feature = "rust1", since = "1.0.0")]
    pub const fn is_ok(&self) -> bool {
        matches!(*self, Ok(_))
    }

    /// Returns `true` if the result is [`Ok`] and the value inside of it matches a predicate.
    ///
    /// # Examples
    ///
    /// ```
    /// let x: Result<u32, &str> = Ok(2);
    /// assert_eq!(x.is_ok_and(|x| x > 1), true);
    ///
    /// let x: Result<u32, &str> = Ok(0);
    /// assert_eq!(x.is_ok_and(|x| x > 1), false);
    ///
    /// let x: Result<u32, &str> = Err("hey");
    /// assert_eq!(x.is_ok_and(|x| x > 1), false);
    ///
    /// let x: Result<String, &str> = Ok("ownership".to_string());
    /// assert_eq!(x.as_ref().is_ok_and(|x| x.len() > 1), true);
    /// println!("still alive {:?}", x);
    /// ```
    #[must_use]
    #[inline]
    #[stable(feature = "is_some_and", since = "1.70.0")]
    pub fn is_ok_and(self, f: impl FnOnce(T) -> bool) -> bool {
        match self {
            Err(_) => false,
            Ok(x) => f(x),
        }
    }

    /// Returns `true` if the result is [`Err`].
    ///
    /// # Examples
    ///
    /// ```
    /// let x: Result<i32, &str> = Ok(-3);
    /// assert_eq!(x.is_err(), false);
    ///
    /// let x: Result<i32, &str> = Err("Some error message");
    /// assert_eq!(x.is_err(), true);
    /// ```
    #[must_use = "if you intended to assert that this is err, consider `.unwrap_err()` instead"]
    #[rustc_const_stable(feature = "const_result_basics", since = "1.48.0")]
    #[inline]
    #[stable(feature = "rust1", since = "1.0.0")]
    pub const fn is_err(&self) -> bool {
        !self.is_ok()
    }

    /// Returns `true` if the result is [`Err`] and the value inside of it matches a predicate.
    ///
    /// # Examples
    ///
    /// ```
    /// use std::io::{Error, ErrorKind};
    ///
    /// let x: Result<u32, Error> = Err(Error::new(ErrorKind::NotFound, "!"));
    /// assert_eq!(x.is_err_and(|x| x.kind() == ErrorKind::NotFound), true);
    ///
    /// let x: Result<u32, Error> = Err(Error::new(ErrorKind::PermissionDenied, "!"));
    /// assert_eq!(x.is_err_and(|x| x.kind() == ErrorKind::NotFound), false);
    ///
    /// let x: Result<u32, Error> = Ok(123);
    /// assert_eq!(x.is_err_and(|x| x.kind() == ErrorKind::NotFound), false);
    ///
    /// let x: Result<u32, String> = Err("ownership".to_string());
    /// assert_eq!(x.as_ref().is_err_and(|x| x.len() > 1), true);
    /// println!("still alive {:?}", x);
    /// ```
    #[must_use]
    #[inline]
    #[stable(feature = "is_some_and", since = "1.70.0")]
    pub fn is_err_and(self, f: impl FnOnce(E) -> bool) -> bool {
        match self {
            Ok(_) => false,
            Err(e) => f(e),
        }
    }

    /////////////////////////////////////////////////////////////////////////
    // Adapter for each variant
    /////////////////////////////////////////////////////////////////////////

    /// Converts from `Result<T, E>` to [`Option<T>`].
    ///
    /// Converts `self` into an [`Option<T>`], consuming `self`,
    /// and discarding the error, if any.
    ///
    /// # Examples
    ///
    /// ```
    /// let x: Result<u32, &str> = Ok(2);
    /// assert_eq!(x.ok(), Some(2));
    ///
    /// let x: Result<u32, &str> = Err("Nothing here");
    /// assert_eq!(x.ok(), None);
    /// ```
    #[inline]
    #[stable(feature = "rust1", since = "1.0.0")]
    #[rustc_diagnostic_item = "result_ok_method"]
    pub fn ok(self) -> Option<T> {
        match self {
            Ok(x) => Some(x),
            Err(_) => None,
        }
    }

    /// Converts from `Result<T, E>` to [`Option<E>`].
    ///
    /// Converts `self` into an [`Option<E>`], consuming `self`,
    /// and discarding the success value, if any.
    ///
    /// # Examples
    ///
    /// ```
    /// let x: Result<u32, &str> = Ok(2);
    /// assert_eq!(x.err(), None);
    ///
    /// let x: Result<u32, &str> = Err("Nothing here");
    /// assert_eq!(x.err(), Some("Nothing here"));
    /// ```
    #[inline]
    #[stable(feature = "rust1", since = "1.0.0")]
    pub fn err(self) -> Option<E> {
        match self {
            Ok(_) => None,
            Err(x) => Some(x),
        }
    }

    /////////////////////////////////////////////////////////////////////////
    // Adapter for working with references
    /////////////////////////////////////////////////////////////////////////

    /// Converts from `&Result<T, E>` to `Result<&T, &E>`.
    ///
    /// Produces a new `Result`, containing a reference
    /// into the original, leaving the original in place.
    ///
    /// # Examples
    ///
    /// ```
    /// let x: Result<u32, &str> = Ok(2);
    /// assert_eq!(x.as_ref(), Ok(&2));
    ///
    /// let x: Result<u32, &str> = Err("Error");
    /// assert_eq!(x.as_ref(), Err(&"Error"));
    /// ```
    #[inline]
    #[rustc_const_stable(feature = "const_result_basics", since = "1.48.0")]
    #[stable(feature = "rust1", since = "1.0.0")]
    pub const fn as_ref(&self) -> Result<&T, &E> {
        match *self {
            Ok(ref x) => Ok(x),
            Err(ref x) => Err(x),
        }
    }

    /// Converts from `&mut Result<T, E>` to `Result<&mut T, &mut E>`.
    ///
    /// # Examples
    ///
    /// ```
    /// fn mutate(r: &mut Result<i32, i32>) {
    ///     match r.as_mut() {
    ///         Ok(v) => *v = 42,
    ///         Err(e) => *e = 0,
    ///     }
    /// }
    ///
    /// let mut x: Result<i32, i32> = Ok(2);
    /// mutate(&mut x);
    /// assert_eq!(x.unwrap(), 42);
    ///
    /// let mut x: Result<i32, i32> = Err(13);
    /// mutate(&mut x);
    /// assert_eq!(x.unwrap_err(), 0);
    /// ```
    #[inline]
    #[stable(feature = "rust1", since = "1.0.0")]
    #[rustc_const_stable(feature = "const_result", since = "1.83.0")]
    pub const fn as_mut(&mut self) -> Result<&mut T, &mut E> {
        match *self {
            Ok(ref mut x) => Ok(x),
            Err(ref mut x) => Err(x),
        }
    }

    /////////////////////////////////////////////////////////////////////////
    // Transforming contained values
    /////////////////////////////////////////////////////////////////////////

    /// Maps a `Result<T, E>` to `Result<U, E>` by applying a function to a
    /// contained [`Ok`] value, leaving an [`Err`] value untouched.
    ///
    /// This function can be used to compose the results of two functions.
    ///
    /// # Examples
    ///
    /// Print the numbers on each line of a string multiplied by two.
    ///
    /// ```
    /// let line = "1\n2\n3\n4\n";
    ///
    /// for num in line.lines() {
    ///     match num.parse::<i32>().map(|i| i * 2) {
    ///         Ok(n) => println!("{n}"),
    ///         Err(..) => {}
    ///     }
    /// }
    /// ```
    #[inline]
    #[stable(feature = "rust1", since = "1.0.0")]
    pub fn map<U, F: FnOnce(T) -> U>(self, op: F) -> Result<U, E> {
        match self {
            Ok(t) => Ok(op(t)),
            Err(e) => Err(e),
        }
    }

    /// Returns the provided default (if [`Err`]), or
    /// applies a function to the contained value (if [`Ok`]).
    ///
    /// Arguments passed to `map_or` are eagerly evaluated; if you are passing
    /// the result of a function call, it is recommended to use [`map_or_else`],
    /// which is lazily evaluated.
    ///
    /// [`map_or_else`]: Result::map_or_else
    ///
    /// # Examples
    ///
    /// ```
    /// let x: Result<_, &str> = Ok("foo");
    /// assert_eq!(x.map_or(42, |v| v.len()), 3);
    ///
    /// let x: Result<&str, _> = Err("bar");
    /// assert_eq!(x.map_or(42, |v| v.len()), 42);
    /// ```
    #[inline]
    #[stable(feature = "result_map_or", since = "1.41.0")]
    #[must_use = "if you don't need the returned value, use `if let` instead"]
    pub fn map_or<U, F: FnOnce(T) -> U>(self, default: U, f: F) -> U {
        match self {
            Ok(t) => f(t),
            Err(_) => default,
        }
    }

    /// Maps a `Result<T, E>` to `U` by applying fallback function `default` to
    /// a contained [`Err`] value, or function `f` to a contained [`Ok`] value.
    ///
    /// This function can be used to unpack a successful result
    /// while handling an error.
    ///
    ///
    /// # Examples
    ///
    /// ```
    /// let k = 21;
    ///
    /// let x : Result<_, &str> = Ok("foo");
    /// assert_eq!(x.map_or_else(|e| k * 2, |v| v.len()), 3);
    ///
    /// let x : Result<&str, _> = Err("bar");
    /// assert_eq!(x.map_or_else(|e| k * 2, |v| v.len()), 42);
    /// ```
    #[inline]
    #[stable(feature = "result_map_or_else", since = "1.41.0")]
    pub fn map_or_else<U, D: FnOnce(E) -> U, F: FnOnce(T) -> U>(self, default: D, f: F) -> U {
        match self {
            Ok(t) => f(t),
            Err(e) => default(e),
        }
    }

    /// Maps a `Result<T, E>` to `Result<T, F>` by applying a function to a
    /// contained [`Err`] value, leaving an [`Ok`] value untouched.
    ///
    /// This function can be used to pass through a successful result while handling
    /// an error.
    ///
    ///
    /// # Examples
    ///
    /// ```
    /// fn stringify(x: u32) -> String { format!("error code: {x}") }
    ///
    /// let x: Result<u32, u32> = Ok(2);
    /// assert_eq!(x.map_err(stringify), Ok(2));
    ///
    /// let x: Result<u32, u32> = Err(13);
    /// assert_eq!(x.map_err(stringify), Err("error code: 13".to_string()));
    /// ```
    #[inline]
    #[stable(feature = "rust1", since = "1.0.0")]
    pub fn map_err<F, O: FnOnce(E) -> F>(self, op: O) -> Result<T, F> {
        match self {
            Ok(t) => Ok(t),
            Err(e) => Err(op(e)),
        }
    }

    /// Calls a function with a reference to the contained value if [`Ok`].
    ///
    /// Returns the original result.
    ///
    /// # Examples
    ///
    /// ```
    /// let x: u8 = "4"
    ///     .parse::<u8>()
    ///     .inspect(|x| println!("original: {x}"))
    ///     .map(|x| x.pow(3))
    ///     .expect("failed to parse number");
    /// ```
    #[inline]
    #[stable(feature = "result_option_inspect", since = "1.76.0")]
    pub fn inspect<F: FnOnce(&T)>(self, f: F) -> Self {
        if let Ok(ref t) = self {
            f(t);
        }

        self
    }

    /// Calls a function with a reference to the contained value if [`Err`].
    ///
    /// Returns the original result.
    ///
    /// # Examples
    ///
    /// ```
    /// use std::{fs, io};
    ///
    /// fn read() -> io::Result<String> {
    ///     fs::read_to_string("address.txt")
    ///         .inspect_err(|e| eprintln!("failed to read file: {e}"))
    /// }
    /// ```
    #[inline]
    #[stable(feature = "result_option_inspect", since = "1.76.0")]
    pub fn inspect_err<F: FnOnce(&E)>(self, f: F) -> Self {
        if let Err(ref e) = self {
            f(e);
        }

        self
    }

    /// Converts from `Result<T, E>` (or `&Result<T, E>`) to `Result<&<T as Deref>::Target, &E>`.
    ///
    /// Coerces the [`Ok`] variant of the original [`Result`] via [`Deref`](crate::ops::Deref)
    /// and returns the new [`Result`].
    ///
    /// # Examples
    ///
    /// ```
    /// let x: Result<String, u32> = Ok("hello".to_string());
    /// let y: Result<&str, &u32> = Ok("hello");
    /// assert_eq!(x.as_deref(), y);
    ///
    /// let x: Result<String, u32> = Err(42);
    /// let y: Result<&str, &u32> = Err(&42);
    /// assert_eq!(x.as_deref(), y);
    /// ```
    #[inline]
    #[stable(feature = "inner_deref", since = "1.47.0")]
    pub fn as_deref(&self) -> Result<&T::Target, &E>
    where
        T: Deref,
    {
        self.as_ref().map(|t| t.deref())
    }

    /// Converts from `Result<T, E>` (or `&mut Result<T, E>`) to `Result<&mut <T as DerefMut>::Target, &mut E>`.
    ///
    /// Coerces the [`Ok`] variant of the original [`Result`] via [`DerefMut`](crate::ops::DerefMut)
    /// and returns the new [`Result`].
    ///
    /// # Examples
    ///
    /// ```
    /// let mut s = "HELLO".to_string();
    /// let mut x: Result<String, u32> = Ok("hello".to_string());
    /// let y: Result<&mut str, &mut u32> = Ok(&mut s);
    /// assert_eq!(x.as_deref_mut().map(|x| { x.make_ascii_uppercase(); x }), y);
    ///
    /// let mut i = 42;
    /// let mut x: Result<String, u32> = Err(42);
    /// let y: Result<&mut str, &mut u32> = Err(&mut i);
    /// assert_eq!(x.as_deref_mut().map(|x| { x.make_ascii_uppercase(); x }), y);
    /// ```
    #[inline]
    #[stable(feature = "inner_deref", since = "1.47.0")]
    pub fn as_deref_mut(&mut self) -> Result<&mut T::Target, &mut E>
    where
        T: DerefMut,
    {
        self.as_mut().map(|t| t.deref_mut())
    }

    /////////////////////////////////////////////////////////////////////////
    // Iterator constructors
    /////////////////////////////////////////////////////////////////////////

    /// Returns an iterator over the possibly contained value.
    ///
    /// The iterator yields one value if the result is [`Result::Ok`], otherwise none.
    ///
    /// # Examples
    ///
    /// ```
    /// let x: Result<u32, &str> = Ok(7);
    /// assert_eq!(x.iter().next(), Some(&7));
    ///
    /// let x: Result<u32, &str> = Err("nothing!");
    /// assert_eq!(x.iter().next(), None);
    /// ```
    #[inline]
    #[stable(feature = "rust1", since = "1.0.0")]
    pub fn iter(&self) -> Iter<'_, T> {
        Iter { inner: self.as_ref().ok() }
    }

    /// Returns a mutable iterator over the possibly contained value.
    ///
    /// The iterator yields one value if the result is [`Result::Ok`], otherwise none.
    ///
    /// # Examples
    ///
    /// ```
    /// let mut x: Result<u32, &str> = Ok(7);
    /// match x.iter_mut().next() {
    ///     Some(v) => *v = 40,
    ///     None => {},
    /// }
    /// assert_eq!(x, Ok(40));
    ///
    /// let mut x: Result<u32, &str> = Err("nothing!");
    /// assert_eq!(x.iter_mut().next(), None);
    /// ```
    #[inline]
    #[stable(feature = "rust1", since = "1.0.0")]
    pub fn iter_mut(&mut self) -> IterMut<'_, T> {
        IterMut { inner: self.as_mut().ok() }
    }

    /////////////////////////////////////////////////////////////////////////
    // Extract a value
    /////////////////////////////////////////////////////////////////////////

    /// Returns the contained [`Ok`] value, consuming the `self` value.
    ///
    /// Because this function may panic, its use is generally discouraged.
    /// Instead, prefer to use pattern matching and handle the [`Err`]
    /// case explicitly, or call [`unwrap_or`], [`unwrap_or_else`], or
    /// [`unwrap_or_default`].
    ///
    /// [`unwrap_or`]: Result::unwrap_or
    /// [`unwrap_or_else`]: Result::unwrap_or_else
    /// [`unwrap_or_default`]: Result::unwrap_or_default
    ///
    /// # Panics
    ///
    /// Panics if the value is an [`Err`], with a panic message including the
    /// passed message, and the content of the [`Err`].
    ///
    ///
    /// # Examples
    ///
    /// ```should_panic
    /// let x: Result<u32, &str> = Err("emergency failure");
    /// x.expect("Testing expect"); // panics with `Testing expect: emergency failure`
    /// ```
    ///
    /// # Recommended Message Style
    ///
    /// We recommend that `expect` messages are used to describe the reason you
    /// _expect_ the `Result` should be `Ok`.
    ///
    /// ```should_panic
    /// let path = std::env::var("IMPORTANT_PATH")
    ///     .expect("env variable `IMPORTANT_PATH` should be set by `wrapper_script.sh`");
    /// ```
    ///
    /// **Hint**: If you're having trouble remembering how to phrase expect
    /// error messages remember to focus on the word "should" as in "env
    /// variable should be set by blah" or "the given binary should be available
    /// and executable by the current user".
    ///
    /// For more detail on expect message styles and the reasoning behind our recommendation please
    /// refer to the section on ["Common Message
    /// Styles"](../../std/error/index.html#common-message-styles) in the
    /// [`std::error`](../../std/error/index.html) module docs.
    #[inline]
    #[track_caller]
    #[stable(feature = "result_expect", since = "1.4.0")]
    pub fn expect(self, msg: &str) -> T
    where
        E: fmt::Debug,
    {
        match self {
            Ok(t) => t,
            Err(e) => unwrap_failed(msg, &e),
        }
    }

    /// Returns the contained [`Ok`] value, consuming the `self` value.
    ///
    /// Because this function may panic, its use is generally discouraged.
    /// Panics are meant for unrecoverable errors, and
    /// [may abort the entire program][panic-abort].
    ///
    /// Instead, prefer to use [the `?` (try) operator][try-operator], or pattern matching
    /// to handle the [`Err`] case explicitly, or call [`unwrap_or`],
    /// [`unwrap_or_else`], or [`unwrap_or_default`].
    ///
    /// [panic-abort]: https://doc.rust-lang.org/book/ch09-01-unrecoverable-errors-with-panic.html
    /// [try-operator]: https://doc.rust-lang.org/book/ch09-02-recoverable-errors-with-result.html#a-shortcut-for-propagating-errors-the--operator
    /// [`unwrap_or`]: Result::unwrap_or
    /// [`unwrap_or_else`]: Result::unwrap_or_else
    /// [`unwrap_or_default`]: Result::unwrap_or_default
    ///
    /// # Panics
    ///
    /// Panics if the value is an [`Err`], with a panic message provided by the
    /// [`Err`]'s value.
    ///
    ///
    /// # Examples
    ///
    /// Basic usage:
    ///
    /// ```
    /// let x: Result<u32, &str> = Ok(2);
    /// assert_eq!(x.unwrap(), 2);
    /// ```
    ///
    /// ```should_panic
    /// let x: Result<u32, &str> = Err("emergency failure");
    /// x.unwrap(); // panics with `emergency failure`
    /// ```
    #[inline(always)]
    #[track_caller]
    #[stable(feature = "rust1", since = "1.0.0")]
    pub fn unwrap(self) -> T
    where
        E: fmt::Debug,
    {
        match self {
            Ok(t) => t,
            Err(e) => unwrap_failed("called `Result::unwrap()` on an `Err` value", &e),
        }
    }

    /// Returns the contained [`Ok`] value or a default
    ///
    /// Consumes the `self` argument then, if [`Ok`], returns the contained
    /// value, otherwise if [`Err`], returns the default value for that
    /// type.
    ///
    /// # Examples
    ///
    /// Converts a string to an integer, turning poorly-formed strings
    /// into 0 (the default value for integers). [`parse`] converts
    /// a string to any other type that implements [`FromStr`], returning an
    /// [`Err`] on error.
    ///
    /// ```
    /// let good_year_from_input = "1909";
    /// let bad_year_from_input = "190blarg";
    /// let good_year = good_year_from_input.parse().unwrap_or_default();
    /// let bad_year = bad_year_from_input.parse().unwrap_or_default();
    ///
    /// assert_eq!(1909, good_year);
    /// assert_eq!(0, bad_year);
    /// ```
    ///
    /// [`parse`]: str::parse
    /// [`FromStr`]: crate::str::FromStr
    #[inline]
    #[stable(feature = "result_unwrap_or_default", since = "1.16.0")]
    pub fn unwrap_or_default(self) -> T
    where
        T: Default,
    {
        match self {
            Ok(x) => x,
            Err(_) => Default::default(),
        }
    }

    /// Returns the contained [`Err`] value, consuming the `self` value.
    ///
    /// # Panics
    ///
    /// Panics if the value is an [`Ok`], with a panic message including the
    /// passed message, and the content of the [`Ok`].
    ///
    ///
    /// # Examples
    ///
    /// ```should_panic
    /// let x: Result<u32, &str> = Ok(10);
    /// x.expect_err("Testing expect_err"); // panics with `Testing expect_err: 10`
    /// ```
    #[inline]
    #[track_caller]
    #[stable(feature = "result_expect_err", since = "1.17.0")]
    pub fn expect_err(self, msg: &str) -> E
    where
        T: fmt::Debug,
    {
        match self {
            Ok(t) => unwrap_failed(msg, &t),
            Err(e) => e,
        }
    }

    /// Returns the contained [`Err`] value, consuming the `self` value.
    ///
    /// # Panics
    ///
    /// Panics if the value is an [`Ok`], with a custom panic message provided
    /// by the [`Ok`]'s value.
    ///
    /// # Examples
    ///
    /// ```should_panic
    /// let x: Result<u32, &str> = Ok(2);
    /// x.unwrap_err(); // panics with `2`
    /// ```
    ///
    /// ```
    /// let x: Result<u32, &str> = Err("emergency failure");
    /// assert_eq!(x.unwrap_err(), "emergency failure");
    /// ```
    #[inline]
    #[track_caller]
    #[stable(feature = "rust1", since = "1.0.0")]
    pub fn unwrap_err(self) -> E
    where
        T: fmt::Debug,
    {
        match self {
            Ok(t) => unwrap_failed("called `Result::unwrap_err()` on an `Ok` value", &t),
            Err(e) => e,
        }
    }

    /// Returns the contained [`Ok`] value, but never panics.
    ///
    /// Unlike [`unwrap`], this method is known to never panic on the
    /// result types it is implemented for. Therefore, it can be used
    /// instead of `unwrap` as a maintainability safeguard that will fail
    /// to compile if the error type of the `Result` is later changed
    /// to an error that can actually occur.
    ///
    /// [`unwrap`]: Result::unwrap
    ///
    /// # Examples
    ///
    /// ```
    /// # #![feature(never_type)]
    /// # #![feature(unwrap_infallible)]
    ///
    /// fn only_good_news() -> Result<String, !> {
    ///     Ok("this is fine".into())
    /// }
    ///
    /// let s: String = only_good_news().into_ok();
    /// println!("{s}");
    /// ```
    #[unstable(feature = "unwrap_infallible", reason = "newly added", issue = "61695")]
    #[inline]
    pub fn into_ok(self) -> T
    where
        E: Into<!>,
    {
        match self {
            Ok(x) => x,
            Err(e) => e.into(),
        }
    }

    /// Returns the contained [`Err`] value, but never panics.
    ///
    /// Unlike [`unwrap_err`], this method is known to never panic on the
    /// result types it is implemented for. Therefore, it can be used
    /// instead of `unwrap_err` as a maintainability safeguard that will fail
    /// to compile if the ok type of the `Result` is later changed
    /// to a type that can actually occur.
    ///
    /// [`unwrap_err`]: Result::unwrap_err
    ///
    /// # Examples
    ///
    /// ```
    /// # #![feature(never_type)]
    /// # #![feature(unwrap_infallible)]
    ///
    /// fn only_bad_news() -> Result<!, String> {
    ///     Err("Oops, it failed".into())
    /// }
    ///
    /// let error: String = only_bad_news().into_err();
    /// println!("{error}");
    /// ```
    #[unstable(feature = "unwrap_infallible", reason = "newly added", issue = "61695")]
    #[inline]
    pub fn into_err(self) -> E
    where
        T: Into<!>,
    {
        match self {
            Ok(x) => x.into(),
            Err(e) => e,
        }
    }

    ////////////////////////////////////////////////////////////////////////
    // Boolean operations on the values, eager and lazy
    /////////////////////////////////////////////////////////////////////////

    /// Returns `res` if the result is [`Ok`], otherwise returns the [`Err`] value of `self`.
    ///
    /// Arguments passed to `and` are eagerly evaluated; if you are passing the
    /// result of a function call, it is recommended to use [`and_then`], which is
    /// lazily evaluated.
    ///
    /// [`and_then`]: Result::and_then
    ///
    /// # Examples
    ///
    /// ```
    /// let x: Result<u32, &str> = Ok(2);
    /// let y: Result<&str, &str> = Err("late error");
    /// assert_eq!(x.and(y), Err("late error"));
    ///
    /// let x: Result<u32, &str> = Err("early error");
    /// let y: Result<&str, &str> = Ok("foo");
    /// assert_eq!(x.and(y), Err("early error"));
    ///
    /// let x: Result<u32, &str> = Err("not a 2");
    /// let y: Result<&str, &str> = Err("late error");
    /// assert_eq!(x.and(y), Err("not a 2"));
    ///
    /// let x: Result<u32, &str> = Ok(2);
    /// let y: Result<&str, &str> = Ok("different result type");
    /// assert_eq!(x.and(y), Ok("different result type"));
    /// ```
    #[inline]
    #[stable(feature = "rust1", since = "1.0.0")]
    pub fn and<U>(self, res: Result<U, E>) -> Result<U, E> {
        match self {
            Ok(_) => res,
            Err(e) => Err(e),
        }
    }

    /// Calls `op` if the result is [`Ok`], otherwise returns the [`Err`] value of `self`.
    ///
    ///
    /// This function can be used for control flow based on `Result` values.
    ///
    /// # Examples
    ///
    /// ```
    /// fn sq_then_to_string(x: u32) -> Result<String, &'static str> {
    ///     x.checked_mul(x).map(|sq| sq.to_string()).ok_or("overflowed")
    /// }
    ///
    /// assert_eq!(Ok(2).and_then(sq_then_to_string), Ok(4.to_string()));
    /// assert_eq!(Ok(1_000_000).and_then(sq_then_to_string), Err("overflowed"));
    /// assert_eq!(Err("not a number").and_then(sq_then_to_string), Err("not a number"));
    /// ```
    ///
    /// Often used to chain fallible operations that may return [`Err`].
    ///
    /// ```
    /// use std::{io::ErrorKind, path::Path};
    ///
    /// // Note: on Windows "/" maps to "C:\"
    /// let root_modified_time = Path::new("/").metadata().and_then(|md| md.modified());
    /// assert!(root_modified_time.is_ok());
    ///
    /// let should_fail = Path::new("/bad/path").metadata().and_then(|md| md.modified());
    /// assert!(should_fail.is_err());
    /// assert_eq!(should_fail.unwrap_err().kind(), ErrorKind::NotFound);
    /// ```
    #[inline]
    #[stable(feature = "rust1", since = "1.0.0")]
    #[rustc_confusables("flat_map", "flatmap")]
    pub fn and_then<U, F: FnOnce(T) -> Result<U, E>>(self, op: F) -> Result<U, E> {
        match self {
            Ok(t) => op(t),
            Err(e) => Err(e),
        }
    }

    /// Returns `res` if the result is [`Err`], otherwise returns the [`Ok`] value of `self`.
    ///
    /// Arguments passed to `or` are eagerly evaluated; if you are passing the
    /// result of a function call, it is recommended to use [`or_else`], which is
    /// lazily evaluated.
    ///
    /// [`or_else`]: Result::or_else
    ///
    /// # Examples
    ///
    /// ```
    /// let x: Result<u32, &str> = Ok(2);
    /// let y: Result<u32, &str> = Err("late error");
    /// assert_eq!(x.or(y), Ok(2));
    ///
    /// let x: Result<u32, &str> = Err("early error");
    /// let y: Result<u32, &str> = Ok(2);
    /// assert_eq!(x.or(y), Ok(2));
    ///
    /// let x: Result<u32, &str> = Err("not a 2");
    /// let y: Result<u32, &str> = Err("late error");
    /// assert_eq!(x.or(y), Err("late error"));
    ///
    /// let x: Result<u32, &str> = Ok(2);
    /// let y: Result<u32, &str> = Ok(100);
    /// assert_eq!(x.or(y), Ok(2));
    /// ```
    #[inline]
    #[stable(feature = "rust1", since = "1.0.0")]
    pub fn or<F>(self, res: Result<T, F>) -> Result<T, F> {
        match self {
            Ok(v) => Ok(v),
            Err(_) => res,
        }
    }

    /// Calls `op` if the result is [`Err`], otherwise returns the [`Ok`] value of `self`.
    ///
    /// This function can be used for control flow based on result values.
    ///
    ///
    /// # Examples
    ///
    /// ```
    /// fn sq(x: u32) -> Result<u32, u32> { Ok(x * x) }
    /// fn err(x: u32) -> Result<u32, u32> { Err(x) }
    ///
    /// assert_eq!(Ok(2).or_else(sq).or_else(sq), Ok(2));
    /// assert_eq!(Ok(2).or_else(err).or_else(sq), Ok(2));
    /// assert_eq!(Err(3).or_else(sq).or_else(err), Ok(9));
    /// assert_eq!(Err(3).or_else(err).or_else(err), Err(3));
    /// ```
    #[inline]
    #[stable(feature = "rust1", since = "1.0.0")]
    pub fn or_else<F, O: FnOnce(E) -> Result<T, F>>(self, op: O) -> Result<T, F> {
        match self {
            Ok(t) => Ok(t),
            Err(e) => op(e),
        }
    }

    /// Returns the contained [`Ok`] value or a provided default.
    ///
    /// Arguments passed to `unwrap_or` are eagerly evaluated; if you are passing
    /// the result of a function call, it is recommended to use [`unwrap_or_else`],
    /// which is lazily evaluated.
    ///
    /// [`unwrap_or_else`]: Result::unwrap_or_else
    ///
    /// # Examples
    ///
    /// ```
    /// let default = 2;
    /// let x: Result<u32, &str> = Ok(9);
    /// assert_eq!(x.unwrap_or(default), 9);
    ///
    /// let x: Result<u32, &str> = Err("error");
    /// assert_eq!(x.unwrap_or(default), default);
    /// ```
    #[inline]
    #[stable(feature = "rust1", since = "1.0.0")]
    pub fn unwrap_or(self, default: T) -> T {
        match self {
            Ok(t) => t,
            Err(_) => default,
        }
    }

    /// Returns the contained [`Ok`] value or computes it from a closure.
    ///
    ///
    /// # Examples
    ///
    /// ```
    /// fn count(x: &str) -> usize { x.len() }
    ///
    /// assert_eq!(Ok(2).unwrap_or_else(count), 2);
    /// assert_eq!(Err("foo").unwrap_or_else(count), 3);
    /// ```
    #[inline]
    #[track_caller]
    #[stable(feature = "rust1", since = "1.0.0")]
    pub fn unwrap_or_else<F: FnOnce(E) -> T>(self, op: F) -> T {
        match self {
            Ok(t) => t,
            Err(e) => op(e),
        }
    }

    /// Returns the contained [`Ok`] value, consuming the `self` value,
    /// without checking that the value is not an [`Err`].
    ///
    /// # Safety
    ///
    /// Calling this method on an [`Err`] is *[undefined behavior]*.
    ///
    /// [undefined behavior]: https://doc.rust-lang.org/reference/behavior-considered-undefined.html
    ///
    /// # Examples
    ///
    /// ```
    /// let x: Result<u32, &str> = Ok(2);
    /// assert_eq!(unsafe { x.unwrap_unchecked() }, 2);
    /// ```
    ///
    /// ```no_run
    /// let x: Result<u32, &str> = Err("emergency failure");
    /// unsafe { x.unwrap_unchecked(); } // Undefined behavior!
    /// ```
    #[inline]
    #[track_caller]
    #[stable(feature = "option_result_unwrap_unchecked", since = "1.58.0")]
    pub unsafe fn unwrap_unchecked(self) -> T {
        match self {
            Ok(t) => t,
            // SAFETY: the safety contract must be upheld by the caller.
            Err(_) => unsafe { hint::unreachable_unchecked() },
        }
    }

    /// Returns the contained [`Err`] value, consuming the `self` value,
    /// without checking that the value is not an [`Ok`].
    ///
    /// # Safety
    ///
    /// Calling this method on an [`Ok`] is *[undefined behavior]*.
    ///
    /// [undefined behavior]: https://doc.rust-lang.org/reference/behavior-considered-undefined.html
    ///
    /// # Examples
    ///
    /// ```no_run
    /// let x: Result<u32, &str> = Ok(2);
    /// unsafe { x.unwrap_err_unchecked() }; // Undefined behavior!
    /// ```
    ///
    /// ```
    /// let x: Result<u32, &str> = Err("emergency failure");
    /// assert_eq!(unsafe { x.unwrap_err_unchecked() }, "emergency failure");
    /// ```
    #[inline]
    #[track_caller]
    #[stable(feature = "option_result_unwrap_unchecked", since = "1.58.0")]
    pub unsafe fn unwrap_err_unchecked(self) -> E {
        match self {
            // SAFETY: the safety contract must be upheld by the caller.
            Ok(_) => unsafe { hint::unreachable_unchecked() },
            Err(e) => e,
        }
    }
}

#[cfg(feature = "uncertified")]
impl<T, E> Result<&T, E> {
    /// Maps a `Result<&T, E>` to a `Result<T, E>` by copying the contents of the
    /// `Ok` part.
    ///
    /// # Examples
    ///
    /// ```
    /// let val = 12;
    /// let x: Result<&i32, i32> = Ok(&val);
    /// assert_eq!(x, Ok(&12));
    /// let copied = x.copied();
    /// assert_eq!(copied, Ok(12));
    /// ```
    #[inline]
    #[stable(feature = "result_copied", since = "1.59.0")]
    #[rustc_const_stable(feature = "const_result", since = "1.83.0")]
    #[rustc_allow_const_fn_unstable(const_precise_live_drops)]
    pub const fn copied(self) -> Result<T, E>
    where
        T: Copy,
    {
        // FIXME(const-hack): this implementation, which sidesteps using `Result::map` since it's not const
        // ready yet, should be reverted when possible to avoid code repetition
        match self {
            Ok(&v) => Ok(v),
            Err(e) => Err(e),
        }
    }

    /// Maps a `Result<&T, E>` to a `Result<T, E>` by cloning the contents of the
    /// `Ok` part.
    ///
    /// # Examples
    ///
    /// ```
    /// let val = 12;
    /// let x: Result<&i32, i32> = Ok(&val);
    /// assert_eq!(x, Ok(&12));
    /// let cloned = x.cloned();
    /// assert_eq!(cloned, Ok(12));
    /// ```
    #[inline]
    #[stable(feature = "result_cloned", since = "1.59.0")]
    pub fn cloned(self) -> Result<T, E>
    where
        T: Clone,
    {
        self.map(|t| t.clone())
    }
}

#[cfg(feature = "uncertified")]
impl<T, E> Result<&mut T, E> {
    /// Maps a `Result<&mut T, E>` to a `Result<T, E>` by copying the contents of the
    /// `Ok` part.
    ///
    /// # Examples
    ///
    /// ```
    /// let mut val = 12;
    /// let x: Result<&mut i32, i32> = Ok(&mut val);
    /// assert_eq!(x, Ok(&mut 12));
    /// let copied = x.copied();
    /// assert_eq!(copied, Ok(12));
    /// ```
    #[inline]
    #[stable(feature = "result_copied", since = "1.59.0")]
    #[rustc_const_stable(feature = "const_result", since = "1.83.0")]
    #[rustc_allow_const_fn_unstable(const_precise_live_drops)]
    pub const fn copied(self) -> Result<T, E>
    where
        T: Copy,
    {
        // FIXME(const-hack): this implementation, which sidesteps using `Result::map` since it's not const
        // ready yet, should be reverted when possible to avoid code repetition
        match self {
            Ok(&mut v) => Ok(v),
            Err(e) => Err(e),
        }
    }

    /// Maps a `Result<&mut T, E>` to a `Result<T, E>` by cloning the contents of the
    /// `Ok` part.
    ///
    /// # Examples
    ///
    /// ```
    /// let mut val = 12;
    /// let x: Result<&mut i32, i32> = Ok(&mut val);
    /// assert_eq!(x, Ok(&mut 12));
    /// let cloned = x.cloned();
    /// assert_eq!(cloned, Ok(12));
    /// ```
    #[inline]
    #[stable(feature = "result_cloned", since = "1.59.0")]
    pub fn cloned(self) -> Result<T, E>
    where
        T: Clone,
    {
        self.map(|t| t.clone())
    }
}

#[cfg(feature = "uncertified")]
impl<T, E> Result<Option<T>, E> {
    /// Transposes a `Result` of an `Option` into an `Option` of a `Result`.
    ///
    /// `Ok(None)` will be mapped to `None`.
    /// `Ok(Some(_))` and `Err(_)` will be mapped to `Some(Ok(_))` and `Some(Err(_))`.
    ///
    /// # Examples
    ///
    /// ```
    /// #[derive(Debug, Eq, PartialEq)]
    /// struct SomeErr;
    ///
    /// let x: Result<Option<i32>, SomeErr> = Ok(Some(5));
    /// let y: Option<Result<i32, SomeErr>> = Some(Ok(5));
    /// assert_eq!(x.transpose(), y);
    /// ```
    #[inline]
    #[stable(feature = "transpose_result", since = "1.33.0")]
    #[rustc_const_stable(feature = "const_result", since = "1.83.0")]
    #[rustc_allow_const_fn_unstable(const_precise_live_drops)]
    pub const fn transpose(self) -> Option<Result<T, E>> {
        match self {
            Ok(Some(x)) => Some(Ok(x)),
            Ok(None) => None,
            Err(e) => Some(Err(e)),
        }
    }
}

#[cfg(feature = "uncertified")]
impl<T, E> Result<Result<T, E>, E> {
    /// Converts from `Result<Result<T, E>, E>` to `Result<T, E>`
    ///
    /// # Examples
    ///
    /// ```
    /// #![feature(result_flattening)]
    /// let x: Result<Result<&'static str, u32>, u32> = Ok(Ok("hello"));
    /// assert_eq!(Ok("hello"), x.flatten());
    ///
    /// let x: Result<Result<&'static str, u32>, u32> = Ok(Err(6));
    /// assert_eq!(Err(6), x.flatten());
    ///
    /// let x: Result<Result<&'static str, u32>, u32> = Err(6);
    /// assert_eq!(Err(6), x.flatten());
    /// ```
    ///
    /// Flattening only removes one level of nesting at a time:
    ///
    /// ```
    /// #![feature(result_flattening)]
    /// let x: Result<Result<Result<&'static str, u32>, u32>, u32> = Ok(Ok(Ok("hello")));
    /// assert_eq!(Ok(Ok("hello")), x.flatten());
    /// assert_eq!(Ok("hello"), x.flatten().flatten());
    /// ```
    #[inline]
    #[unstable(feature = "result_flattening", issue = "70142")]
    #[rustc_const_unstable(feature = "result_flattening", issue = "70142")]
    pub const fn flatten(self) -> Result<T, E> {
        // FIXME(const-hack): could be written with `and_then`
        match self {
            Ok(inner) => inner,
            Err(e) => Err(e),
        }
    }
}

// This is a separate function to reduce the code size of the methods
#[cfg(not(feature = "panic_immediate_abort"))]
#[inline(never)]
#[cold]
#[track_caller]
#[cfg(feature = "uncertified")]
fn unwrap_failed(msg: &str, error: &dyn fmt::Debug) -> ! {
    panic!("{msg}: {error:?}")
}

// This is a separate function to avoid constructing a `dyn Debug`
// that gets immediately thrown away, since vtables don't get cleaned up
// by dead code elimination if a trait object is constructed even if it goes
// unused
#[cfg(feature = "panic_immediate_abort")]
#[inline]
#[cold]
#[track_caller]
#[cfg(feature = "uncertified")]
fn unwrap_failed<T>(_msg: &str, _error: &T) -> ! {
    panic!()
}

/////////////////////////////////////////////////////////////////////////////
// Trait implementations
/////////////////////////////////////////////////////////////////////////////

#[stable(feature = "rust1", since = "1.0.0")]
#[cfg(feature = "uncertified")]
impl<T, E> Clone for Result<T, E>
where
    T: Clone,
    E: Clone,
{
    #[inline]
    fn clone(&self) -> Self {
        match self {
            Ok(x) => Ok(x.clone()),
            Err(x) => Err(x.clone()),
        }
    }

    #[inline]
    fn clone_from(&mut self, source: &Self) {
        match (self, source) {
            (Ok(to), Ok(from)) => to.clone_from(from),
            (Err(to), Err(from)) => to.clone_from(from),
            (to, from) => *to = from.clone(),
        }
    }
}

#[unstable(feature = "ergonomic_clones", issue = "132290")]
impl<T, E> crate::clone::UseCloned for Result<T, E>
where
    T: crate::clone::UseCloned,
    E: crate::clone::UseCloned,
{
}

#[stable(feature = "rust1", since = "1.0.0")]
#[cfg(feature = "uncertified")]
impl<T, E> IntoIterator for Result<T, E> {
    type Item = T;
    type IntoIter = IntoIter<T>;

    /// Returns a consuming iterator over the possibly contained value.
    ///
    /// The iterator yields one value if the result is [`Result::Ok`], otherwise none.
    ///
    /// # Examples
    ///
    /// ```
    /// let x: Result<u32, &str> = Ok(5);
    /// let v: Vec<u32> = x.into_iter().collect();
    /// assert_eq!(v, [5]);
    ///
    /// let x: Result<u32, &str> = Err("nothing!");
    /// let v: Vec<u32> = x.into_iter().collect();
    /// assert_eq!(v, []);
    /// ```
    #[inline]
    fn into_iter(self) -> IntoIter<T> {
        IntoIter { inner: self.ok() }
    }
}

#[stable(since = "1.4.0", feature = "result_iter")]
#[cfg(feature = "uncertified")]
impl<'a, T, E> IntoIterator for &'a Result<T, E> {
    type Item = &'a T;
    type IntoIter = Iter<'a, T>;

    fn into_iter(self) -> Iter<'a, T> {
        self.iter()
    }
}

#[stable(since = "1.4.0", feature = "result_iter")]
#[cfg(feature = "uncertified")]
impl<'a, T, E> IntoIterator for &'a mut Result<T, E> {
    type Item = &'a mut T;
    type IntoIter = IterMut<'a, T>;

    fn into_iter(self) -> IterMut<'a, T> {
        self.iter_mut()
    }
}

/////////////////////////////////////////////////////////////////////////////
// The Result Iterators
/////////////////////////////////////////////////////////////////////////////

/// An iterator over a reference to the [`Ok`] variant of a [`Result`].
///
/// The iterator yields one value if the result is [`Ok`], otherwise none.
///
/// Created by [`Result::iter`].
#[derive(Debug)]
#[stable(feature = "rust1", since = "1.0.0")]
#[cfg(feature = "uncertified")]
pub struct Iter<'a, T: 'a> {
    inner: Option<&'a T>,
}

#[stable(feature = "rust1", since = "1.0.0")]
#[cfg(feature = "uncertified")]
impl<'a, T> Iterator for Iter<'a, T> {
    type Item = &'a T;

    #[inline]
    fn next(&mut self) -> Option<&'a T> {
        self.inner.take()
    }
    #[inline]
    fn size_hint(&self) -> (usize, Option<usize>) {
        let n = if self.inner.is_some() { 1 } else { 0 };
        (n, Some(n))
    }
}

#[stable(feature = "rust1", since = "1.0.0")]
#[cfg(feature = "uncertified")]
impl<'a, T> DoubleEndedIterator for Iter<'a, T> {
    #[inline]
    fn next_back(&mut self) -> Option<&'a T> {
        self.inner.take()
    }
}

#[stable(feature = "rust1", since = "1.0.0")]
#[cfg(feature = "uncertified")]
impl<T> ExactSizeIterator for Iter<'_, T> {}

#[stable(feature = "fused", since = "1.26.0")]
#[cfg(feature = "uncertified")]
impl<T> FusedIterator for Iter<'_, T> {}

#[unstable(feature = "trusted_len", issue = "37572")]
#[cfg(feature = "uncertified")]
unsafe impl<A> TrustedLen for Iter<'_, A> {}

#[stable(feature = "rust1", since = "1.0.0")]
#[cfg(feature = "uncertified")]
impl<T> Clone for Iter<'_, T> {
    #[inline]
    fn clone(&self) -> Self {
        Iter { inner: self.inner }
    }
}

/// An iterator over a mutable reference to the [`Ok`] variant of a [`Result`].
///
/// Created by [`Result::iter_mut`].
#[derive(Debug)]
#[stable(feature = "rust1", since = "1.0.0")]
#[cfg(feature = "uncertified")]
pub struct IterMut<'a, T: 'a> {
    inner: Option<&'a mut T>,
}

#[stable(feature = "rust1", since = "1.0.0")]
#[cfg(feature = "uncertified")]
impl<'a, T> Iterator for IterMut<'a, T> {
    type Item = &'a mut T;

    #[inline]
    fn next(&mut self) -> Option<&'a mut T> {
        self.inner.take()
    }
    #[inline]
    fn size_hint(&self) -> (usize, Option<usize>) {
        let n = if self.inner.is_some() { 1 } else { 0 };
        (n, Some(n))
    }
}

#[stable(feature = "rust1", since = "1.0.0")]
#[cfg(feature = "uncertified")]
impl<'a, T> DoubleEndedIterator for IterMut<'a, T> {
    #[inline]
    fn next_back(&mut self) -> Option<&'a mut T> {
        self.inner.take()
    }
}

#[stable(feature = "rust1", since = "1.0.0")]
#[cfg(feature = "uncertified")]
impl<T> ExactSizeIterator for IterMut<'_, T> {}

#[stable(feature = "fused", since = "1.26.0")]
#[cfg(feature = "uncertified")]
impl<T> FusedIterator for IterMut<'_, T> {}

#[unstable(feature = "trusted_len", issue = "37572")]
#[cfg(feature = "uncertified")]
unsafe impl<A> TrustedLen for IterMut<'_, A> {}

/// An iterator over the value in a [`Ok`] variant of a [`Result`].
///
/// The iterator yields one value if the result is [`Ok`], otherwise none.
///
/// This struct is created by the [`into_iter`] method on
/// [`Result`] (provided by the [`IntoIterator`] trait).
///
/// [`into_iter`]: IntoIterator::into_iter
#[derive(Clone, Debug)]
#[stable(feature = "rust1", since = "1.0.0")]
#[cfg(feature = "uncertified")]
pub struct IntoIter<T> {
    inner: Option<T>,
}

#[stable(feature = "rust1", since = "1.0.0")]
#[cfg(feature = "uncertified")]
impl<T> Iterator for IntoIter<T> {
    type Item = T;

    #[inline]
    fn next(&mut self) -> Option<T> {
        self.inner.take()
    }
    #[inline]
    fn size_hint(&self) -> (usize, Option<usize>) {
        let n = if self.inner.is_some() { 1 } else { 0 };
        (n, Some(n))
    }
}

#[stable(feature = "rust1", since = "1.0.0")]
#[cfg(feature = "uncertified")]
impl<T> DoubleEndedIterator for IntoIter<T> {
    #[inline]
    fn next_back(&mut self) -> Option<T> {
        self.inner.take()
    }
}

#[stable(feature = "rust1", since = "1.0.0")]
#[cfg(feature = "uncertified")]
impl<T> ExactSizeIterator for IntoIter<T> {}

#[stable(feature = "fused", since = "1.26.0")]
#[cfg(feature = "uncertified")]
impl<T> FusedIterator for IntoIter<T> {}

#[unstable(feature = "trusted_len", issue = "37572")]
#[cfg(feature = "uncertified")]
unsafe impl<A> TrustedLen for IntoIter<A> {}

/////////////////////////////////////////////////////////////////////////////
// FromIterator
/////////////////////////////////////////////////////////////////////////////

#[stable(feature = "rust1", since = "1.0.0")]
#[cfg(feature = "uncertified")]
impl<A, E, V: FromIterator<A>> FromIterator<Result<A, E>> for Result<V, E> {
    /// Takes each element in the `Iterator`: if it is an `Err`, no further
    /// elements are taken, and the `Err` is returned. Should no `Err` occur, a
    /// container with the values of each `Result` is returned.
    ///
    /// Here is an example which increments every integer in a vector,
    /// checking for overflow:
    ///
    /// ```
    /// let v = vec![1, 2];
    /// let res: Result<Vec<u32>, &'static str> = v.iter().map(|x: &u32|
    ///     x.checked_add(1).ok_or("Overflow!")
    /// ).collect();
    /// assert_eq!(res, Ok(vec![2, 3]));
    /// ```
    ///
    /// Here is another example that tries to subtract one from another list
    /// of integers, this time checking for underflow:
    ///
    /// ```
    /// let v = vec![1, 2, 0];
    /// let res: Result<Vec<u32>, &'static str> = v.iter().map(|x: &u32|
    ///     x.checked_sub(1).ok_or("Underflow!")
    /// ).collect();
    /// assert_eq!(res, Err("Underflow!"));
    /// ```
    ///
    /// Here is a variation on the previous example, showing that no
    /// further elements are taken from `iter` after the first `Err`.
    ///
    /// ```
    /// let v = vec![3, 2, 1, 10];
    /// let mut shared = 0;
    /// let res: Result<Vec<u32>, &'static str> = v.iter().map(|x: &u32| {
    ///     shared += x;
    ///     x.checked_sub(2).ok_or("Underflow!")
    /// }).collect();
    /// assert_eq!(res, Err("Underflow!"));
    /// assert_eq!(shared, 6);
    /// ```
    ///
    /// Since the third element caused an underflow, no further elements were taken,
    /// so the final value of `shared` is 6 (= `3 + 2 + 1`), not 16.
    #[inline]
    fn from_iter<I: IntoIterator<Item = Result<A, E>>>(iter: I) -> Result<V, E> {
        iter::try_process(iter.into_iter(), |i| i.collect())
    }
}

#[unstable(feature = "try_trait_v2", issue = "84277")]
#[cfg(feature = "uncertified")]
impl<T, E> ops::Try for Result<T, E> {
    type Output = T;
    type Residual = Result<convert::Infallible, E>;

    #[inline]
    fn from_output(output: Self::Output) -> Self {
        Ok(output)
    }

    #[inline]
    fn branch(self) -> ControlFlow<Self::Residual, Self::Output> {
        match self {
            Ok(v) => ControlFlow::Continue(v),
            Err(e) => ControlFlow::Break(Err(e)),
        }
    }
}

#[unstable(feature = "try_trait_v2", issue = "84277")]
#[cfg(feature = "uncertified")]
impl<T, E, F: From<E>> ops::FromResidual<Result<convert::Infallible, E>> for Result<T, F> {
    #[inline]
    #[track_caller]
    fn from_residual(residual: Result<convert::Infallible, E>) -> Self {
        match residual {
            Err(e) => Err(From::from(e)),
        }
    }
}
#[diagnostic::do_not_recommend]
#[unstable(feature = "try_trait_v2_yeet", issue = "96374")]
#[cfg(feature = "uncertified")]
impl<T, E, F: From<E>> ops::FromResidual<ops::Yeet<E>> for Result<T, F> {
    #[inline]
    fn from_residual(ops::Yeet(e): ops::Yeet<E>) -> Self {
        Err(From::from(e))
    }
}

#[unstable(feature = "try_trait_v2_residual", issue = "91285")]
#[cfg(feature = "uncertified")]
impl<T, E> ops::Residual<T> for Result<convert::Infallible, E> {
    type TryType = Result<T, E>;
}<|MERGE_RESOLUTION|>--- conflicted
+++ resolved
@@ -91,7 +91,6 @@
 //! }
 //! ```
 //!
-<<<<<<< HEAD
 // //! *Note: The actual definition of [`Write`] uses [`io::Result`], which
 // //! is just a synonym for <code>[Result]<T, [io::Error]></code>.*
 // //!
@@ -260,8 +259,14 @@
 // //! The [`is_ok`] and [`is_err`] methods return [`true`] if the [`Result`]
 // //! is [`Ok`] or [`Err`], respectively.
 // //!
+// //! The [`is_ok_and`] and [`is_err_and`] methods apply the provided function
+// //! to the contents of the [`Result`] to produce a boolean value. If the [`Result`] does not have the expected variant
+// //! then [`false`] is returned instead without executing the function.
+// //!
 // //! [`is_err`]: Result::is_err
 // //! [`is_ok`]: Result::is_ok
+// //! [`is_ok_and`]: Result::is_ok_and
+// //! [`is_err_and`]: Result::is_err_and
 // //!
 // //! ## Adapters for working with references
 // //!
@@ -288,6 +293,7 @@
 // //!   (which must implement the [`Default`] trait)
 // //! * [`unwrap_or_else`] returns the result of evaluating the provided
 // //!   function
+// //! * [`unwrap_unchecked`] produces *[undefined behavior]*
 // //!
 // //! The panicking methods [`expect`] and [`unwrap`] require `E` to
 // //! implement the [`Debug`] trait.
@@ -298,6 +304,8 @@
 // //! [`unwrap_or`]: Result::unwrap_or
 // //! [`unwrap_or_default`]: Result::unwrap_or_default
 // //! [`unwrap_or_else`]: Result::unwrap_or_else
+// //! [`unwrap_unchecked`]: Result::unwrap_unchecked
+// //! [undefined behavior]: https://doc.rust-lang.org/reference/behavior-considered-undefined.html
 // //!
 // //! These methods extract the contained value in a [`Result<T, E>`] when it
 // //! is the [`Err`] variant. They require `T` to implement the [`Debug`]
@@ -305,10 +313,13 @@
 // //!
 // //! * [`expect_err`] panics with a provided custom message
 // //! * [`unwrap_err`] panics with a generic message
+// //! * [`unwrap_err_unchecked`] produces *[undefined behavior]*
 // //!
 // //! [`Debug`]: crate::fmt::Debug
 // //! [`expect_err`]: Result::expect_err
 // //! [`unwrap_err`]: Result::unwrap_err
+// //! [`unwrap_err_unchecked`]: Result::unwrap_err_unchecked
+// //! [undefined behavior]: https://doc.rust-lang.org/reference/behavior-considered-undefined.html
 // //!
 // //! ## Transforming contained values
 // //!
@@ -331,21 +342,29 @@
 // //! [`Some(v)`]: Option::Some
 // //! [`transpose`]: Result::transpose
 // //!
-// //! This method transforms the contained value of the [`Ok`] variant:
+// //! These methods transform the contained value of the [`Ok`] variant:
 // //!
 // //! * [`map`] transforms [`Result<T, E>`] into [`Result<U, E>`] by applying
 // //!   the provided function to the contained value of [`Ok`] and leaving
 // //!   [`Err`] values unchanged
+// //! * [`inspect`] takes ownership of the [`Result`], applies the
+// //!   provided function to the contained value by reference,
+// //!   and then returns the [`Result`]
 // //!
 // //! [`map`]: Result::map
-// //!
-// //! This method transforms the contained value of the [`Err`] variant:
+// //! [`inspect`]: Result::inspect
+// //!
+// //! These methods transform the contained value of the [`Err`] variant:
 // //!
 // //! * [`map_err`] transforms [`Result<T, E>`] into [`Result<T, F>`] by
 // //!   applying the provided function to the contained value of [`Err`] and
 // //!   leaving [`Ok`] values unchanged
+// //! * [`inspect_err`] takes ownership of the [`Result`], applies the
+// //!   provided function to the contained value of [`Err`] by reference,
+// //!   and then returns the [`Result`]
 // //!
 // //! [`map_err`]: Result::map_err
+// //! [`inspect_err`]: Result::inspect_err
 // //!
 // //! These methods transform a [`Result<T, E>`] into a value of a possibly
 // //! different type `U`:
@@ -511,447 +530,6 @@
 // //! let res: Result<i32, &str> = v.into_iter().product();
 // //! assert_eq!(res, Ok(42));
 // //! ```
-=======
-//! *Note: The actual definition of [`Write`] uses [`io::Result`], which
-//! is just a synonym for <code>[Result]<T, [io::Error]></code>.*
-//!
-//! This method doesn't produce a value, but the write may
-//! fail. It's crucial to handle the error case, and *not* write
-//! something like this:
-//!
-//! ```no_run
-//! # #![allow(unused_must_use)] // \o/
-//! use std::fs::File;
-//! use std::io::prelude::*;
-//!
-//! let mut file = File::create("valuable_data.txt").unwrap();
-//! // If `write_all` errors, then we'll never know, because the return
-//! // value is ignored.
-//! file.write_all(b"important message");
-//! ```
-//!
-//! If you *do* write that in Rust, the compiler will give you a
-//! warning (by default, controlled by the `unused_must_use` lint).
-//!
-//! You might instead, if you don't want to handle the error, simply
-//! assert success with [`expect`]. This will panic if the
-//! write fails, providing a marginally useful message indicating why:
-//!
-//! ```no_run
-//! use std::fs::File;
-//! use std::io::prelude::*;
-//!
-//! let mut file = File::create("valuable_data.txt").unwrap();
-//! file.write_all(b"important message").expect("failed to write message");
-//! ```
-//!
-//! You might also simply assert success:
-//!
-//! ```no_run
-//! # use std::fs::File;
-//! # use std::io::prelude::*;
-//! # let mut file = File::create("valuable_data.txt").unwrap();
-//! assert!(file.write_all(b"important message").is_ok());
-//! ```
-//!
-//! Or propagate the error up the call stack with [`?`]:
-//!
-//! ```
-//! # use std::fs::File;
-//! # use std::io::prelude::*;
-//! # use std::io;
-//! # #[allow(dead_code)]
-//! fn write_message() -> io::Result<()> {
-//!     let mut file = File::create("valuable_data.txt")?;
-//!     file.write_all(b"important message")?;
-//!     Ok(())
-//! }
-//! ```
-//!
-//! # The question mark operator, `?`
-//!
-//! When writing code that calls many functions that return the
-//! [`Result`] type, the error handling can be tedious. The question mark
-//! operator, [`?`], hides some of the boilerplate of propagating errors
-//! up the call stack.
-//!
-//! It replaces this:
-//!
-//! ```
-//! # #![allow(dead_code)]
-//! use std::fs::File;
-//! use std::io::prelude::*;
-//! use std::io;
-//!
-//! struct Info {
-//!     name: String,
-//!     age: i32,
-//!     rating: i32,
-//! }
-//!
-//! fn write_info(info: &Info) -> io::Result<()> {
-//!     // Early return on error
-//!     let mut file = match File::create("my_best_friends.txt") {
-//!            Err(e) => return Err(e),
-//!            Ok(f) => f,
-//!     };
-//!     if let Err(e) = file.write_all(format!("name: {}\n", info.name).as_bytes()) {
-//!         return Err(e)
-//!     }
-//!     if let Err(e) = file.write_all(format!("age: {}\n", info.age).as_bytes()) {
-//!         return Err(e)
-//!     }
-//!     if let Err(e) = file.write_all(format!("rating: {}\n", info.rating).as_bytes()) {
-//!         return Err(e)
-//!     }
-//!     Ok(())
-//! }
-//! ```
-//!
-//! With this:
-//!
-//! ```
-//! # #![allow(dead_code)]
-//! use std::fs::File;
-//! use std::io::prelude::*;
-//! use std::io;
-//!
-//! struct Info {
-//!     name: String,
-//!     age: i32,
-//!     rating: i32,
-//! }
-//!
-//! fn write_info(info: &Info) -> io::Result<()> {
-//!     let mut file = File::create("my_best_friends.txt")?;
-//!     // Early return on error
-//!     file.write_all(format!("name: {}\n", info.name).as_bytes())?;
-//!     file.write_all(format!("age: {}\n", info.age).as_bytes())?;
-//!     file.write_all(format!("rating: {}\n", info.rating).as_bytes())?;
-//!     Ok(())
-//! }
-//! ```
-//!
-//! *It's much nicer!*
-//!
-//! Ending the expression with [`?`] will result in the [`Ok`]'s unwrapped value, unless the result
-//! is [`Err`], in which case [`Err`] is returned early from the enclosing function.
-//!
-//! [`?`] can be used in functions that return [`Result`] because of the
-//! early return of [`Err`] that it provides.
-//!
-//! [`expect`]: Result::expect
-//! [`Write`]: ../../std/io/trait.Write.html "io::Write"
-//! [`write_all`]: ../../std/io/trait.Write.html#method.write_all "io::Write::write_all"
-//! [`io::Result`]: ../../std/io/type.Result.html "io::Result"
-//! [`?`]: crate::ops::Try
-//! [`Ok(T)`]: Ok
-//! [`Err(E)`]: Err
-//! [io::Error]: ../../std/io/struct.Error.html "io::Error"
-//!
-//! # Representation
-//!
-//! In some cases, [`Result<T, E>`] will gain the same size, alignment, and ABI
-//! guarantees as [`Option<U>`] has. One of either the `T` or `E` type must be a
-//! type that qualifies for the `Option` [representation guarantees][opt-rep],
-//! and the *other* type must meet all of the following conditions:
-//! * Is a zero-sized type with alignment 1 (a "1-ZST").
-//! * Has no fields.
-//! * Does not have the `#[non_exhaustive]` attribute.
-//!
-//! For example, `NonZeroI32` qualifies for the `Option` representation
-//! guarantees, and `()` is a zero-sized type with alignment 1, no fields, and
-//! it isn't `non_exhaustive`. This means that both `Result<NonZeroI32, ()>` and
-//! `Result<(), NonZeroI32>` have the same size, alignment, and ABI guarantees
-//! as `Option<NonZeroI32>`. The only difference is the implied semantics:
-//! * `Option<NonZeroI32>` is "a non-zero i32 might be present"
-//! * `Result<NonZeroI32, ()>` is "a non-zero i32 success result, if any"
-//! * `Result<(), NonZeroI32>` is "a non-zero i32 error result, if any"
-//!
-//! [opt-rep]: ../option/index.html#representation "Option Representation"
-//!
-//! # Method overview
-//!
-//! In addition to working with pattern matching, [`Result`] provides a
-//! wide variety of different methods.
-//!
-//! ## Querying the variant
-//!
-//! The [`is_ok`] and [`is_err`] methods return [`true`] if the [`Result`]
-//! is [`Ok`] or [`Err`], respectively.
-//!
-//! The [`is_ok_and`] and [`is_err_and`] methods apply the provided function
-//! to the contents of the [`Result`] to produce a boolean value. If the [`Result`] does not have the expected variant
-//! then [`false`] is returned instead without executing the function.
-//!
-//! [`is_err`]: Result::is_err
-//! [`is_ok`]: Result::is_ok
-//! [`is_ok_and`]: Result::is_ok_and
-//! [`is_err_and`]: Result::is_err_and
-//!
-//! ## Adapters for working with references
-//!
-//! * [`as_ref`] converts from `&Result<T, E>` to `Result<&T, &E>`
-//! * [`as_mut`] converts from `&mut Result<T, E>` to `Result<&mut T, &mut E>`
-//! * [`as_deref`] converts from `&Result<T, E>` to `Result<&T::Target, &E>`
-//! * [`as_deref_mut`] converts from `&mut Result<T, E>` to
-//!   `Result<&mut T::Target, &mut E>`
-//!
-//! [`as_deref`]: Result::as_deref
-//! [`as_deref_mut`]: Result::as_deref_mut
-//! [`as_mut`]: Result::as_mut
-//! [`as_ref`]: Result::as_ref
-//!
-//! ## Extracting contained values
-//!
-//! These methods extract the contained value in a [`Result<T, E>`] when it
-//! is the [`Ok`] variant. If the [`Result`] is [`Err`]:
-//!
-//! * [`expect`] panics with a provided custom message
-//! * [`unwrap`] panics with a generic message
-//! * [`unwrap_or`] returns the provided default value
-//! * [`unwrap_or_default`] returns the default value of the type `T`
-//!   (which must implement the [`Default`] trait)
-//! * [`unwrap_or_else`] returns the result of evaluating the provided
-//!   function
-//! * [`unwrap_unchecked`] produces *[undefined behavior]*
-//!
-//! The panicking methods [`expect`] and [`unwrap`] require `E` to
-//! implement the [`Debug`] trait.
-//!
-//! [`Debug`]: crate::fmt::Debug
-//! [`expect`]: Result::expect
-//! [`unwrap`]: Result::unwrap
-//! [`unwrap_or`]: Result::unwrap_or
-//! [`unwrap_or_default`]: Result::unwrap_or_default
-//! [`unwrap_or_else`]: Result::unwrap_or_else
-//! [`unwrap_unchecked`]: Result::unwrap_unchecked
-//! [undefined behavior]: https://doc.rust-lang.org/reference/behavior-considered-undefined.html
-//!
-//! These methods extract the contained value in a [`Result<T, E>`] when it
-//! is the [`Err`] variant. They require `T` to implement the [`Debug`]
-//! trait. If the [`Result`] is [`Ok`]:
-//!
-//! * [`expect_err`] panics with a provided custom message
-//! * [`unwrap_err`] panics with a generic message
-//! * [`unwrap_err_unchecked`] produces *[undefined behavior]*
-//!
-//! [`Debug`]: crate::fmt::Debug
-//! [`expect_err`]: Result::expect_err
-//! [`unwrap_err`]: Result::unwrap_err
-//! [`unwrap_err_unchecked`]: Result::unwrap_err_unchecked
-//! [undefined behavior]: https://doc.rust-lang.org/reference/behavior-considered-undefined.html
-//!
-//! ## Transforming contained values
-//!
-//! These methods transform [`Result`] to [`Option`]:
-//!
-//! * [`err`][Result::err] transforms [`Result<T, E>`] into [`Option<E>`],
-//!   mapping [`Err(e)`] to [`Some(e)`] and [`Ok(v)`] to [`None`]
-//! * [`ok`][Result::ok] transforms [`Result<T, E>`] into [`Option<T>`],
-//!   mapping [`Ok(v)`] to [`Some(v)`] and [`Err(e)`] to [`None`]
-//! * [`transpose`] transposes a [`Result`] of an [`Option`] into an
-//!   [`Option`] of a [`Result`]
-//!
-// Do NOT add link reference definitions for `err` or `ok`, because they
-// will generate numerous incorrect URLs for `Err` and `Ok` elsewhere, due
-// to case folding.
-//!
-//! [`Err(e)`]: Err
-//! [`Ok(v)`]: Ok
-//! [`Some(e)`]: Option::Some
-//! [`Some(v)`]: Option::Some
-//! [`transpose`]: Result::transpose
-//!
-//! These methods transform the contained value of the [`Ok`] variant:
-//!
-//! * [`map`] transforms [`Result<T, E>`] into [`Result<U, E>`] by applying
-//!   the provided function to the contained value of [`Ok`] and leaving
-//!   [`Err`] values unchanged
-//! * [`inspect`] takes ownership of the [`Result`], applies the
-//!   provided function to the contained value by reference,
-//!   and then returns the [`Result`]
-//!
-//! [`map`]: Result::map
-//! [`inspect`]: Result::inspect
-//!
-//! These methods transform the contained value of the [`Err`] variant:
-//!
-//! * [`map_err`] transforms [`Result<T, E>`] into [`Result<T, F>`] by
-//!   applying the provided function to the contained value of [`Err`] and
-//!   leaving [`Ok`] values unchanged
-//! * [`inspect_err`] takes ownership of the [`Result`], applies the
-//!   provided function to the contained value of [`Err`] by reference,
-//!   and then returns the [`Result`]
-//!
-//! [`map_err`]: Result::map_err
-//! [`inspect_err`]: Result::inspect_err
-//!
-//! These methods transform a [`Result<T, E>`] into a value of a possibly
-//! different type `U`:
-//!
-//! * [`map_or`] applies the provided function to the contained value of
-//!   [`Ok`], or returns the provided default value if the [`Result`] is
-//!   [`Err`]
-//! * [`map_or_else`] applies the provided function to the contained value
-//!   of [`Ok`], or applies the provided default fallback function to the
-//!   contained value of [`Err`]
-//!
-//! [`map_or`]: Result::map_or
-//! [`map_or_else`]: Result::map_or_else
-//!
-//! ## Boolean operators
-//!
-//! These methods treat the [`Result`] as a boolean value, where [`Ok`]
-//! acts like [`true`] and [`Err`] acts like [`false`]. There are two
-//! categories of these methods: ones that take a [`Result`] as input, and
-//! ones that take a function as input (to be lazily evaluated).
-//!
-//! The [`and`] and [`or`] methods take another [`Result`] as input, and
-//! produce a [`Result`] as output. The [`and`] method can produce a
-//! [`Result<U, E>`] value having a different inner type `U` than
-//! [`Result<T, E>`]. The [`or`] method can produce a [`Result<T, F>`]
-//! value having a different error type `F` than [`Result<T, E>`].
-//!
-//! | method  | self     | input     | output   |
-//! |---------|----------|-----------|----------|
-//! | [`and`] | `Err(e)` | (ignored) | `Err(e)` |
-//! | [`and`] | `Ok(x)`  | `Err(d)`  | `Err(d)` |
-//! | [`and`] | `Ok(x)`  | `Ok(y)`   | `Ok(y)`  |
-//! | [`or`]  | `Err(e)` | `Err(d)`  | `Err(d)` |
-//! | [`or`]  | `Err(e)` | `Ok(y)`   | `Ok(y)`  |
-//! | [`or`]  | `Ok(x)`  | (ignored) | `Ok(x)`  |
-//!
-//! [`and`]: Result::and
-//! [`or`]: Result::or
-//!
-//! The [`and_then`] and [`or_else`] methods take a function as input, and
-//! only evaluate the function when they need to produce a new value. The
-//! [`and_then`] method can produce a [`Result<U, E>`] value having a
-//! different inner type `U` than [`Result<T, E>`]. The [`or_else`] method
-//! can produce a [`Result<T, F>`] value having a different error type `F`
-//! than [`Result<T, E>`].
-//!
-//! | method       | self     | function input | function result | output   |
-//! |--------------|----------|----------------|-----------------|----------|
-//! | [`and_then`] | `Err(e)` | (not provided) | (not evaluated) | `Err(e)` |
-//! | [`and_then`] | `Ok(x)`  | `x`            | `Err(d)`        | `Err(d)` |
-//! | [`and_then`] | `Ok(x)`  | `x`            | `Ok(y)`         | `Ok(y)`  |
-//! | [`or_else`]  | `Err(e)` | `e`            | `Err(d)`        | `Err(d)` |
-//! | [`or_else`]  | `Err(e)` | `e`            | `Ok(y)`         | `Ok(y)`  |
-//! | [`or_else`]  | `Ok(x)`  | (not provided) | (not evaluated) | `Ok(x)`  |
-//!
-//! [`and_then`]: Result::and_then
-//! [`or_else`]: Result::or_else
-//!
-//! ## Comparison operators
-//!
-//! If `T` and `E` both implement [`PartialOrd`] then [`Result<T, E>`] will
-//! derive its [`PartialOrd`] implementation.  With this order, an [`Ok`]
-//! compares as less than any [`Err`], while two [`Ok`] or two [`Err`]
-//! compare as their contained values would in `T` or `E` respectively.  If `T`
-//! and `E` both also implement [`Ord`], then so does [`Result<T, E>`].
-//!
-//! ```
-//! assert!(Ok(1) < Err(0));
-//! let x: Result<i32, ()> = Ok(0);
-//! let y = Ok(1);
-//! assert!(x < y);
-//! let x: Result<(), i32> = Err(0);
-//! let y = Err(1);
-//! assert!(x < y);
-//! ```
-//!
-//! ## Iterating over `Result`
-//!
-//! A [`Result`] can be iterated over. This can be helpful if you need an
-//! iterator that is conditionally empty. The iterator will either produce
-//! a single value (when the [`Result`] is [`Ok`]), or produce no values
-//! (when the [`Result`] is [`Err`]). For example, [`into_iter`] acts like
-//! [`once(v)`] if the [`Result`] is [`Ok(v)`], and like [`empty()`] if the
-//! [`Result`] is [`Err`].
-//!
-//! [`Ok(v)`]: Ok
-//! [`empty()`]: crate::iter::empty
-//! [`once(v)`]: crate::iter::once
-//!
-//! Iterators over [`Result<T, E>`] come in three types:
-//!
-//! * [`into_iter`] consumes the [`Result`] and produces the contained
-//!   value
-//! * [`iter`] produces an immutable reference of type `&T` to the
-//!   contained value
-//! * [`iter_mut`] produces a mutable reference of type `&mut T` to the
-//!   contained value
-//!
-//! See [Iterating over `Option`] for examples of how this can be useful.
-//!
-//! [Iterating over `Option`]: crate::option#iterating-over-option
-//! [`into_iter`]: Result::into_iter
-//! [`iter`]: Result::iter
-//! [`iter_mut`]: Result::iter_mut
-//!
-//! You might want to use an iterator chain to do multiple instances of an
-//! operation that can fail, but would like to ignore failures while
-//! continuing to process the successful results. In this example, we take
-//! advantage of the iterable nature of [`Result`] to select only the
-//! [`Ok`] values using [`flatten`][Iterator::flatten].
-//!
-//! ```
-//! # use std::str::FromStr;
-//! let mut results = vec![];
-//! let mut errs = vec![];
-//! let nums: Vec<_> = ["17", "not a number", "99", "-27", "768"]
-//!    .into_iter()
-//!    .map(u8::from_str)
-//!    // Save clones of the raw `Result` values to inspect
-//!    .inspect(|x| results.push(x.clone()))
-//!    // Challenge: explain how this captures only the `Err` values
-//!    .inspect(|x| errs.extend(x.clone().err()))
-//!    .flatten()
-//!    .collect();
-//! assert_eq!(errs.len(), 3);
-//! assert_eq!(nums, [17, 99]);
-//! println!("results {results:?}");
-//! println!("errs {errs:?}");
-//! println!("nums {nums:?}");
-//! ```
-//!
-//! ## Collecting into `Result`
-//!
-//! [`Result`] implements the [`FromIterator`][impl-FromIterator] trait,
-//! which allows an iterator over [`Result`] values to be collected into a
-//! [`Result`] of a collection of each contained value of the original
-//! [`Result`] values, or [`Err`] if any of the elements was [`Err`].
-//!
-//! [impl-FromIterator]: Result#impl-FromIterator%3CResult%3CA,+E%3E%3E-for-Result%3CV,+E%3E
-//!
-//! ```
-//! let v = [Ok(2), Ok(4), Err("err!"), Ok(8)];
-//! let res: Result<Vec<_>, &str> = v.into_iter().collect();
-//! assert_eq!(res, Err("err!"));
-//! let v = [Ok(2), Ok(4), Ok(8)];
-//! let res: Result<Vec<_>, &str> = v.into_iter().collect();
-//! assert_eq!(res, Ok(vec![2, 4, 8]));
-//! ```
-//!
-//! [`Result`] also implements the [`Product`][impl-Product] and
-//! [`Sum`][impl-Sum] traits, allowing an iterator over [`Result`] values
-//! to provide the [`product`][Iterator::product] and
-//! [`sum`][Iterator::sum] methods.
-//!
-//! [impl-Product]: Result#impl-Product%3CResult%3CU,+E%3E%3E-for-Result%3CT,+E%3E
-//! [impl-Sum]: Result#impl-Sum%3CResult%3CU,+E%3E%3E-for-Result%3CT,+E%3E
-//!
-//! ```
-//! let v = [Err("error!"), Ok(1), Ok(2), Ok(3), Err("foo")];
-//! let res: Result<i32, &str> = v.into_iter().sum();
-//! assert_eq!(res, Err("error!"));
-//! let v = [Ok(1), Ok(2), Ok(21)];
-//! let res: Result<i32, &str> = v.into_iter().product();
-//! assert_eq!(res, Ok(42));
-//! ```
->>>>>>> d5575f6d
 
 #![stable(feature = "rust1", since = "1.0.0")]
 
