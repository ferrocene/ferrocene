use core::convert::AsMut;

#[test]
fn convert() {
    const fn from(x: i32) -> i32 {
        i32::from(x)
    }

    const FOO: i32 = from(42);
    assert_eq!(FOO, 42);

    const fn into(x: Vec<String>) -> Vec<String> {
        x.into()
    }

    const BAR: Vec<String> = into(Vec::new());
    assert_eq!(BAR, Vec::<String>::new());
<<<<<<< HEAD

    assert_eq!(FOO, core::convert::identity(FOO));
}

#[test]
fn as_mut_impls() {
    let mut s = String::from("hello");
    let mut s_mut = &mut s;
    let slice: &mut str = <&mut String as AsMut<str>>::as_mut(&mut s_mut);
    let _: &mut str = <str as AsMut<str>>::as_mut(slice);

    let mut b = Vec::from(b"hello");
    let _: &mut [u8] = <[u8] as AsMut<[u8]>>::as_mut(b.as_mut_slice());
=======
}

#[test]
fn into_as_try_into() {
    struct A;
    struct B;

    impl Into<B> for A {
        fn into(self) -> B {
            B
        }
    }

    // This wouldn't compile if the `TryInto`/`TryFrom` blanket impls used
    // `U: From<T>` instead of `T: Into<U>`
    let Ok(B) = A.try_into();
    let Ok(B) = B::try_from(A);
>>>>>>> 0692e245
}<|MERGE_RESOLUTION|>--- conflicted
+++ resolved
@@ -15,7 +15,6 @@
 
     const BAR: Vec<String> = into(Vec::new());
     assert_eq!(BAR, Vec::<String>::new());
-<<<<<<< HEAD
 
     assert_eq!(FOO, core::convert::identity(FOO));
 }
@@ -29,7 +28,6 @@
 
     let mut b = Vec::from(b"hello");
     let _: &mut [u8] = <[u8] as AsMut<[u8]>>::as_mut(b.as_mut_slice());
-=======
 }
 
 #[test]
@@ -47,5 +45,4 @@
     // `U: From<T>` instead of `T: Into<U>`
     let Ok(B) = A.try_into();
     let Ok(B) = B::try_from(A);
->>>>>>> 0692e245
 }