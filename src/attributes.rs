--- conflicted
+++ resolved
@@ -16,11 +16,7 @@
 /// Checks if the function `instance` is recursively inline.
 /// Returns `false` if a functions is guaranteed to be non-recursive, and `true` if it *might* be recursive.
 #[cfg(feature = "master")]
-<<<<<<< HEAD
-fn resursively_inline<'gcc, 'tcx>(
-=======
 fn recursively_inline<'gcc, 'tcx>(
->>>>>>> 9aec231f
     cx: &CodegenCx<'gcc, 'tcx>,
     instance: ty::Instance<'tcx>,
 ) -> bool {
@@ -65,11 +61,7 @@
             //
             // That prevents issues steming from recursive `#[inline(always)]` at a *relatively* small cost.
             // We *only* need to check all the terminators of a function marked with this attribute.
-<<<<<<< HEAD
-            if resursively_inline(cx, instance) {
-=======
             if recursively_inline(cx, instance) {
->>>>>>> 9aec231f
                 Some(FnAttribute::Inline)
             } else {
                 Some(FnAttribute::AlwaysInline)
