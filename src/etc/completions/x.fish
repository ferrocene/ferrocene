# Print an optspec for argparse to handle cmd's options that are independent of any subcommand.
function __fish_x_global_optspecs
	string join \n v/verbose i/incremental config= build-dir= build= host= target= exclude= skip= include-default-paths rustc-error-format= on-fail= dry-run dump-bootstrap-shims stage= keep-stage= keep-stage-std= src= j/jobs= warnings= error-format= json-output color= bypass-bootstrap-lock rust-profile-generate= rust-profile-use= llvm-profile-use= llvm-profile-generate enable-bolt-settings skip-stage0-validation reproducible-artifact= set= ci= skip-std-check-if-no-download-rustc h/help
end

function __fish_x_needs_command
	# Figure out if the current invocation already has a command.
	set -l cmd (commandline -opc)
	set -e cmd[1]
	argparse -s (__fish_x_global_optspecs) -- $cmd 2>/dev/null
	or return
	if set -q argv[1]
		# Also print the command, so this can be used to figure out what it is.
		echo $argv[1]
		return 1
	end
	return 0
end

function __fish_x_using_subcommand
	set -l cmd (__fish_x_needs_command)
	test -z "$cmd"
	and return 1
	contains -- $cmd[1] $argv
end

complete -c x -n "__fish_x_needs_command" -l config -d 'TOML configuration file for build' -r -F
complete -c x -n "__fish_x_needs_command" -l build-dir -d 'Build directory, overrides `build.build-dir` in `bootstrap.toml`' -r -f -a "(__fish_complete_directories)"
complete -c x -n "__fish_x_needs_command" -l build -d 'build target of the stage0 compiler' -r -f
complete -c x -n "__fish_x_needs_command" -l host -d 'host targets to build' -r -f
complete -c x -n "__fish_x_needs_command" -l target -d 'target targets to build' -r -f
complete -c x -n "__fish_x_needs_command" -l exclude -d 'build paths to exclude' -r -F
complete -c x -n "__fish_x_needs_command" -l skip -d 'build paths to skip' -r -F
complete -c x -n "__fish_x_needs_command" -l rustc-error-format -r -f
complete -c x -n "__fish_x_needs_command" -l on-fail -d 'command to run on failure' -r -f -a "(__fish_complete_command)"
complete -c x -n "__fish_x_needs_command" -l stage -d 'stage to build (indicates compiler to use/test, e.g., stage 0 uses the bootstrap compiler, stage 1 the stage 0 rustc artifacts, etc.)' -r -f
complete -c x -n "__fish_x_needs_command" -l keep-stage -d 'stage(s) to keep without recompiling (pass multiple times to keep e.g., both stages 0 and 1)' -r -f
complete -c x -n "__fish_x_needs_command" -l keep-stage-std -d 'stage(s) of the standard library to keep without recompiling (pass multiple times to keep e.g., both stages 0 and 1)' -r -f
complete -c x -n "__fish_x_needs_command" -l src -d 'path to the root of the rust checkout' -r -f -a "(__fish_complete_directories)"
complete -c x -n "__fish_x_needs_command" -s j -l jobs -d 'number of jobs to run in parallel' -r -f
complete -c x -n "__fish_x_needs_command" -l warnings -d 'if value is deny, will deny warnings if value is warn, will emit warnings otherwise, use the default configured behaviour' -r -f -a "deny\t''
warn\t''
default\t''"
complete -c x -n "__fish_x_needs_command" -l error-format -d 'rustc error format' -r -f
complete -c x -n "__fish_x_needs_command" -l color -d 'whether to use color in cargo and rustc output' -r -f -a "always\t''
never\t''
auto\t''"
complete -c x -n "__fish_x_needs_command" -l rust-profile-generate -d 'generate PGO profile with rustc build' -r -F
complete -c x -n "__fish_x_needs_command" -l rust-profile-use -d 'use PGO profile for rustc build' -r -F
complete -c x -n "__fish_x_needs_command" -l llvm-profile-use -d 'use PGO profile for LLVM build' -r -F
complete -c x -n "__fish_x_needs_command" -l reproducible-artifact -d 'Additional reproducible artifacts that should be added to the reproducible artifacts archive' -r
complete -c x -n "__fish_x_needs_command" -l set -d 'override options in bootstrap.toml' -r -f
complete -c x -n "__fish_x_needs_command" -l ci -d 'Make bootstrap to behave as it\'s running on the CI environment or not' -r -f -a "true\t''
false\t''"
complete -c x -n "__fish_x_needs_command" -s v -l verbose -d 'use verbose output (-vv for very verbose)'
complete -c x -n "__fish_x_needs_command" -s i -l incremental -d 'use incremental compilation'
complete -c x -n "__fish_x_needs_command" -l include-default-paths -d 'include default paths in addition to the provided ones'
complete -c x -n "__fish_x_needs_command" -l dry-run -d 'dry run; don\'t build anything'
complete -c x -n "__fish_x_needs_command" -l dump-bootstrap-shims -d 'Indicates whether to dump the work done from bootstrap shims'
complete -c x -n "__fish_x_needs_command" -l json-output -d 'use message-format=json'
complete -c x -n "__fish_x_needs_command" -l bypass-bootstrap-lock -d 'Bootstrap uses this value to decide whether it should bypass locking the build process. This is rarely needed (e.g., compiling the std library for different targets in parallel)'
complete -c x -n "__fish_x_needs_command" -l llvm-profile-generate -d 'generate PGO profile with llvm built for rustc'
complete -c x -n "__fish_x_needs_command" -l enable-bolt-settings -d 'Enable BOLT link flags'
complete -c x -n "__fish_x_needs_command" -l skip-stage0-validation -d 'Skip stage0 compiler validation'
complete -c x -n "__fish_x_needs_command" -l skip-std-check-if-no-download-rustc -d 'Skip checking the standard library if `rust.download-rustc` isn\'t available. This is mostly for RA as building the stage1 compiler to check the library tree on each code change might be too much for some computers'
complete -c x -n "__fish_x_needs_command" -s h -l help -d 'Print help (see more with \'--help\')'
complete -c x -n "__fish_x_needs_command" -a "build" -d 'Compile either the compiler or libraries'
complete -c x -n "__fish_x_needs_command" -a "check" -d 'Compile either the compiler or libraries, using cargo check'
complete -c x -n "__fish_x_needs_command" -a "clippy" -d 'Run Clippy (uses rustup/cargo-installed clippy binary)'
complete -c x -n "__fish_x_needs_command" -a "fix" -d 'Run cargo fix'
complete -c x -n "__fish_x_needs_command" -a "fmt" -d 'Run rustfmt'
complete -c x -n "__fish_x_needs_command" -a "doc" -d 'Build documentation'
complete -c x -n "__fish_x_needs_command" -a "test" -d 'Build and run some test suites'
complete -c x -n "__fish_x_needs_command" -a "miri" -d 'Build and run some test suites *in Miri*'
complete -c x -n "__fish_x_needs_command" -a "bench" -d 'Build and run some benchmarks'
complete -c x -n "__fish_x_needs_command" -a "clean" -d 'Clean out build directories'
complete -c x -n "__fish_x_needs_command" -a "dist" -d 'Build distribution artifacts'
complete -c x -n "__fish_x_needs_command" -a "install" -d 'Install distribution artifacts'
complete -c x -n "__fish_x_needs_command" -a "run" -d 'Run tools contained in this repository'
complete -c x -n "__fish_x_needs_command" -a "setup" -d 'Set up the environment for development'
complete -c x -n "__fish_x_needs_command" -a "suggest" -d 'Suggest a subset of tests to run, based on modified files'
complete -c x -n "__fish_x_needs_command" -a "vendor" -d 'Vendor dependencies'
complete -c x -n "__fish_x_needs_command" -a "perf" -d 'Perform profiling and benchmarking of the compiler using `rustc-perf`'
complete -c x -n "__fish_x_needs_command" -a "sign" -d 'Sign Ferrocene qualification documents'
complete -c x -n "__fish_x_using_subcommand build" -l config -d 'TOML configuration file for build' -r -F
complete -c x -n "__fish_x_using_subcommand build" -l build-dir -d 'Build directory, overrides `build.build-dir` in `bootstrap.toml`' -r -f -a "(__fish_complete_directories)"
complete -c x -n "__fish_x_using_subcommand build" -l build -d 'build target of the stage0 compiler' -r -f
complete -c x -n "__fish_x_using_subcommand build" -l host -d 'host targets to build' -r -f
complete -c x -n "__fish_x_using_subcommand build" -l target -d 'target targets to build' -r -f
complete -c x -n "__fish_x_using_subcommand build" -l exclude -d 'build paths to exclude' -r -F
complete -c x -n "__fish_x_using_subcommand build" -l skip -d 'build paths to skip' -r -F
complete -c x -n "__fish_x_using_subcommand build" -l rustc-error-format -r -f
complete -c x -n "__fish_x_using_subcommand build" -l on-fail -d 'command to run on failure' -r -f -a "(__fish_complete_command)"
complete -c x -n "__fish_x_using_subcommand build" -l stage -d 'stage to build (indicates compiler to use/test, e.g., stage 0 uses the bootstrap compiler, stage 1 the stage 0 rustc artifacts, etc.)' -r -f
complete -c x -n "__fish_x_using_subcommand build" -l keep-stage -d 'stage(s) to keep without recompiling (pass multiple times to keep e.g., both stages 0 and 1)' -r -f
complete -c x -n "__fish_x_using_subcommand build" -l keep-stage-std -d 'stage(s) of the standard library to keep without recompiling (pass multiple times to keep e.g., both stages 0 and 1)' -r -f
complete -c x -n "__fish_x_using_subcommand build" -l src -d 'path to the root of the rust checkout' -r -f -a "(__fish_complete_directories)"
complete -c x -n "__fish_x_using_subcommand build" -s j -l jobs -d 'number of jobs to run in parallel' -r -f
complete -c x -n "__fish_x_using_subcommand build" -l warnings -d 'if value is deny, will deny warnings if value is warn, will emit warnings otherwise, use the default configured behaviour' -r -f -a "deny\t''
warn\t''
default\t''"
complete -c x -n "__fish_x_using_subcommand build" -l error-format -d 'rustc error format' -r -f
complete -c x -n "__fish_x_using_subcommand build" -l color -d 'whether to use color in cargo and rustc output' -r -f -a "always\t''
never\t''
auto\t''"
complete -c x -n "__fish_x_using_subcommand build" -l rust-profile-generate -d 'generate PGO profile with rustc build' -r -F
complete -c x -n "__fish_x_using_subcommand build" -l rust-profile-use -d 'use PGO profile for rustc build' -r -F
complete -c x -n "__fish_x_using_subcommand build" -l llvm-profile-use -d 'use PGO profile for LLVM build' -r -F
complete -c x -n "__fish_x_using_subcommand build" -l reproducible-artifact -d 'Additional reproducible artifacts that should be added to the reproducible artifacts archive' -r
complete -c x -n "__fish_x_using_subcommand build" -l set -d 'override options in bootstrap.toml' -r -f
complete -c x -n "__fish_x_using_subcommand build" -l ci -d 'Make bootstrap to behave as it\'s running on the CI environment or not' -r -f -a "true\t''
false\t''"
complete -c x -n "__fish_x_using_subcommand build" -s v -l verbose -d 'use verbose output (-vv for very verbose)'
complete -c x -n "__fish_x_using_subcommand build" -s i -l incremental -d 'use incremental compilation'
complete -c x -n "__fish_x_using_subcommand build" -l include-default-paths -d 'include default paths in addition to the provided ones'
complete -c x -n "__fish_x_using_subcommand build" -l dry-run -d 'dry run; don\'t build anything'
complete -c x -n "__fish_x_using_subcommand build" -l dump-bootstrap-shims -d 'Indicates whether to dump the work done from bootstrap shims'
complete -c x -n "__fish_x_using_subcommand build" -l json-output -d 'use message-format=json'
complete -c x -n "__fish_x_using_subcommand build" -l bypass-bootstrap-lock -d 'Bootstrap uses this value to decide whether it should bypass locking the build process. This is rarely needed (e.g., compiling the std library for different targets in parallel)'
complete -c x -n "__fish_x_using_subcommand build" -l llvm-profile-generate -d 'generate PGO profile with llvm built for rustc'
complete -c x -n "__fish_x_using_subcommand build" -l enable-bolt-settings -d 'Enable BOLT link flags'
complete -c x -n "__fish_x_using_subcommand build" -l skip-stage0-validation -d 'Skip stage0 compiler validation'
complete -c x -n "__fish_x_using_subcommand build" -l skip-std-check-if-no-download-rustc -d 'Skip checking the standard library if `rust.download-rustc` isn\'t available. This is mostly for RA as building the stage1 compiler to check the library tree on each code change might be too much for some computers'
complete -c x -n "__fish_x_using_subcommand build" -s h -l help -d 'Print help (see more with \'--help\')'
complete -c x -n "__fish_x_using_subcommand check" -l config -d 'TOML configuration file for build' -r -F
complete -c x -n "__fish_x_using_subcommand check" -l build-dir -d 'Build directory, overrides `build.build-dir` in `bootstrap.toml`' -r -f -a "(__fish_complete_directories)"
complete -c x -n "__fish_x_using_subcommand check" -l build -d 'build target of the stage0 compiler' -r -f
complete -c x -n "__fish_x_using_subcommand check" -l host -d 'host targets to build' -r -f
complete -c x -n "__fish_x_using_subcommand check" -l target -d 'target targets to build' -r -f
complete -c x -n "__fish_x_using_subcommand check" -l exclude -d 'build paths to exclude' -r -F
complete -c x -n "__fish_x_using_subcommand check" -l skip -d 'build paths to skip' -r -F
complete -c x -n "__fish_x_using_subcommand check" -l rustc-error-format -r -f
complete -c x -n "__fish_x_using_subcommand check" -l on-fail -d 'command to run on failure' -r -f -a "(__fish_complete_command)"
complete -c x -n "__fish_x_using_subcommand check" -l stage -d 'stage to build (indicates compiler to use/test, e.g., stage 0 uses the bootstrap compiler, stage 1 the stage 0 rustc artifacts, etc.)' -r -f
complete -c x -n "__fish_x_using_subcommand check" -l keep-stage -d 'stage(s) to keep without recompiling (pass multiple times to keep e.g., both stages 0 and 1)' -r -f
complete -c x -n "__fish_x_using_subcommand check" -l keep-stage-std -d 'stage(s) of the standard library to keep without recompiling (pass multiple times to keep e.g., both stages 0 and 1)' -r -f
complete -c x -n "__fish_x_using_subcommand check" -l src -d 'path to the root of the rust checkout' -r -f -a "(__fish_complete_directories)"
complete -c x -n "__fish_x_using_subcommand check" -s j -l jobs -d 'number of jobs to run in parallel' -r -f
complete -c x -n "__fish_x_using_subcommand check" -l warnings -d 'if value is deny, will deny warnings if value is warn, will emit warnings otherwise, use the default configured behaviour' -r -f -a "deny\t''
warn\t''
default\t''"
complete -c x -n "__fish_x_using_subcommand check" -l error-format -d 'rustc error format' -r -f
complete -c x -n "__fish_x_using_subcommand check" -l color -d 'whether to use color in cargo and rustc output' -r -f -a "always\t''
never\t''
auto\t''"
complete -c x -n "__fish_x_using_subcommand check" -l rust-profile-generate -d 'generate PGO profile with rustc build' -r -F
complete -c x -n "__fish_x_using_subcommand check" -l rust-profile-use -d 'use PGO profile for rustc build' -r -F
complete -c x -n "__fish_x_using_subcommand check" -l llvm-profile-use -d 'use PGO profile for LLVM build' -r -F
complete -c x -n "__fish_x_using_subcommand check" -l reproducible-artifact -d 'Additional reproducible artifacts that should be added to the reproducible artifacts archive' -r
complete -c x -n "__fish_x_using_subcommand check" -l set -d 'override options in bootstrap.toml' -r -f
complete -c x -n "__fish_x_using_subcommand check" -l ci -d 'Make bootstrap to behave as it\'s running on the CI environment or not' -r -f -a "true\t''
false\t''"
complete -c x -n "__fish_x_using_subcommand check" -l all-targets -d 'Check all targets'
complete -c x -n "__fish_x_using_subcommand check" -s v -l verbose -d 'use verbose output (-vv for very verbose)'
complete -c x -n "__fish_x_using_subcommand check" -s i -l incremental -d 'use incremental compilation'
complete -c x -n "__fish_x_using_subcommand check" -l include-default-paths -d 'include default paths in addition to the provided ones'
complete -c x -n "__fish_x_using_subcommand check" -l dry-run -d 'dry run; don\'t build anything'
complete -c x -n "__fish_x_using_subcommand check" -l dump-bootstrap-shims -d 'Indicates whether to dump the work done from bootstrap shims'
complete -c x -n "__fish_x_using_subcommand check" -l json-output -d 'use message-format=json'
complete -c x -n "__fish_x_using_subcommand check" -l bypass-bootstrap-lock -d 'Bootstrap uses this value to decide whether it should bypass locking the build process. This is rarely needed (e.g., compiling the std library for different targets in parallel)'
complete -c x -n "__fish_x_using_subcommand check" -l llvm-profile-generate -d 'generate PGO profile with llvm built for rustc'
complete -c x -n "__fish_x_using_subcommand check" -l enable-bolt-settings -d 'Enable BOLT link flags'
complete -c x -n "__fish_x_using_subcommand check" -l skip-stage0-validation -d 'Skip stage0 compiler validation'
complete -c x -n "__fish_x_using_subcommand check" -l skip-std-check-if-no-download-rustc -d 'Skip checking the standard library if `rust.download-rustc` isn\'t available. This is mostly for RA as building the stage1 compiler to check the library tree on each code change might be too much for some computers'
complete -c x -n "__fish_x_using_subcommand check" -s h -l help -d 'Print help (see more with \'--help\')'
complete -c x -n "__fish_x_using_subcommand clippy" -s A -d 'clippy lints to allow' -r
complete -c x -n "__fish_x_using_subcommand clippy" -s D -d 'clippy lints to deny' -r
complete -c x -n "__fish_x_using_subcommand clippy" -s W -d 'clippy lints to warn on' -r
complete -c x -n "__fish_x_using_subcommand clippy" -s F -d 'clippy lints to forbid' -r
complete -c x -n "__fish_x_using_subcommand clippy" -l config -d 'TOML configuration file for build' -r -F
complete -c x -n "__fish_x_using_subcommand clippy" -l build-dir -d 'Build directory, overrides `build.build-dir` in `bootstrap.toml`' -r -f -a "(__fish_complete_directories)"
complete -c x -n "__fish_x_using_subcommand clippy" -l build -d 'build target of the stage0 compiler' -r -f
complete -c x -n "__fish_x_using_subcommand clippy" -l host -d 'host targets to build' -r -f
complete -c x -n "__fish_x_using_subcommand clippy" -l target -d 'target targets to build' -r -f
complete -c x -n "__fish_x_using_subcommand clippy" -l exclude -d 'build paths to exclude' -r -F
complete -c x -n "__fish_x_using_subcommand clippy" -l skip -d 'build paths to skip' -r -F
complete -c x -n "__fish_x_using_subcommand clippy" -l rustc-error-format -r -f
complete -c x -n "__fish_x_using_subcommand clippy" -l on-fail -d 'command to run on failure' -r -f -a "(__fish_complete_command)"
complete -c x -n "__fish_x_using_subcommand clippy" -l stage -d 'stage to build (indicates compiler to use/test, e.g., stage 0 uses the bootstrap compiler, stage 1 the stage 0 rustc artifacts, etc.)' -r -f
complete -c x -n "__fish_x_using_subcommand clippy" -l keep-stage -d 'stage(s) to keep without recompiling (pass multiple times to keep e.g., both stages 0 and 1)' -r -f
complete -c x -n "__fish_x_using_subcommand clippy" -l keep-stage-std -d 'stage(s) of the standard library to keep without recompiling (pass multiple times to keep e.g., both stages 0 and 1)' -r -f
complete -c x -n "__fish_x_using_subcommand clippy" -l src -d 'path to the root of the rust checkout' -r -f -a "(__fish_complete_directories)"
complete -c x -n "__fish_x_using_subcommand clippy" -s j -l jobs -d 'number of jobs to run in parallel' -r -f
complete -c x -n "__fish_x_using_subcommand clippy" -l warnings -d 'if value is deny, will deny warnings if value is warn, will emit warnings otherwise, use the default configured behaviour' -r -f -a "deny\t''
warn\t''
default\t''"
complete -c x -n "__fish_x_using_subcommand clippy" -l error-format -d 'rustc error format' -r -f
complete -c x -n "__fish_x_using_subcommand clippy" -l color -d 'whether to use color in cargo and rustc output' -r -f -a "always\t''
never\t''
auto\t''"
complete -c x -n "__fish_x_using_subcommand clippy" -l rust-profile-generate -d 'generate PGO profile with rustc build' -r -F
complete -c x -n "__fish_x_using_subcommand clippy" -l rust-profile-use -d 'use PGO profile for rustc build' -r -F
complete -c x -n "__fish_x_using_subcommand clippy" -l llvm-profile-use -d 'use PGO profile for LLVM build' -r -F
complete -c x -n "__fish_x_using_subcommand clippy" -l reproducible-artifact -d 'Additional reproducible artifacts that should be added to the reproducible artifacts archive' -r
complete -c x -n "__fish_x_using_subcommand clippy" -l set -d 'override options in bootstrap.toml' -r -f
complete -c x -n "__fish_x_using_subcommand clippy" -l ci -d 'Make bootstrap to behave as it\'s running on the CI environment or not' -r -f -a "true\t''
false\t''"
complete -c x -n "__fish_x_using_subcommand clippy" -l fix
complete -c x -n "__fish_x_using_subcommand clippy" -l allow-dirty
complete -c x -n "__fish_x_using_subcommand clippy" -l allow-staged
complete -c x -n "__fish_x_using_subcommand clippy" -s v -l verbose -d 'use verbose output (-vv for very verbose)'
complete -c x -n "__fish_x_using_subcommand clippy" -s i -l incremental -d 'use incremental compilation'
complete -c x -n "__fish_x_using_subcommand clippy" -l include-default-paths -d 'include default paths in addition to the provided ones'
complete -c x -n "__fish_x_using_subcommand clippy" -l dry-run -d 'dry run; don\'t build anything'
complete -c x -n "__fish_x_using_subcommand clippy" -l dump-bootstrap-shims -d 'Indicates whether to dump the work done from bootstrap shims'
complete -c x -n "__fish_x_using_subcommand clippy" -l json-output -d 'use message-format=json'
complete -c x -n "__fish_x_using_subcommand clippy" -l bypass-bootstrap-lock -d 'Bootstrap uses this value to decide whether it should bypass locking the build process. This is rarely needed (e.g., compiling the std library for different targets in parallel)'
complete -c x -n "__fish_x_using_subcommand clippy" -l llvm-profile-generate -d 'generate PGO profile with llvm built for rustc'
complete -c x -n "__fish_x_using_subcommand clippy" -l enable-bolt-settings -d 'Enable BOLT link flags'
complete -c x -n "__fish_x_using_subcommand clippy" -l skip-stage0-validation -d 'Skip stage0 compiler validation'
complete -c x -n "__fish_x_using_subcommand clippy" -l skip-std-check-if-no-download-rustc -d 'Skip checking the standard library if `rust.download-rustc` isn\'t available. This is mostly for RA as building the stage1 compiler to check the library tree on each code change might be too much for some computers'
complete -c x -n "__fish_x_using_subcommand clippy" -s h -l help -d 'Print help (see more with \'--help\')'
complete -c x -n "__fish_x_using_subcommand fix" -l config -d 'TOML configuration file for build' -r -F
complete -c x -n "__fish_x_using_subcommand fix" -l build-dir -d 'Build directory, overrides `build.build-dir` in `bootstrap.toml`' -r -f -a "(__fish_complete_directories)"
complete -c x -n "__fish_x_using_subcommand fix" -l build -d 'build target of the stage0 compiler' -r -f
complete -c x -n "__fish_x_using_subcommand fix" -l host -d 'host targets to build' -r -f
complete -c x -n "__fish_x_using_subcommand fix" -l target -d 'target targets to build' -r -f
complete -c x -n "__fish_x_using_subcommand fix" -l exclude -d 'build paths to exclude' -r -F
complete -c x -n "__fish_x_using_subcommand fix" -l skip -d 'build paths to skip' -r -F
complete -c x -n "__fish_x_using_subcommand fix" -l rustc-error-format -r -f
complete -c x -n "__fish_x_using_subcommand fix" -l on-fail -d 'command to run on failure' -r -f -a "(__fish_complete_command)"
complete -c x -n "__fish_x_using_subcommand fix" -l stage -d 'stage to build (indicates compiler to use/test, e.g., stage 0 uses the bootstrap compiler, stage 1 the stage 0 rustc artifacts, etc.)' -r -f
complete -c x -n "__fish_x_using_subcommand fix" -l keep-stage -d 'stage(s) to keep without recompiling (pass multiple times to keep e.g., both stages 0 and 1)' -r -f
complete -c x -n "__fish_x_using_subcommand fix" -l keep-stage-std -d 'stage(s) of the standard library to keep without recompiling (pass multiple times to keep e.g., both stages 0 and 1)' -r -f
complete -c x -n "__fish_x_using_subcommand fix" -l src -d 'path to the root of the rust checkout' -r -f -a "(__fish_complete_directories)"
complete -c x -n "__fish_x_using_subcommand fix" -s j -l jobs -d 'number of jobs to run in parallel' -r -f
complete -c x -n "__fish_x_using_subcommand fix" -l warnings -d 'if value is deny, will deny warnings if value is warn, will emit warnings otherwise, use the default configured behaviour' -r -f -a "deny\t''
warn\t''
default\t''"
complete -c x -n "__fish_x_using_subcommand fix" -l error-format -d 'rustc error format' -r -f
complete -c x -n "__fish_x_using_subcommand fix" -l color -d 'whether to use color in cargo and rustc output' -r -f -a "always\t''
never\t''
auto\t''"
complete -c x -n "__fish_x_using_subcommand fix" -l rust-profile-generate -d 'generate PGO profile with rustc build' -r -F
complete -c x -n "__fish_x_using_subcommand fix" -l rust-profile-use -d 'use PGO profile for rustc build' -r -F
complete -c x -n "__fish_x_using_subcommand fix" -l llvm-profile-use -d 'use PGO profile for LLVM build' -r -F
complete -c x -n "__fish_x_using_subcommand fix" -l reproducible-artifact -d 'Additional reproducible artifacts that should be added to the reproducible artifacts archive' -r
complete -c x -n "__fish_x_using_subcommand fix" -l set -d 'override options in bootstrap.toml' -r -f
complete -c x -n "__fish_x_using_subcommand fix" -l ci -d 'Make bootstrap to behave as it\'s running on the CI environment or not' -r -f -a "true\t''
false\t''"
complete -c x -n "__fish_x_using_subcommand fix" -s v -l verbose -d 'use verbose output (-vv for very verbose)'
complete -c x -n "__fish_x_using_subcommand fix" -s i -l incremental -d 'use incremental compilation'
complete -c x -n "__fish_x_using_subcommand fix" -l include-default-paths -d 'include default paths in addition to the provided ones'
complete -c x -n "__fish_x_using_subcommand fix" -l dry-run -d 'dry run; don\'t build anything'
complete -c x -n "__fish_x_using_subcommand fix" -l dump-bootstrap-shims -d 'Indicates whether to dump the work done from bootstrap shims'
complete -c x -n "__fish_x_using_subcommand fix" -l json-output -d 'use message-format=json'
complete -c x -n "__fish_x_using_subcommand fix" -l bypass-bootstrap-lock -d 'Bootstrap uses this value to decide whether it should bypass locking the build process. This is rarely needed (e.g., compiling the std library for different targets in parallel)'
complete -c x -n "__fish_x_using_subcommand fix" -l llvm-profile-generate -d 'generate PGO profile with llvm built for rustc'
complete -c x -n "__fish_x_using_subcommand fix" -l enable-bolt-settings -d 'Enable BOLT link flags'
complete -c x -n "__fish_x_using_subcommand fix" -l skip-stage0-validation -d 'Skip stage0 compiler validation'
complete -c x -n "__fish_x_using_subcommand fix" -l skip-std-check-if-no-download-rustc -d 'Skip checking the standard library if `rust.download-rustc` isn\'t available. This is mostly for RA as building the stage1 compiler to check the library tree on each code change might be too much for some computers'
complete -c x -n "__fish_x_using_subcommand fix" -s h -l help -d 'Print help (see more with \'--help\')'
complete -c x -n "__fish_x_using_subcommand fmt" -l config -d 'TOML configuration file for build' -r -F
complete -c x -n "__fish_x_using_subcommand fmt" -l build-dir -d 'Build directory, overrides `build.build-dir` in `bootstrap.toml`' -r -f -a "(__fish_complete_directories)"
complete -c x -n "__fish_x_using_subcommand fmt" -l build -d 'build target of the stage0 compiler' -r -f
complete -c x -n "__fish_x_using_subcommand fmt" -l host -d 'host targets to build' -r -f
complete -c x -n "__fish_x_using_subcommand fmt" -l target -d 'target targets to build' -r -f
complete -c x -n "__fish_x_using_subcommand fmt" -l exclude -d 'build paths to exclude' -r -F
complete -c x -n "__fish_x_using_subcommand fmt" -l skip -d 'build paths to skip' -r -F
complete -c x -n "__fish_x_using_subcommand fmt" -l rustc-error-format -r -f
complete -c x -n "__fish_x_using_subcommand fmt" -l on-fail -d 'command to run on failure' -r -f -a "(__fish_complete_command)"
complete -c x -n "__fish_x_using_subcommand fmt" -l stage -d 'stage to build (indicates compiler to use/test, e.g., stage 0 uses the bootstrap compiler, stage 1 the stage 0 rustc artifacts, etc.)' -r -f
complete -c x -n "__fish_x_using_subcommand fmt" -l keep-stage -d 'stage(s) to keep without recompiling (pass multiple times to keep e.g., both stages 0 and 1)' -r -f
complete -c x -n "__fish_x_using_subcommand fmt" -l keep-stage-std -d 'stage(s) of the standard library to keep without recompiling (pass multiple times to keep e.g., both stages 0 and 1)' -r -f
complete -c x -n "__fish_x_using_subcommand fmt" -l src -d 'path to the root of the rust checkout' -r -f -a "(__fish_complete_directories)"
complete -c x -n "__fish_x_using_subcommand fmt" -s j -l jobs -d 'number of jobs to run in parallel' -r -f
complete -c x -n "__fish_x_using_subcommand fmt" -l warnings -d 'if value is deny, will deny warnings if value is warn, will emit warnings otherwise, use the default configured behaviour' -r -f -a "deny\t''
warn\t''
default\t''"
complete -c x -n "__fish_x_using_subcommand fmt" -l error-format -d 'rustc error format' -r -f
complete -c x -n "__fish_x_using_subcommand fmt" -l color -d 'whether to use color in cargo and rustc output' -r -f -a "always\t''
never\t''
auto\t''"
complete -c x -n "__fish_x_using_subcommand fmt" -l rust-profile-generate -d 'generate PGO profile with rustc build' -r -F
complete -c x -n "__fish_x_using_subcommand fmt" -l rust-profile-use -d 'use PGO profile for rustc build' -r -F
complete -c x -n "__fish_x_using_subcommand fmt" -l llvm-profile-use -d 'use PGO profile for LLVM build' -r -F
complete -c x -n "__fish_x_using_subcommand fmt" -l reproducible-artifact -d 'Additional reproducible artifacts that should be added to the reproducible artifacts archive' -r
complete -c x -n "__fish_x_using_subcommand fmt" -l set -d 'override options in bootstrap.toml' -r -f
complete -c x -n "__fish_x_using_subcommand fmt" -l ci -d 'Make bootstrap to behave as it\'s running on the CI environment or not' -r -f -a "true\t''
false\t''"
complete -c x -n "__fish_x_using_subcommand fmt" -l check -d 'check formatting instead of applying'
complete -c x -n "__fish_x_using_subcommand fmt" -l all -d 'apply to all appropriate files, not just those that have been modified'
complete -c x -n "__fish_x_using_subcommand fmt" -s v -l verbose -d 'use verbose output (-vv for very verbose)'
complete -c x -n "__fish_x_using_subcommand fmt" -s i -l incremental -d 'use incremental compilation'
complete -c x -n "__fish_x_using_subcommand fmt" -l include-default-paths -d 'include default paths in addition to the provided ones'
complete -c x -n "__fish_x_using_subcommand fmt" -l dry-run -d 'dry run; don\'t build anything'
complete -c x -n "__fish_x_using_subcommand fmt" -l dump-bootstrap-shims -d 'Indicates whether to dump the work done from bootstrap shims'
complete -c x -n "__fish_x_using_subcommand fmt" -l json-output -d 'use message-format=json'
complete -c x -n "__fish_x_using_subcommand fmt" -l bypass-bootstrap-lock -d 'Bootstrap uses this value to decide whether it should bypass locking the build process. This is rarely needed (e.g., compiling the std library for different targets in parallel)'
complete -c x -n "__fish_x_using_subcommand fmt" -l llvm-profile-generate -d 'generate PGO profile with llvm built for rustc'
complete -c x -n "__fish_x_using_subcommand fmt" -l enable-bolt-settings -d 'Enable BOLT link flags'
complete -c x -n "__fish_x_using_subcommand fmt" -l skip-stage0-validation -d 'Skip stage0 compiler validation'
complete -c x -n "__fish_x_using_subcommand fmt" -l skip-std-check-if-no-download-rustc -d 'Skip checking the standard library if `rust.download-rustc` isn\'t available. This is mostly for RA as building the stage1 compiler to check the library tree on each code change might be too much for some computers'
complete -c x -n "__fish_x_using_subcommand fmt" -s h -l help -d 'Print help (see more with \'--help\')'
complete -c x -n "__fish_x_using_subcommand doc" -l config -d 'TOML configuration file for build' -r -F
complete -c x -n "__fish_x_using_subcommand doc" -l build-dir -d 'Build directory, overrides `build.build-dir` in `bootstrap.toml`' -r -f -a "(__fish_complete_directories)"
complete -c x -n "__fish_x_using_subcommand doc" -l build -d 'build target of the stage0 compiler' -r -f
complete -c x -n "__fish_x_using_subcommand doc" -l host -d 'host targets to build' -r -f
complete -c x -n "__fish_x_using_subcommand doc" -l target -d 'target targets to build' -r -f
complete -c x -n "__fish_x_using_subcommand doc" -l exclude -d 'build paths to exclude' -r -F
complete -c x -n "__fish_x_using_subcommand doc" -l skip -d 'build paths to skip' -r -F
complete -c x -n "__fish_x_using_subcommand doc" -l rustc-error-format -r -f
complete -c x -n "__fish_x_using_subcommand doc" -l on-fail -d 'command to run on failure' -r -f -a "(__fish_complete_command)"
complete -c x -n "__fish_x_using_subcommand doc" -l stage -d 'stage to build (indicates compiler to use/test, e.g., stage 0 uses the bootstrap compiler, stage 1 the stage 0 rustc artifacts, etc.)' -r -f
complete -c x -n "__fish_x_using_subcommand doc" -l keep-stage -d 'stage(s) to keep without recompiling (pass multiple times to keep e.g., both stages 0 and 1)' -r -f
complete -c x -n "__fish_x_using_subcommand doc" -l keep-stage-std -d 'stage(s) of the standard library to keep without recompiling (pass multiple times to keep e.g., both stages 0 and 1)' -r -f
complete -c x -n "__fish_x_using_subcommand doc" -l src -d 'path to the root of the rust checkout' -r -f -a "(__fish_complete_directories)"
complete -c x -n "__fish_x_using_subcommand doc" -s j -l jobs -d 'number of jobs to run in parallel' -r -f
complete -c x -n "__fish_x_using_subcommand doc" -l warnings -d 'if value is deny, will deny warnings if value is warn, will emit warnings otherwise, use the default configured behaviour' -r -f -a "deny\t''
warn\t''
default\t''"
complete -c x -n "__fish_x_using_subcommand doc" -l error-format -d 'rustc error format' -r -f
complete -c x -n "__fish_x_using_subcommand doc" -l color -d 'whether to use color in cargo and rustc output' -r -f -a "always\t''
never\t''
auto\t''"
complete -c x -n "__fish_x_using_subcommand doc" -l rust-profile-generate -d 'generate PGO profile with rustc build' -r -F
complete -c x -n "__fish_x_using_subcommand doc" -l rust-profile-use -d 'use PGO profile for rustc build' -r -F
complete -c x -n "__fish_x_using_subcommand doc" -l llvm-profile-use -d 'use PGO profile for LLVM build' -r -F
complete -c x -n "__fish_x_using_subcommand doc" -l reproducible-artifact -d 'Additional reproducible artifacts that should be added to the reproducible artifacts archive' -r
complete -c x -n "__fish_x_using_subcommand doc" -l set -d 'override options in bootstrap.toml' -r -f
complete -c x -n "__fish_x_using_subcommand doc" -l ci -d 'Make bootstrap to behave as it\'s running on the CI environment or not' -r -f -a "true\t''
false\t''"
complete -c x -n "__fish_x_using_subcommand doc" -l open -d 'open the docs in a browser'
complete -c x -n "__fish_x_using_subcommand doc" -l serve -d 'start a live-relodaing web server'
complete -c x -n "__fish_x_using_subcommand doc" -l fresh -d 'ignore caches when building the documentation'
complete -c x -n "__fish_x_using_subcommand doc" -l debug-sphinx -d 'allow easier debugging of Sphinx extensions'
complete -c x -n "__fish_x_using_subcommand doc" -l json -d 'render the documentation in JSON format in addition to the usual HTML format'
complete -c x -n "__fish_x_using_subcommand doc" -s v -l verbose -d 'use verbose output (-vv for very verbose)'
complete -c x -n "__fish_x_using_subcommand doc" -s i -l incremental -d 'use incremental compilation'
complete -c x -n "__fish_x_using_subcommand doc" -l include-default-paths -d 'include default paths in addition to the provided ones'
complete -c x -n "__fish_x_using_subcommand doc" -l dry-run -d 'dry run; don\'t build anything'
complete -c x -n "__fish_x_using_subcommand doc" -l dump-bootstrap-shims -d 'Indicates whether to dump the work done from bootstrap shims'
complete -c x -n "__fish_x_using_subcommand doc" -l json-output -d 'use message-format=json'
complete -c x -n "__fish_x_using_subcommand doc" -l bypass-bootstrap-lock -d 'Bootstrap uses this value to decide whether it should bypass locking the build process. This is rarely needed (e.g., compiling the std library for different targets in parallel)'
complete -c x -n "__fish_x_using_subcommand doc" -l llvm-profile-generate -d 'generate PGO profile with llvm built for rustc'
complete -c x -n "__fish_x_using_subcommand doc" -l enable-bolt-settings -d 'Enable BOLT link flags'
complete -c x -n "__fish_x_using_subcommand doc" -l skip-stage0-validation -d 'Skip stage0 compiler validation'
complete -c x -n "__fish_x_using_subcommand doc" -l skip-std-check-if-no-download-rustc -d 'Skip checking the standard library if `rust.download-rustc` isn\'t available. This is mostly for RA as building the stage1 compiler to check the library tree on each code change might be too much for some computers'
complete -c x -n "__fish_x_using_subcommand doc" -s h -l help -d 'Print help (see more with \'--help\')'
complete -c x -n "__fish_x_using_subcommand test" -l test-args -d 'extra arguments to be passed for the test tool being used (e.g. libtest, compiletest or rustdoc)' -r
complete -c x -n "__fish_x_using_subcommand test" -l compiletest-rustc-args -d 'extra options to pass the compiler when running compiletest tests' -r
complete -c x -n "__fish_x_using_subcommand test" -l extra-checks -d 'comma-separated list of other files types to check (accepts py, py:lint, py:fmt, shell)' -r
complete -c x -n "__fish_x_using_subcommand test" -l compare-mode -d 'mode describing what file the actual ui output will be compared to' -r
complete -c x -n "__fish_x_using_subcommand test" -l pass -d 'force {check,build,run}-pass tests to this mode' -r
complete -c x -n "__fish_x_using_subcommand test" -l run -d 'whether to execute run-* tests' -r
complete -c x -n "__fish_x_using_subcommand test" -l coverage -d 'generate coverage for tests' -r -f -a "library\t''"
complete -c x -n "__fish_x_using_subcommand test" -l test-variant -d 'Choose the test variant to use for this execution' -r
complete -c x -n "__fish_x_using_subcommand test" -l config -d 'TOML configuration file for build' -r -F
complete -c x -n "__fish_x_using_subcommand test" -l build-dir -d 'Build directory, overrides `build.build-dir` in `bootstrap.toml`' -r -f -a "(__fish_complete_directories)"
complete -c x -n "__fish_x_using_subcommand test" -l build -d 'build target of the stage0 compiler' -r -f
complete -c x -n "__fish_x_using_subcommand test" -l host -d 'host targets to build' -r -f
complete -c x -n "__fish_x_using_subcommand test" -l target -d 'target targets to build' -r -f
complete -c x -n "__fish_x_using_subcommand test" -l exclude -d 'build paths to exclude' -r -F
complete -c x -n "__fish_x_using_subcommand test" -l skip -d 'build paths to skip' -r -F
complete -c x -n "__fish_x_using_subcommand test" -l rustc-error-format -r -f
complete -c x -n "__fish_x_using_subcommand test" -l on-fail -d 'command to run on failure' -r -f -a "(__fish_complete_command)"
complete -c x -n "__fish_x_using_subcommand test" -l stage -d 'stage to build (indicates compiler to use/test, e.g., stage 0 uses the bootstrap compiler, stage 1 the stage 0 rustc artifacts, etc.)' -r -f
complete -c x -n "__fish_x_using_subcommand test" -l keep-stage -d 'stage(s) to keep without recompiling (pass multiple times to keep e.g., both stages 0 and 1)' -r -f
complete -c x -n "__fish_x_using_subcommand test" -l keep-stage-std -d 'stage(s) of the standard library to keep without recompiling (pass multiple times to keep e.g., both stages 0 and 1)' -r -f
complete -c x -n "__fish_x_using_subcommand test" -l src -d 'path to the root of the rust checkout' -r -f -a "(__fish_complete_directories)"
complete -c x -n "__fish_x_using_subcommand test" -s j -l jobs -d 'number of jobs to run in parallel' -r -f
complete -c x -n "__fish_x_using_subcommand test" -l warnings -d 'if value is deny, will deny warnings if value is warn, will emit warnings otherwise, use the default configured behaviour' -r -f -a "deny\t''
warn\t''
default\t''"
complete -c x -n "__fish_x_using_subcommand test" -l error-format -d 'rustc error format' -r -f
complete -c x -n "__fish_x_using_subcommand test" -l color -d 'whether to use color in cargo and rustc output' -r -f -a "always\t''
never\t''
auto\t''"
complete -c x -n "__fish_x_using_subcommand test" -l rust-profile-generate -d 'generate PGO profile with rustc build' -r -F
complete -c x -n "__fish_x_using_subcommand test" -l rust-profile-use -d 'use PGO profile for rustc build' -r -F
complete -c x -n "__fish_x_using_subcommand test" -l llvm-profile-use -d 'use PGO profile for LLVM build' -r -F
complete -c x -n "__fish_x_using_subcommand test" -l reproducible-artifact -d 'Additional reproducible artifacts that should be added to the reproducible artifacts archive' -r
complete -c x -n "__fish_x_using_subcommand test" -l set -d 'override options in bootstrap.toml' -r -f
complete -c x -n "__fish_x_using_subcommand test" -l ci -d 'Make bootstrap to behave as it\'s running on the CI environment or not' -r -f -a "true\t''
false\t''"
complete -c x -n "__fish_x_using_subcommand test" -l no-fail-fast -d 'run all tests regardless of failure'
complete -c x -n "__fish_x_using_subcommand test" -l no-doc -d 'do not run doc tests'
complete -c x -n "__fish_x_using_subcommand test" -l doc -d 'only run doc tests'
complete -c x -n "__fish_x_using_subcommand test" -l bless -d 'whether to automatically update stderr/stdout files'
complete -c x -n "__fish_x_using_subcommand test" -l force-rerun -d 'rerun tests even if the inputs are unchanged'
complete -c x -n "__fish_x_using_subcommand test" -l only-modified -d 'only run tests that result has been changed'
complete -c x -n "__fish_x_using_subcommand test" -l rustfix-coverage -d 'enable this to generate a Rustfix coverage file, which is saved in `/<build_base>/rustfix_missing_coverage.txt`'
complete -c x -n "__fish_x_using_subcommand test" -l no-capture -d 'don\'t capture stdout/stderr of tests'
complete -c x -n "__fish_x_using_subcommand test" -l ferrocene-test-one-crate-per-cargo-call -d 'Test only one crate per Cargo invocation. This is needed by the Ferrocene qualification documents to ensure there is enough granularity for the test outcomes report'
complete -c x -n "__fish_x_using_subcommand test" -s v -l verbose -d 'use verbose output (-vv for very verbose)'
complete -c x -n "__fish_x_using_subcommand test" -s i -l incremental -d 'use incremental compilation'
complete -c x -n "__fish_x_using_subcommand test" -l include-default-paths -d 'include default paths in addition to the provided ones'
complete -c x -n "__fish_x_using_subcommand test" -l dry-run -d 'dry run; don\'t build anything'
complete -c x -n "__fish_x_using_subcommand test" -l dump-bootstrap-shims -d 'Indicates whether to dump the work done from bootstrap shims'
complete -c x -n "__fish_x_using_subcommand test" -l json-output -d 'use message-format=json'
complete -c x -n "__fish_x_using_subcommand test" -l bypass-bootstrap-lock -d 'Bootstrap uses this value to decide whether it should bypass locking the build process. This is rarely needed (e.g., compiling the std library for different targets in parallel)'
complete -c x -n "__fish_x_using_subcommand test" -l llvm-profile-generate -d 'generate PGO profile with llvm built for rustc'
complete -c x -n "__fish_x_using_subcommand test" -l enable-bolt-settings -d 'Enable BOLT link flags'
complete -c x -n "__fish_x_using_subcommand test" -l skip-stage0-validation -d 'Skip stage0 compiler validation'
complete -c x -n "__fish_x_using_subcommand test" -l skip-std-check-if-no-download-rustc -d 'Skip checking the standard library if `rust.download-rustc` isn\'t available. This is mostly for RA as building the stage1 compiler to check the library tree on each code change might be too much for some computers'
complete -c x -n "__fish_x_using_subcommand test" -s h -l help -d 'Print help (see more with \'--help\')'
complete -c x -n "__fish_x_using_subcommand miri" -l test-args -d 'extra arguments to be passed for the test tool being used (e.g. libtest, compiletest or rustdoc)' -r
complete -c x -n "__fish_x_using_subcommand miri" -l config -d 'TOML configuration file for build' -r -F
complete -c x -n "__fish_x_using_subcommand miri" -l build-dir -d 'Build directory, overrides `build.build-dir` in `bootstrap.toml`' -r -f -a "(__fish_complete_directories)"
complete -c x -n "__fish_x_using_subcommand miri" -l build -d 'build target of the stage0 compiler' -r -f
complete -c x -n "__fish_x_using_subcommand miri" -l host -d 'host targets to build' -r -f
complete -c x -n "__fish_x_using_subcommand miri" -l target -d 'target targets to build' -r -f
complete -c x -n "__fish_x_using_subcommand miri" -l exclude -d 'build paths to exclude' -r -F
complete -c x -n "__fish_x_using_subcommand miri" -l skip -d 'build paths to skip' -r -F
complete -c x -n "__fish_x_using_subcommand miri" -l rustc-error-format -r -f
complete -c x -n "__fish_x_using_subcommand miri" -l on-fail -d 'command to run on failure' -r -f -a "(__fish_complete_command)"
complete -c x -n "__fish_x_using_subcommand miri" -l stage -d 'stage to build (indicates compiler to use/test, e.g., stage 0 uses the bootstrap compiler, stage 1 the stage 0 rustc artifacts, etc.)' -r -f
complete -c x -n "__fish_x_using_subcommand miri" -l keep-stage -d 'stage(s) to keep without recompiling (pass multiple times to keep e.g., both stages 0 and 1)' -r -f
complete -c x -n "__fish_x_using_subcommand miri" -l keep-stage-std -d 'stage(s) of the standard library to keep without recompiling (pass multiple times to keep e.g., both stages 0 and 1)' -r -f
complete -c x -n "__fish_x_using_subcommand miri" -l src -d 'path to the root of the rust checkout' -r -f -a "(__fish_complete_directories)"
complete -c x -n "__fish_x_using_subcommand miri" -s j -l jobs -d 'number of jobs to run in parallel' -r -f
complete -c x -n "__fish_x_using_subcommand miri" -l warnings -d 'if value is deny, will deny warnings if value is warn, will emit warnings otherwise, use the default configured behaviour' -r -f -a "deny\t''
warn\t''
default\t''"
complete -c x -n "__fish_x_using_subcommand miri" -l error-format -d 'rustc error format' -r -f
complete -c x -n "__fish_x_using_subcommand miri" -l color -d 'whether to use color in cargo and rustc output' -r -f -a "always\t''
never\t''
auto\t''"
complete -c x -n "__fish_x_using_subcommand miri" -l rust-profile-generate -d 'generate PGO profile with rustc build' -r -F
complete -c x -n "__fish_x_using_subcommand miri" -l rust-profile-use -d 'use PGO profile for rustc build' -r -F
complete -c x -n "__fish_x_using_subcommand miri" -l llvm-profile-use -d 'use PGO profile for LLVM build' -r -F
complete -c x -n "__fish_x_using_subcommand miri" -l reproducible-artifact -d 'Additional reproducible artifacts that should be added to the reproducible artifacts archive' -r
complete -c x -n "__fish_x_using_subcommand miri" -l set -d 'override options in bootstrap.toml' -r -f
complete -c x -n "__fish_x_using_subcommand miri" -l ci -d 'Make bootstrap to behave as it\'s running on the CI environment or not' -r -f -a "true\t''
false\t''"
complete -c x -n "__fish_x_using_subcommand miri" -l no-fail-fast -d 'run all tests regardless of failure'
complete -c x -n "__fish_x_using_subcommand miri" -l no-doc -d 'do not run doc tests'
complete -c x -n "__fish_x_using_subcommand miri" -l doc -d 'only run doc tests'
complete -c x -n "__fish_x_using_subcommand miri" -s v -l verbose -d 'use verbose output (-vv for very verbose)'
complete -c x -n "__fish_x_using_subcommand miri" -s i -l incremental -d 'use incremental compilation'
complete -c x -n "__fish_x_using_subcommand miri" -l include-default-paths -d 'include default paths in addition to the provided ones'
complete -c x -n "__fish_x_using_subcommand miri" -l dry-run -d 'dry run; don\'t build anything'
complete -c x -n "__fish_x_using_subcommand miri" -l dump-bootstrap-shims -d 'Indicates whether to dump the work done from bootstrap shims'
complete -c x -n "__fish_x_using_subcommand miri" -l json-output -d 'use message-format=json'
complete -c x -n "__fish_x_using_subcommand miri" -l bypass-bootstrap-lock -d 'Bootstrap uses this value to decide whether it should bypass locking the build process. This is rarely needed (e.g., compiling the std library for different targets in parallel)'
complete -c x -n "__fish_x_using_subcommand miri" -l llvm-profile-generate -d 'generate PGO profile with llvm built for rustc'
complete -c x -n "__fish_x_using_subcommand miri" -l enable-bolt-settings -d 'Enable BOLT link flags'
complete -c x -n "__fish_x_using_subcommand miri" -l skip-stage0-validation -d 'Skip stage0 compiler validation'
complete -c x -n "__fish_x_using_subcommand miri" -l skip-std-check-if-no-download-rustc -d 'Skip checking the standard library if `rust.download-rustc` isn\'t available. This is mostly for RA as building the stage1 compiler to check the library tree on each code change might be too much for some computers'
complete -c x -n "__fish_x_using_subcommand miri" -s h -l help -d 'Print help (see more with \'--help\')'
complete -c x -n "__fish_x_using_subcommand bench" -l test-args -r
complete -c x -n "__fish_x_using_subcommand bench" -l config -d 'TOML configuration file for build' -r -F
complete -c x -n "__fish_x_using_subcommand bench" -l build-dir -d 'Build directory, overrides `build.build-dir` in `bootstrap.toml`' -r -f -a "(__fish_complete_directories)"
complete -c x -n "__fish_x_using_subcommand bench" -l build -d 'build target of the stage0 compiler' -r -f
complete -c x -n "__fish_x_using_subcommand bench" -l host -d 'host targets to build' -r -f
complete -c x -n "__fish_x_using_subcommand bench" -l target -d 'target targets to build' -r -f
complete -c x -n "__fish_x_using_subcommand bench" -l exclude -d 'build paths to exclude' -r -F
complete -c x -n "__fish_x_using_subcommand bench" -l skip -d 'build paths to skip' -r -F
complete -c x -n "__fish_x_using_subcommand bench" -l rustc-error-format -r -f
complete -c x -n "__fish_x_using_subcommand bench" -l on-fail -d 'command to run on failure' -r -f -a "(__fish_complete_command)"
complete -c x -n "__fish_x_using_subcommand bench" -l stage -d 'stage to build (indicates compiler to use/test, e.g., stage 0 uses the bootstrap compiler, stage 1 the stage 0 rustc artifacts, etc.)' -r -f
complete -c x -n "__fish_x_using_subcommand bench" -l keep-stage -d 'stage(s) to keep without recompiling (pass multiple times to keep e.g., both stages 0 and 1)' -r -f
complete -c x -n "__fish_x_using_subcommand bench" -l keep-stage-std -d 'stage(s) of the standard library to keep without recompiling (pass multiple times to keep e.g., both stages 0 and 1)' -r -f
complete -c x -n "__fish_x_using_subcommand bench" -l src -d 'path to the root of the rust checkout' -r -f -a "(__fish_complete_directories)"
complete -c x -n "__fish_x_using_subcommand bench" -s j -l jobs -d 'number of jobs to run in parallel' -r -f
complete -c x -n "__fish_x_using_subcommand bench" -l warnings -d 'if value is deny, will deny warnings if value is warn, will emit warnings otherwise, use the default configured behaviour' -r -f -a "deny\t''
warn\t''
default\t''"
complete -c x -n "__fish_x_using_subcommand bench" -l error-format -d 'rustc error format' -r -f
complete -c x -n "__fish_x_using_subcommand bench" -l color -d 'whether to use color in cargo and rustc output' -r -f -a "always\t''
never\t''
auto\t''"
complete -c x -n "__fish_x_using_subcommand bench" -l rust-profile-generate -d 'generate PGO profile with rustc build' -r -F
complete -c x -n "__fish_x_using_subcommand bench" -l rust-profile-use -d 'use PGO profile for rustc build' -r -F
complete -c x -n "__fish_x_using_subcommand bench" -l llvm-profile-use -d 'use PGO profile for LLVM build' -r -F
complete -c x -n "__fish_x_using_subcommand bench" -l reproducible-artifact -d 'Additional reproducible artifacts that should be added to the reproducible artifacts archive' -r
complete -c x -n "__fish_x_using_subcommand bench" -l set -d 'override options in bootstrap.toml' -r -f
complete -c x -n "__fish_x_using_subcommand bench" -l ci -d 'Make bootstrap to behave as it\'s running on the CI environment or not' -r -f -a "true\t''
false\t''"
complete -c x -n "__fish_x_using_subcommand bench" -s v -l verbose -d 'use verbose output (-vv for very verbose)'
complete -c x -n "__fish_x_using_subcommand bench" -s i -l incremental -d 'use incremental compilation'
complete -c x -n "__fish_x_using_subcommand bench" -l include-default-paths -d 'include default paths in addition to the provided ones'
complete -c x -n "__fish_x_using_subcommand bench" -l dry-run -d 'dry run; don\'t build anything'
complete -c x -n "__fish_x_using_subcommand bench" -l dump-bootstrap-shims -d 'Indicates whether to dump the work done from bootstrap shims'
complete -c x -n "__fish_x_using_subcommand bench" -l json-output -d 'use message-format=json'
complete -c x -n "__fish_x_using_subcommand bench" -l bypass-bootstrap-lock -d 'Bootstrap uses this value to decide whether it should bypass locking the build process. This is rarely needed (e.g., compiling the std library for different targets in parallel)'
complete -c x -n "__fish_x_using_subcommand bench" -l llvm-profile-generate -d 'generate PGO profile with llvm built for rustc'
complete -c x -n "__fish_x_using_subcommand bench" -l enable-bolt-settings -d 'Enable BOLT link flags'
complete -c x -n "__fish_x_using_subcommand bench" -l skip-stage0-validation -d 'Skip stage0 compiler validation'
complete -c x -n "__fish_x_using_subcommand bench" -l skip-std-check-if-no-download-rustc -d 'Skip checking the standard library if `rust.download-rustc` isn\'t available. This is mostly for RA as building the stage1 compiler to check the library tree on each code change might be too much for some computers'
complete -c x -n "__fish_x_using_subcommand bench" -s h -l help -d 'Print help (see more with \'--help\')'
complete -c x -n "__fish_x_using_subcommand clean" -l stage -d 'Clean a specific stage without touching other artifacts. By default, every stage is cleaned if this option is not used' -r
complete -c x -n "__fish_x_using_subcommand clean" -l config -d 'TOML configuration file for build' -r -F
complete -c x -n "__fish_x_using_subcommand clean" -l build-dir -d 'Build directory, overrides `build.build-dir` in `bootstrap.toml`' -r -f -a "(__fish_complete_directories)"
complete -c x -n "__fish_x_using_subcommand clean" -l build -d 'build target of the stage0 compiler' -r -f
complete -c x -n "__fish_x_using_subcommand clean" -l host -d 'host targets to build' -r -f
complete -c x -n "__fish_x_using_subcommand clean" -l target -d 'target targets to build' -r -f
complete -c x -n "__fish_x_using_subcommand clean" -l exclude -d 'build paths to exclude' -r -F
complete -c x -n "__fish_x_using_subcommand clean" -l skip -d 'build paths to skip' -r -F
complete -c x -n "__fish_x_using_subcommand clean" -l rustc-error-format -r -f
complete -c x -n "__fish_x_using_subcommand clean" -l on-fail -d 'command to run on failure' -r -f -a "(__fish_complete_command)"
complete -c x -n "__fish_x_using_subcommand clean" -l keep-stage -d 'stage(s) to keep without recompiling (pass multiple times to keep e.g., both stages 0 and 1)' -r -f
complete -c x -n "__fish_x_using_subcommand clean" -l keep-stage-std -d 'stage(s) of the standard library to keep without recompiling (pass multiple times to keep e.g., both stages 0 and 1)' -r -f
complete -c x -n "__fish_x_using_subcommand clean" -l src -d 'path to the root of the rust checkout' -r -f -a "(__fish_complete_directories)"
complete -c x -n "__fish_x_using_subcommand clean" -s j -l jobs -d 'number of jobs to run in parallel' -r -f
complete -c x -n "__fish_x_using_subcommand clean" -l warnings -d 'if value is deny, will deny warnings if value is warn, will emit warnings otherwise, use the default configured behaviour' -r -f -a "deny\t''
warn\t''
default\t''"
complete -c x -n "__fish_x_using_subcommand clean" -l error-format -d 'rustc error format' -r -f
complete -c x -n "__fish_x_using_subcommand clean" -l color -d 'whether to use color in cargo and rustc output' -r -f -a "always\t''
never\t''
auto\t''"
complete -c x -n "__fish_x_using_subcommand clean" -l rust-profile-generate -d 'generate PGO profile with rustc build' -r -F
complete -c x -n "__fish_x_using_subcommand clean" -l rust-profile-use -d 'use PGO profile for rustc build' -r -F
complete -c x -n "__fish_x_using_subcommand clean" -l llvm-profile-use -d 'use PGO profile for LLVM build' -r -F
complete -c x -n "__fish_x_using_subcommand clean" -l reproducible-artifact -d 'Additional reproducible artifacts that should be added to the reproducible artifacts archive' -r
complete -c x -n "__fish_x_using_subcommand clean" -l set -d 'override options in bootstrap.toml' -r -f
complete -c x -n "__fish_x_using_subcommand clean" -l ci -d 'Make bootstrap to behave as it\'s running on the CI environment or not' -r -f -a "true\t''
false\t''"
complete -c x -n "__fish_x_using_subcommand clean" -l all -d 'Clean the entire build directory (not used by default)'
complete -c x -n "__fish_x_using_subcommand clean" -s v -l verbose -d 'use verbose output (-vv for very verbose)'
complete -c x -n "__fish_x_using_subcommand clean" -s i -l incremental -d 'use incremental compilation'
complete -c x -n "__fish_x_using_subcommand clean" -l include-default-paths -d 'include default paths in addition to the provided ones'
complete -c x -n "__fish_x_using_subcommand clean" -l dry-run -d 'dry run; don\'t build anything'
complete -c x -n "__fish_x_using_subcommand clean" -l dump-bootstrap-shims -d 'Indicates whether to dump the work done from bootstrap shims'
complete -c x -n "__fish_x_using_subcommand clean" -l json-output -d 'use message-format=json'
complete -c x -n "__fish_x_using_subcommand clean" -l bypass-bootstrap-lock -d 'Bootstrap uses this value to decide whether it should bypass locking the build process. This is rarely needed (e.g., compiling the std library for different targets in parallel)'
complete -c x -n "__fish_x_using_subcommand clean" -l llvm-profile-generate -d 'generate PGO profile with llvm built for rustc'
complete -c x -n "__fish_x_using_subcommand clean" -l enable-bolt-settings -d 'Enable BOLT link flags'
complete -c x -n "__fish_x_using_subcommand clean" -l skip-stage0-validation -d 'Skip stage0 compiler validation'
complete -c x -n "__fish_x_using_subcommand clean" -l skip-std-check-if-no-download-rustc -d 'Skip checking the standard library if `rust.download-rustc` isn\'t available. This is mostly for RA as building the stage1 compiler to check the library tree on each code change might be too much for some computers'
complete -c x -n "__fish_x_using_subcommand clean" -s h -l help -d 'Print help (see more with \'--help\')'
complete -c x -n "__fish_x_using_subcommand dist" -l config -d 'TOML configuration file for build' -r -F
complete -c x -n "__fish_x_using_subcommand dist" -l build-dir -d 'Build directory, overrides `build.build-dir` in `bootstrap.toml`' -r -f -a "(__fish_complete_directories)"
complete -c x -n "__fish_x_using_subcommand dist" -l build -d 'build target of the stage0 compiler' -r -f
complete -c x -n "__fish_x_using_subcommand dist" -l host -d 'host targets to build' -r -f
complete -c x -n "__fish_x_using_subcommand dist" -l target -d 'target targets to build' -r -f
complete -c x -n "__fish_x_using_subcommand dist" -l exclude -d 'build paths to exclude' -r -F
complete -c x -n "__fish_x_using_subcommand dist" -l skip -d 'build paths to skip' -r -F
complete -c x -n "__fish_x_using_subcommand dist" -l rustc-error-format -r -f
complete -c x -n "__fish_x_using_subcommand dist" -l on-fail -d 'command to run on failure' -r -f -a "(__fish_complete_command)"
complete -c x -n "__fish_x_using_subcommand dist" -l stage -d 'stage to build (indicates compiler to use/test, e.g., stage 0 uses the bootstrap compiler, stage 1 the stage 0 rustc artifacts, etc.)' -r -f
complete -c x -n "__fish_x_using_subcommand dist" -l keep-stage -d 'stage(s) to keep without recompiling (pass multiple times to keep e.g., both stages 0 and 1)' -r -f
complete -c x -n "__fish_x_using_subcommand dist" -l keep-stage-std -d 'stage(s) of the standard library to keep without recompiling (pass multiple times to keep e.g., both stages 0 and 1)' -r -f
complete -c x -n "__fish_x_using_subcommand dist" -l src -d 'path to the root of the rust checkout' -r -f -a "(__fish_complete_directories)"
complete -c x -n "__fish_x_using_subcommand dist" -s j -l jobs -d 'number of jobs to run in parallel' -r -f
complete -c x -n "__fish_x_using_subcommand dist" -l warnings -d 'if value is deny, will deny warnings if value is warn, will emit warnings otherwise, use the default configured behaviour' -r -f -a "deny\t''
warn\t''
default\t''"
complete -c x -n "__fish_x_using_subcommand dist" -l error-format -d 'rustc error format' -r -f
complete -c x -n "__fish_x_using_subcommand dist" -l color -d 'whether to use color in cargo and rustc output' -r -f -a "always\t''
never\t''
auto\t''"
complete -c x -n "__fish_x_using_subcommand dist" -l rust-profile-generate -d 'generate PGO profile with rustc build' -r -F
complete -c x -n "__fish_x_using_subcommand dist" -l rust-profile-use -d 'use PGO profile for rustc build' -r -F
complete -c x -n "__fish_x_using_subcommand dist" -l llvm-profile-use -d 'use PGO profile for LLVM build' -r -F
complete -c x -n "__fish_x_using_subcommand dist" -l reproducible-artifact -d 'Additional reproducible artifacts that should be added to the reproducible artifacts archive' -r
complete -c x -n "__fish_x_using_subcommand dist" -l set -d 'override options in bootstrap.toml' -r -f
complete -c x -n "__fish_x_using_subcommand dist" -l ci -d 'Make bootstrap to behave as it\'s running on the CI environment or not' -r -f -a "true\t''
false\t''"
complete -c x -n "__fish_x_using_subcommand dist" -s v -l verbose -d 'use verbose output (-vv for very verbose)'
complete -c x -n "__fish_x_using_subcommand dist" -s i -l incremental -d 'use incremental compilation'
complete -c x -n "__fish_x_using_subcommand dist" -l include-default-paths -d 'include default paths in addition to the provided ones'
complete -c x -n "__fish_x_using_subcommand dist" -l dry-run -d 'dry run; don\'t build anything'
complete -c x -n "__fish_x_using_subcommand dist" -l dump-bootstrap-shims -d 'Indicates whether to dump the work done from bootstrap shims'
complete -c x -n "__fish_x_using_subcommand dist" -l json-output -d 'use message-format=json'
complete -c x -n "__fish_x_using_subcommand dist" -l bypass-bootstrap-lock -d 'Bootstrap uses this value to decide whether it should bypass locking the build process. This is rarely needed (e.g., compiling the std library for different targets in parallel)'
complete -c x -n "__fish_x_using_subcommand dist" -l llvm-profile-generate -d 'generate PGO profile with llvm built for rustc'
complete -c x -n "__fish_x_using_subcommand dist" -l enable-bolt-settings -d 'Enable BOLT link flags'
complete -c x -n "__fish_x_using_subcommand dist" -l skip-stage0-validation -d 'Skip stage0 compiler validation'
complete -c x -n "__fish_x_using_subcommand dist" -l skip-std-check-if-no-download-rustc -d 'Skip checking the standard library if `rust.download-rustc` isn\'t available. This is mostly for RA as building the stage1 compiler to check the library tree on each code change might be too much for some computers'
complete -c x -n "__fish_x_using_subcommand dist" -s h -l help -d 'Print help (see more with \'--help\')'
complete -c x -n "__fish_x_using_subcommand install" -l config -d 'TOML configuration file for build' -r -F
complete -c x -n "__fish_x_using_subcommand install" -l build-dir -d 'Build directory, overrides `build.build-dir` in `bootstrap.toml`' -r -f -a "(__fish_complete_directories)"
complete -c x -n "__fish_x_using_subcommand install" -l build -d 'build target of the stage0 compiler' -r -f
complete -c x -n "__fish_x_using_subcommand install" -l host -d 'host targets to build' -r -f
complete -c x -n "__fish_x_using_subcommand install" -l target -d 'target targets to build' -r -f
complete -c x -n "__fish_x_using_subcommand install" -l exclude -d 'build paths to exclude' -r -F
complete -c x -n "__fish_x_using_subcommand install" -l skip -d 'build paths to skip' -r -F
complete -c x -n "__fish_x_using_subcommand install" -l rustc-error-format -r -f
complete -c x -n "__fish_x_using_subcommand install" -l on-fail -d 'command to run on failure' -r -f -a "(__fish_complete_command)"
complete -c x -n "__fish_x_using_subcommand install" -l stage -d 'stage to build (indicates compiler to use/test, e.g., stage 0 uses the bootstrap compiler, stage 1 the stage 0 rustc artifacts, etc.)' -r -f
complete -c x -n "__fish_x_using_subcommand install" -l keep-stage -d 'stage(s) to keep without recompiling (pass multiple times to keep e.g., both stages 0 and 1)' -r -f
complete -c x -n "__fish_x_using_subcommand install" -l keep-stage-std -d 'stage(s) of the standard library to keep without recompiling (pass multiple times to keep e.g., both stages 0 and 1)' -r -f
complete -c x -n "__fish_x_using_subcommand install" -l src -d 'path to the root of the rust checkout' -r -f -a "(__fish_complete_directories)"
complete -c x -n "__fish_x_using_subcommand install" -s j -l jobs -d 'number of jobs to run in parallel' -r -f
complete -c x -n "__fish_x_using_subcommand install" -l warnings -d 'if value is deny, will deny warnings if value is warn, will emit warnings otherwise, use the default configured behaviour' -r -f -a "deny\t''
warn\t''
default\t''"
complete -c x -n "__fish_x_using_subcommand install" -l error-format -d 'rustc error format' -r -f
complete -c x -n "__fish_x_using_subcommand install" -l color -d 'whether to use color in cargo and rustc output' -r -f -a "always\t''
never\t''
auto\t''"
complete -c x -n "__fish_x_using_subcommand install" -l rust-profile-generate -d 'generate PGO profile with rustc build' -r -F
complete -c x -n "__fish_x_using_subcommand install" -l rust-profile-use -d 'use PGO profile for rustc build' -r -F
complete -c x -n "__fish_x_using_subcommand install" -l llvm-profile-use -d 'use PGO profile for LLVM build' -r -F
complete -c x -n "__fish_x_using_subcommand install" -l reproducible-artifact -d 'Additional reproducible artifacts that should be added to the reproducible artifacts archive' -r
complete -c x -n "__fish_x_using_subcommand install" -l set -d 'override options in bootstrap.toml' -r -f
complete -c x -n "__fish_x_using_subcommand install" -l ci -d 'Make bootstrap to behave as it\'s running on the CI environment or not' -r -f -a "true\t''
false\t''"
complete -c x -n "__fish_x_using_subcommand install" -s v -l verbose -d 'use verbose output (-vv for very verbose)'
complete -c x -n "__fish_x_using_subcommand install" -s i -l incremental -d 'use incremental compilation'
complete -c x -n "__fish_x_using_subcommand install" -l include-default-paths -d 'include default paths in addition to the provided ones'
complete -c x -n "__fish_x_using_subcommand install" -l dry-run -d 'dry run; don\'t build anything'
complete -c x -n "__fish_x_using_subcommand install" -l dump-bootstrap-shims -d 'Indicates whether to dump the work done from bootstrap shims'
complete -c x -n "__fish_x_using_subcommand install" -l json-output -d 'use message-format=json'
complete -c x -n "__fish_x_using_subcommand install" -l bypass-bootstrap-lock -d 'Bootstrap uses this value to decide whether it should bypass locking the build process. This is rarely needed (e.g., compiling the std library for different targets in parallel)'
complete -c x -n "__fish_x_using_subcommand install" -l llvm-profile-generate -d 'generate PGO profile with llvm built for rustc'
complete -c x -n "__fish_x_using_subcommand install" -l enable-bolt-settings -d 'Enable BOLT link flags'
complete -c x -n "__fish_x_using_subcommand install" -l skip-stage0-validation -d 'Skip stage0 compiler validation'
complete -c x -n "__fish_x_using_subcommand install" -l skip-std-check-if-no-download-rustc -d 'Skip checking the standard library if `rust.download-rustc` isn\'t available. This is mostly for RA as building the stage1 compiler to check the library tree on each code change might be too much for some computers'
complete -c x -n "__fish_x_using_subcommand install" -s h -l help -d 'Print help (see more with \'--help\')'
complete -c x -n "__fish_x_using_subcommand run" -l args -d 'arguments for the tool' -r
complete -c x -n "__fish_x_using_subcommand run" -l config -d 'TOML configuration file for build' -r -F
complete -c x -n "__fish_x_using_subcommand run" -l build-dir -d 'Build directory, overrides `build.build-dir` in `bootstrap.toml`' -r -f -a "(__fish_complete_directories)"
complete -c x -n "__fish_x_using_subcommand run" -l build -d 'build target of the stage0 compiler' -r -f
complete -c x -n "__fish_x_using_subcommand run" -l host -d 'host targets to build' -r -f
complete -c x -n "__fish_x_using_subcommand run" -l target -d 'target targets to build' -r -f
complete -c x -n "__fish_x_using_subcommand run" -l exclude -d 'build paths to exclude' -r -F
complete -c x -n "__fish_x_using_subcommand run" -l skip -d 'build paths to skip' -r -F
complete -c x -n "__fish_x_using_subcommand run" -l rustc-error-format -r -f
complete -c x -n "__fish_x_using_subcommand run" -l on-fail -d 'command to run on failure' -r -f -a "(__fish_complete_command)"
complete -c x -n "__fish_x_using_subcommand run" -l stage -d 'stage to build (indicates compiler to use/test, e.g., stage 0 uses the bootstrap compiler, stage 1 the stage 0 rustc artifacts, etc.)' -r -f
complete -c x -n "__fish_x_using_subcommand run" -l keep-stage -d 'stage(s) to keep without recompiling (pass multiple times to keep e.g., both stages 0 and 1)' -r -f
complete -c x -n "__fish_x_using_subcommand run" -l keep-stage-std -d 'stage(s) of the standard library to keep without recompiling (pass multiple times to keep e.g., both stages 0 and 1)' -r -f
complete -c x -n "__fish_x_using_subcommand run" -l src -d 'path to the root of the rust checkout' -r -f -a "(__fish_complete_directories)"
complete -c x -n "__fish_x_using_subcommand run" -s j -l jobs -d 'number of jobs to run in parallel' -r -f
complete -c x -n "__fish_x_using_subcommand run" -l warnings -d 'if value is deny, will deny warnings if value is warn, will emit warnings otherwise, use the default configured behaviour' -r -f -a "deny\t''
warn\t''
default\t''"
complete -c x -n "__fish_x_using_subcommand run" -l error-format -d 'rustc error format' -r -f
complete -c x -n "__fish_x_using_subcommand run" -l color -d 'whether to use color in cargo and rustc output' -r -f -a "always\t''
never\t''
auto\t''"
complete -c x -n "__fish_x_using_subcommand run" -l rust-profile-generate -d 'generate PGO profile with rustc build' -r -F
complete -c x -n "__fish_x_using_subcommand run" -l rust-profile-use -d 'use PGO profile for rustc build' -r -F
complete -c x -n "__fish_x_using_subcommand run" -l llvm-profile-use -d 'use PGO profile for LLVM build' -r -F
complete -c x -n "__fish_x_using_subcommand run" -l reproducible-artifact -d 'Additional reproducible artifacts that should be added to the reproducible artifacts archive' -r
complete -c x -n "__fish_x_using_subcommand run" -l set -d 'override options in bootstrap.toml' -r -f
complete -c x -n "__fish_x_using_subcommand run" -l ci -d 'Make bootstrap to behave as it\'s running on the CI environment or not' -r -f -a "true\t''
false\t''"
complete -c x -n "__fish_x_using_subcommand run" -l bless -d 'update all files of failing tests'
complete -c x -n "__fish_x_using_subcommand run" -s v -l verbose -d 'use verbose output (-vv for very verbose)'
complete -c x -n "__fish_x_using_subcommand run" -s i -l incremental -d 'use incremental compilation'
complete -c x -n "__fish_x_using_subcommand run" -l include-default-paths -d 'include default paths in addition to the provided ones'
complete -c x -n "__fish_x_using_subcommand run" -l dry-run -d 'dry run; don\'t build anything'
complete -c x -n "__fish_x_using_subcommand run" -l dump-bootstrap-shims -d 'Indicates whether to dump the work done from bootstrap shims'
complete -c x -n "__fish_x_using_subcommand run" -l json-output -d 'use message-format=json'
complete -c x -n "__fish_x_using_subcommand run" -l bypass-bootstrap-lock -d 'Bootstrap uses this value to decide whether it should bypass locking the build process. This is rarely needed (e.g., compiling the std library for different targets in parallel)'
complete -c x -n "__fish_x_using_subcommand run" -l llvm-profile-generate -d 'generate PGO profile with llvm built for rustc'
complete -c x -n "__fish_x_using_subcommand run" -l enable-bolt-settings -d 'Enable BOLT link flags'
complete -c x -n "__fish_x_using_subcommand run" -l skip-stage0-validation -d 'Skip stage0 compiler validation'
complete -c x -n "__fish_x_using_subcommand run" -l skip-std-check-if-no-download-rustc -d 'Skip checking the standard library if `rust.download-rustc` isn\'t available. This is mostly for RA as building the stage1 compiler to check the library tree on each code change might be too much for some computers'
complete -c x -n "__fish_x_using_subcommand run" -s h -l help -d 'Print help (see more with \'--help\')'
complete -c x -n "__fish_x_using_subcommand setup" -l config -d 'TOML configuration file for build' -r -F
complete -c x -n "__fish_x_using_subcommand setup" -l build-dir -d 'Build directory, overrides `build.build-dir` in `bootstrap.toml`' -r -f -a "(__fish_complete_directories)"
complete -c x -n "__fish_x_using_subcommand setup" -l build -d 'build target of the stage0 compiler' -r -f
complete -c x -n "__fish_x_using_subcommand setup" -l host -d 'host targets to build' -r -f
complete -c x -n "__fish_x_using_subcommand setup" -l target -d 'target targets to build' -r -f
complete -c x -n "__fish_x_using_subcommand setup" -l exclude -d 'build paths to exclude' -r -F
complete -c x -n "__fish_x_using_subcommand setup" -l skip -d 'build paths to skip' -r -F
complete -c x -n "__fish_x_using_subcommand setup" -l rustc-error-format -r -f
complete -c x -n "__fish_x_using_subcommand setup" -l on-fail -d 'command to run on failure' -r -f -a "(__fish_complete_command)"
complete -c x -n "__fish_x_using_subcommand setup" -l stage -d 'stage to build (indicates compiler to use/test, e.g., stage 0 uses the bootstrap compiler, stage 1 the stage 0 rustc artifacts, etc.)' -r -f
complete -c x -n "__fish_x_using_subcommand setup" -l keep-stage -d 'stage(s) to keep without recompiling (pass multiple times to keep e.g., both stages 0 and 1)' -r -f
complete -c x -n "__fish_x_using_subcommand setup" -l keep-stage-std -d 'stage(s) of the standard library to keep without recompiling (pass multiple times to keep e.g., both stages 0 and 1)' -r -f
complete -c x -n "__fish_x_using_subcommand setup" -l src -d 'path to the root of the rust checkout' -r -f -a "(__fish_complete_directories)"
complete -c x -n "__fish_x_using_subcommand setup" -s j -l jobs -d 'number of jobs to run in parallel' -r -f
complete -c x -n "__fish_x_using_subcommand setup" -l warnings -d 'if value is deny, will deny warnings if value is warn, will emit warnings otherwise, use the default configured behaviour' -r -f -a "deny\t''
warn\t''
default\t''"
complete -c x -n "__fish_x_using_subcommand setup" -l error-format -d 'rustc error format' -r -f
complete -c x -n "__fish_x_using_subcommand setup" -l color -d 'whether to use color in cargo and rustc output' -r -f -a "always\t''
never\t''
auto\t''"
complete -c x -n "__fish_x_using_subcommand setup" -l rust-profile-generate -d 'generate PGO profile with rustc build' -r -F
complete -c x -n "__fish_x_using_subcommand setup" -l rust-profile-use -d 'use PGO profile for rustc build' -r -F
complete -c x -n "__fish_x_using_subcommand setup" -l llvm-profile-use -d 'use PGO profile for LLVM build' -r -F
complete -c x -n "__fish_x_using_subcommand setup" -l reproducible-artifact -d 'Additional reproducible artifacts that should be added to the reproducible artifacts archive' -r
complete -c x -n "__fish_x_using_subcommand setup" -l set -d 'override options in bootstrap.toml' -r -f
complete -c x -n "__fish_x_using_subcommand setup" -l ci -d 'Make bootstrap to behave as it\'s running on the CI environment or not' -r -f -a "true\t''
false\t''"
complete -c x -n "__fish_x_using_subcommand setup" -s v -l verbose -d 'use verbose output (-vv for very verbose)'
complete -c x -n "__fish_x_using_subcommand setup" -s i -l incremental -d 'use incremental compilation'
complete -c x -n "__fish_x_using_subcommand setup" -l include-default-paths -d 'include default paths in addition to the provided ones'
complete -c x -n "__fish_x_using_subcommand setup" -l dry-run -d 'dry run; don\'t build anything'
complete -c x -n "__fish_x_using_subcommand setup" -l dump-bootstrap-shims -d 'Indicates whether to dump the work done from bootstrap shims'
complete -c x -n "__fish_x_using_subcommand setup" -l json-output -d 'use message-format=json'
complete -c x -n "__fish_x_using_subcommand setup" -l bypass-bootstrap-lock -d 'Bootstrap uses this value to decide whether it should bypass locking the build process. This is rarely needed (e.g., compiling the std library for different targets in parallel)'
complete -c x -n "__fish_x_using_subcommand setup" -l llvm-profile-generate -d 'generate PGO profile with llvm built for rustc'
complete -c x -n "__fish_x_using_subcommand setup" -l enable-bolt-settings -d 'Enable BOLT link flags'
complete -c x -n "__fish_x_using_subcommand setup" -l skip-stage0-validation -d 'Skip stage0 compiler validation'
complete -c x -n "__fish_x_using_subcommand setup" -l skip-std-check-if-no-download-rustc -d 'Skip checking the standard library if `rust.download-rustc` isn\'t available. This is mostly for RA as building the stage1 compiler to check the library tree on each code change might be too much for some computers'
complete -c x -n "__fish_x_using_subcommand setup" -s h -l help -d 'Print help (see more with \'--help\')'
complete -c x -n "__fish_x_using_subcommand suggest" -l config -d 'TOML configuration file for build' -r -F
complete -c x -n "__fish_x_using_subcommand suggest" -l build-dir -d 'Build directory, overrides `build.build-dir` in `bootstrap.toml`' -r -f -a "(__fish_complete_directories)"
complete -c x -n "__fish_x_using_subcommand suggest" -l build -d 'build target of the stage0 compiler' -r -f
complete -c x -n "__fish_x_using_subcommand suggest" -l host -d 'host targets to build' -r -f
complete -c x -n "__fish_x_using_subcommand suggest" -l target -d 'target targets to build' -r -f
complete -c x -n "__fish_x_using_subcommand suggest" -l exclude -d 'build paths to exclude' -r -F
complete -c x -n "__fish_x_using_subcommand suggest" -l skip -d 'build paths to skip' -r -F
complete -c x -n "__fish_x_using_subcommand suggest" -l rustc-error-format -r -f
complete -c x -n "__fish_x_using_subcommand suggest" -l on-fail -d 'command to run on failure' -r -f -a "(__fish_complete_command)"
complete -c x -n "__fish_x_using_subcommand suggest" -l stage -d 'stage to build (indicates compiler to use/test, e.g., stage 0 uses the bootstrap compiler, stage 1 the stage 0 rustc artifacts, etc.)' -r -f
complete -c x -n "__fish_x_using_subcommand suggest" -l keep-stage -d 'stage(s) to keep without recompiling (pass multiple times to keep e.g., both stages 0 and 1)' -r -f
complete -c x -n "__fish_x_using_subcommand suggest" -l keep-stage-std -d 'stage(s) of the standard library to keep without recompiling (pass multiple times to keep e.g., both stages 0 and 1)' -r -f
complete -c x -n "__fish_x_using_subcommand suggest" -l src -d 'path to the root of the rust checkout' -r -f -a "(__fish_complete_directories)"
complete -c x -n "__fish_x_using_subcommand suggest" -s j -l jobs -d 'number of jobs to run in parallel' -r -f
complete -c x -n "__fish_x_using_subcommand suggest" -l warnings -d 'if value is deny, will deny warnings if value is warn, will emit warnings otherwise, use the default configured behaviour' -r -f -a "deny\t''
warn\t''
default\t''"
complete -c x -n "__fish_x_using_subcommand suggest" -l error-format -d 'rustc error format' -r -f
complete -c x -n "__fish_x_using_subcommand suggest" -l color -d 'whether to use color in cargo and rustc output' -r -f -a "always\t''
never\t''
auto\t''"
complete -c x -n "__fish_x_using_subcommand suggest" -l rust-profile-generate -d 'generate PGO profile with rustc build' -r -F
complete -c x -n "__fish_x_using_subcommand suggest" -l rust-profile-use -d 'use PGO profile for rustc build' -r -F
complete -c x -n "__fish_x_using_subcommand suggest" -l llvm-profile-use -d 'use PGO profile for LLVM build' -r -F
complete -c x -n "__fish_x_using_subcommand suggest" -l reproducible-artifact -d 'Additional reproducible artifacts that should be added to the reproducible artifacts archive' -r
complete -c x -n "__fish_x_using_subcommand suggest" -l set -d 'override options in bootstrap.toml' -r -f
complete -c x -n "__fish_x_using_subcommand suggest" -l ci -d 'Make bootstrap to behave as it\'s running on the CI environment or not' -r -f -a "true\t''
false\t''"
complete -c x -n "__fish_x_using_subcommand suggest" -l run -d 'run suggested tests'
complete -c x -n "__fish_x_using_subcommand suggest" -s v -l verbose -d 'use verbose output (-vv for very verbose)'
complete -c x -n "__fish_x_using_subcommand suggest" -s i -l incremental -d 'use incremental compilation'
complete -c x -n "__fish_x_using_subcommand suggest" -l include-default-paths -d 'include default paths in addition to the provided ones'
complete -c x -n "__fish_x_using_subcommand suggest" -l dry-run -d 'dry run; don\'t build anything'
complete -c x -n "__fish_x_using_subcommand suggest" -l dump-bootstrap-shims -d 'Indicates whether to dump the work done from bootstrap shims'
complete -c x -n "__fish_x_using_subcommand suggest" -l json-output -d 'use message-format=json'
complete -c x -n "__fish_x_using_subcommand suggest" -l bypass-bootstrap-lock -d 'Bootstrap uses this value to decide whether it should bypass locking the build process. This is rarely needed (e.g., compiling the std library for different targets in parallel)'
complete -c x -n "__fish_x_using_subcommand suggest" -l llvm-profile-generate -d 'generate PGO profile with llvm built for rustc'
complete -c x -n "__fish_x_using_subcommand suggest" -l enable-bolt-settings -d 'Enable BOLT link flags'
complete -c x -n "__fish_x_using_subcommand suggest" -l skip-stage0-validation -d 'Skip stage0 compiler validation'
complete -c x -n "__fish_x_using_subcommand suggest" -l skip-std-check-if-no-download-rustc -d 'Skip checking the standard library if `rust.download-rustc` isn\'t available. This is mostly for RA as building the stage1 compiler to check the library tree on each code change might be too much for some computers'
complete -c x -n "__fish_x_using_subcommand suggest" -s h -l help -d 'Print help (see more with \'--help\')'
complete -c x -n "__fish_x_using_subcommand vendor" -l sync -d 'Additional `Cargo.toml` to sync and vendor' -r -F
complete -c x -n "__fish_x_using_subcommand vendor" -l config -d 'TOML configuration file for build' -r -F
complete -c x -n "__fish_x_using_subcommand vendor" -l build-dir -d 'Build directory, overrides `build.build-dir` in `bootstrap.toml`' -r -f -a "(__fish_complete_directories)"
complete -c x -n "__fish_x_using_subcommand vendor" -l build -d 'build target of the stage0 compiler' -r -f
complete -c x -n "__fish_x_using_subcommand vendor" -l host -d 'host targets to build' -r -f
complete -c x -n "__fish_x_using_subcommand vendor" -l target -d 'target targets to build' -r -f
complete -c x -n "__fish_x_using_subcommand vendor" -l exclude -d 'build paths to exclude' -r -F
complete -c x -n "__fish_x_using_subcommand vendor" -l skip -d 'build paths to skip' -r -F
complete -c x -n "__fish_x_using_subcommand vendor" -l rustc-error-format -r -f
complete -c x -n "__fish_x_using_subcommand vendor" -l on-fail -d 'command to run on failure' -r -f -a "(__fish_complete_command)"
complete -c x -n "__fish_x_using_subcommand vendor" -l stage -d 'stage to build (indicates compiler to use/test, e.g., stage 0 uses the bootstrap compiler, stage 1 the stage 0 rustc artifacts, etc.)' -r -f
complete -c x -n "__fish_x_using_subcommand vendor" -l keep-stage -d 'stage(s) to keep without recompiling (pass multiple times to keep e.g., both stages 0 and 1)' -r -f
complete -c x -n "__fish_x_using_subcommand vendor" -l keep-stage-std -d 'stage(s) of the standard library to keep without recompiling (pass multiple times to keep e.g., both stages 0 and 1)' -r -f
complete -c x -n "__fish_x_using_subcommand vendor" -l src -d 'path to the root of the rust checkout' -r -f -a "(__fish_complete_directories)"
complete -c x -n "__fish_x_using_subcommand vendor" -s j -l jobs -d 'number of jobs to run in parallel' -r -f
complete -c x -n "__fish_x_using_subcommand vendor" -l warnings -d 'if value is deny, will deny warnings if value is warn, will emit warnings otherwise, use the default configured behaviour' -r -f -a "deny\t''
warn\t''
default\t''"
complete -c x -n "__fish_x_using_subcommand vendor" -l error-format -d 'rustc error format' -r -f
complete -c x -n "__fish_x_using_subcommand vendor" -l color -d 'whether to use color in cargo and rustc output' -r -f -a "always\t''
never\t''
auto\t''"
complete -c x -n "__fish_x_using_subcommand vendor" -l rust-profile-generate -d 'generate PGO profile with rustc build' -r -F
complete -c x -n "__fish_x_using_subcommand vendor" -l rust-profile-use -d 'use PGO profile for rustc build' -r -F
complete -c x -n "__fish_x_using_subcommand vendor" -l llvm-profile-use -d 'use PGO profile for LLVM build' -r -F
complete -c x -n "__fish_x_using_subcommand vendor" -l reproducible-artifact -d 'Additional reproducible artifacts that should be added to the reproducible artifacts archive' -r
complete -c x -n "__fish_x_using_subcommand vendor" -l set -d 'override options in bootstrap.toml' -r -f
complete -c x -n "__fish_x_using_subcommand vendor" -l ci -d 'Make bootstrap to behave as it\'s running on the CI environment or not' -r -f -a "true\t''
false\t''"
complete -c x -n "__fish_x_using_subcommand vendor" -l versioned-dirs -d 'Always include version in subdir name'
complete -c x -n "__fish_x_using_subcommand vendor" -s v -l verbose -d 'use verbose output (-vv for very verbose)'
complete -c x -n "__fish_x_using_subcommand vendor" -s i -l incremental -d 'use incremental compilation'
complete -c x -n "__fish_x_using_subcommand vendor" -l include-default-paths -d 'include default paths in addition to the provided ones'
complete -c x -n "__fish_x_using_subcommand vendor" -l dry-run -d 'dry run; don\'t build anything'
complete -c x -n "__fish_x_using_subcommand vendor" -l dump-bootstrap-shims -d 'Indicates whether to dump the work done from bootstrap shims'
complete -c x -n "__fish_x_using_subcommand vendor" -l json-output -d 'use message-format=json'
complete -c x -n "__fish_x_using_subcommand vendor" -l bypass-bootstrap-lock -d 'Bootstrap uses this value to decide whether it should bypass locking the build process. This is rarely needed (e.g., compiling the std library for different targets in parallel)'
complete -c x -n "__fish_x_using_subcommand vendor" -l llvm-profile-generate -d 'generate PGO profile with llvm built for rustc'
complete -c x -n "__fish_x_using_subcommand vendor" -l enable-bolt-settings -d 'Enable BOLT link flags'
complete -c x -n "__fish_x_using_subcommand vendor" -l skip-stage0-validation -d 'Skip stage0 compiler validation'
complete -c x -n "__fish_x_using_subcommand vendor" -l skip-std-check-if-no-download-rustc -d 'Skip checking the standard library if `rust.download-rustc` isn\'t available. This is mostly for RA as building the stage1 compiler to check the library tree on each code change might be too much for some computers'
complete -c x -n "__fish_x_using_subcommand vendor" -s h -l help -d 'Print help (see more with \'--help\')'
complete -c x -n "__fish_x_using_subcommand perf; and not __fish_seen_subcommand_from eprintln samply cachegrind benchmark compare" -l config -d 'TOML configuration file for build' -r -F
complete -c x -n "__fish_x_using_subcommand perf; and not __fish_seen_subcommand_from eprintln samply cachegrind benchmark compare" -l build-dir -d 'Build directory, overrides `build.build-dir` in `bootstrap.toml`' -r -f -a "(__fish_complete_directories)"
complete -c x -n "__fish_x_using_subcommand perf; and not __fish_seen_subcommand_from eprintln samply cachegrind benchmark compare" -l build -d 'build target of the stage0 compiler' -r -f
complete -c x -n "__fish_x_using_subcommand perf; and not __fish_seen_subcommand_from eprintln samply cachegrind benchmark compare" -l host -d 'host targets to build' -r -f
complete -c x -n "__fish_x_using_subcommand perf; and not __fish_seen_subcommand_from eprintln samply cachegrind benchmark compare" -l target -d 'target targets to build' -r -f
complete -c x -n "__fish_x_using_subcommand perf; and not __fish_seen_subcommand_from eprintln samply cachegrind benchmark compare" -l exclude -d 'build paths to exclude' -r -F
complete -c x -n "__fish_x_using_subcommand perf; and not __fish_seen_subcommand_from eprintln samply cachegrind benchmark compare" -l skip -d 'build paths to skip' -r -F
complete -c x -n "__fish_x_using_subcommand perf; and not __fish_seen_subcommand_from eprintln samply cachegrind benchmark compare" -l rustc-error-format -r -f
complete -c x -n "__fish_x_using_subcommand perf; and not __fish_seen_subcommand_from eprintln samply cachegrind benchmark compare" -l on-fail -d 'command to run on failure' -r -f -a "(__fish_complete_command)"
complete -c x -n "__fish_x_using_subcommand perf; and not __fish_seen_subcommand_from eprintln samply cachegrind benchmark compare" -l stage -d 'stage to build (indicates compiler to use/test, e.g., stage 0 uses the bootstrap compiler, stage 1 the stage 0 rustc artifacts, etc.)' -r -f
complete -c x -n "__fish_x_using_subcommand perf; and not __fish_seen_subcommand_from eprintln samply cachegrind benchmark compare" -l keep-stage -d 'stage(s) to keep without recompiling (pass multiple times to keep e.g., both stages 0 and 1)' -r -f
complete -c x -n "__fish_x_using_subcommand perf; and not __fish_seen_subcommand_from eprintln samply cachegrind benchmark compare" -l keep-stage-std -d 'stage(s) of the standard library to keep without recompiling (pass multiple times to keep e.g., both stages 0 and 1)' -r -f
complete -c x -n "__fish_x_using_subcommand perf; and not __fish_seen_subcommand_from eprintln samply cachegrind benchmark compare" -l src -d 'path to the root of the rust checkout' -r -f -a "(__fish_complete_directories)"
complete -c x -n "__fish_x_using_subcommand perf; and not __fish_seen_subcommand_from eprintln samply cachegrind benchmark compare" -s j -l jobs -d 'number of jobs to run in parallel' -r -f
complete -c x -n "__fish_x_using_subcommand perf; and not __fish_seen_subcommand_from eprintln samply cachegrind benchmark compare" -l warnings -d 'if value is deny, will deny warnings if value is warn, will emit warnings otherwise, use the default configured behaviour' -r -f -a "deny\t''
warn\t''
default\t''"
complete -c x -n "__fish_x_using_subcommand perf; and not __fish_seen_subcommand_from eprintln samply cachegrind benchmark compare" -l error-format -d 'rustc error format' -r -f
complete -c x -n "__fish_x_using_subcommand perf; and not __fish_seen_subcommand_from eprintln samply cachegrind benchmark compare" -l color -d 'whether to use color in cargo and rustc output' -r -f -a "always\t''
never\t''
auto\t''"
complete -c x -n "__fish_x_using_subcommand perf; and not __fish_seen_subcommand_from eprintln samply cachegrind benchmark compare" -l rust-profile-generate -d 'generate PGO profile with rustc build' -r -F
complete -c x -n "__fish_x_using_subcommand perf; and not __fish_seen_subcommand_from eprintln samply cachegrind benchmark compare" -l rust-profile-use -d 'use PGO profile for rustc build' -r -F
complete -c x -n "__fish_x_using_subcommand perf; and not __fish_seen_subcommand_from eprintln samply cachegrind benchmark compare" -l llvm-profile-use -d 'use PGO profile for LLVM build' -r -F
complete -c x -n "__fish_x_using_subcommand perf; and not __fish_seen_subcommand_from eprintln samply cachegrind benchmark compare" -l reproducible-artifact -d 'Additional reproducible artifacts that should be added to the reproducible artifacts archive' -r
complete -c x -n "__fish_x_using_subcommand perf; and not __fish_seen_subcommand_from eprintln samply cachegrind benchmark compare" -l set -d 'override options in bootstrap.toml' -r -f
complete -c x -n "__fish_x_using_subcommand perf; and not __fish_seen_subcommand_from eprintln samply cachegrind benchmark compare" -l ci -d 'Make bootstrap to behave as it\'s running on the CI environment or not' -r -f -a "true\t''
false\t''"
complete -c x -n "__fish_x_using_subcommand perf; and not __fish_seen_subcommand_from eprintln samply cachegrind benchmark compare" -s v -l verbose -d 'use verbose output (-vv for very verbose)'
complete -c x -n "__fish_x_using_subcommand perf; and not __fish_seen_subcommand_from eprintln samply cachegrind benchmark compare" -s i -l incremental -d 'use incremental compilation'
complete -c x -n "__fish_x_using_subcommand perf; and not __fish_seen_subcommand_from eprintln samply cachegrind benchmark compare" -l include-default-paths -d 'include default paths in addition to the provided ones'
complete -c x -n "__fish_x_using_subcommand perf; and not __fish_seen_subcommand_from eprintln samply cachegrind benchmark compare" -l dry-run -d 'dry run; don\'t build anything'
complete -c x -n "__fish_x_using_subcommand perf; and not __fish_seen_subcommand_from eprintln samply cachegrind benchmark compare" -l dump-bootstrap-shims -d 'Indicates whether to dump the work done from bootstrap shims'
complete -c x -n "__fish_x_using_subcommand perf; and not __fish_seen_subcommand_from eprintln samply cachegrind benchmark compare" -l json-output -d 'use message-format=json'
complete -c x -n "__fish_x_using_subcommand perf; and not __fish_seen_subcommand_from eprintln samply cachegrind benchmark compare" -l bypass-bootstrap-lock -d 'Bootstrap uses this value to decide whether it should bypass locking the build process. This is rarely needed (e.g., compiling the std library for different targets in parallel)'
complete -c x -n "__fish_x_using_subcommand perf; and not __fish_seen_subcommand_from eprintln samply cachegrind benchmark compare" -l llvm-profile-generate -d 'generate PGO profile with llvm built for rustc'
complete -c x -n "__fish_x_using_subcommand perf; and not __fish_seen_subcommand_from eprintln samply cachegrind benchmark compare" -l enable-bolt-settings -d 'Enable BOLT link flags'
complete -c x -n "__fish_x_using_subcommand perf; and not __fish_seen_subcommand_from eprintln samply cachegrind benchmark compare" -l skip-stage0-validation -d 'Skip stage0 compiler validation'
complete -c x -n "__fish_x_using_subcommand perf; and not __fish_seen_subcommand_from eprintln samply cachegrind benchmark compare" -l skip-std-check-if-no-download-rustc -d 'Skip checking the standard library if `rust.download-rustc` isn\'t available. This is mostly for RA as building the stage1 compiler to check the library tree on each code change might be too much for some computers'
complete -c x -n "__fish_x_using_subcommand perf; and not __fish_seen_subcommand_from eprintln samply cachegrind benchmark compare" -s h -l help -d 'Print help (see more with \'--help\')'
complete -c x -n "__fish_x_using_subcommand perf; and not __fish_seen_subcommand_from eprintln samply cachegrind benchmark compare" -a "eprintln" -d 'Run `profile_local eprintln`. This executes the compiler on the given benchmarks and stores its stderr output'
complete -c x -n "__fish_x_using_subcommand perf; and not __fish_seen_subcommand_from eprintln samply cachegrind benchmark compare" -a "samply" -d 'Run `profile_local samply` This executes the compiler on the given benchmarks and profiles it with `samply`. You need to install `samply`, e.g. using `cargo install samply`'
complete -c x -n "__fish_x_using_subcommand perf; and not __fish_seen_subcommand_from eprintln samply cachegrind benchmark compare" -a "cachegrind" -d 'Run `profile_local cachegrind`. This executes the compiler on the given benchmarks under `Cachegrind`'
complete -c x -n "__fish_x_using_subcommand perf; and not __fish_seen_subcommand_from eprintln samply cachegrind benchmark compare" -a "benchmark" -d 'Run compile benchmarks with a locally built compiler'
complete -c x -n "__fish_x_using_subcommand perf; and not __fish_seen_subcommand_from eprintln samply cachegrind benchmark compare" -a "compare" -d 'Compare the results of two previously executed benchmark runs'
complete -c x -n "__fish_x_using_subcommand perf; and __fish_seen_subcommand_from eprintln" -l include -d 'Select the benchmarks that you want to run (separated by commas). If unspecified, all benchmarks will be executed' -r
complete -c x -n "__fish_x_using_subcommand perf; and __fish_seen_subcommand_from eprintln" -l exclude -d 'Select the benchmarks matching a prefix in this comma-separated list that you don\'t want to run' -r
complete -c x -n "__fish_x_using_subcommand perf; and __fish_seen_subcommand_from eprintln" -l scenarios -d 'Select the scenarios that should be benchmarked' -r -f -a "Full\t''
IncrFull\t''
IncrUnchanged\t''
IncrPatched\t''"
complete -c x -n "__fish_x_using_subcommand perf; and __fish_seen_subcommand_from eprintln" -l profiles -d 'Select the profiles that should be benchmarked' -r -f -a "Check\t''
Debug\t''
Doc\t''
Opt\t''
Clippy\t''"
complete -c x -n "__fish_x_using_subcommand perf; and __fish_seen_subcommand_from eprintln" -l config -d 'TOML configuration file for build' -r -F
complete -c x -n "__fish_x_using_subcommand perf; and __fish_seen_subcommand_from eprintln" -l build-dir -d 'Build directory, overrides `build.build-dir` in `bootstrap.toml`' -r -f -a "(__fish_complete_directories)"
complete -c x -n "__fish_x_using_subcommand perf; and __fish_seen_subcommand_from eprintln" -l build -d 'build target of the stage0 compiler' -r -f
complete -c x -n "__fish_x_using_subcommand perf; and __fish_seen_subcommand_from eprintln" -l host -d 'host targets to build' -r -f
complete -c x -n "__fish_x_using_subcommand perf; and __fish_seen_subcommand_from eprintln" -l target -d 'target targets to build' -r -f
complete -c x -n "__fish_x_using_subcommand perf; and __fish_seen_subcommand_from eprintln" -l skip -d 'build paths to skip' -r -F
complete -c x -n "__fish_x_using_subcommand perf; and __fish_seen_subcommand_from eprintln" -l rustc-error-format -r -f
complete -c x -n "__fish_x_using_subcommand perf; and __fish_seen_subcommand_from eprintln" -l on-fail -d 'command to run on failure' -r -f -a "(__fish_complete_command)"
complete -c x -n "__fish_x_using_subcommand perf; and __fish_seen_subcommand_from eprintln" -l stage -d 'stage to build (indicates compiler to use/test, e.g., stage 0 uses the bootstrap compiler, stage 1 the stage 0 rustc artifacts, etc.)' -r -f
complete -c x -n "__fish_x_using_subcommand perf; and __fish_seen_subcommand_from eprintln" -l keep-stage -d 'stage(s) to keep without recompiling (pass multiple times to keep e.g., both stages 0 and 1)' -r -f
complete -c x -n "__fish_x_using_subcommand perf; and __fish_seen_subcommand_from eprintln" -l keep-stage-std -d 'stage(s) of the standard library to keep without recompiling (pass multiple times to keep e.g., both stages 0 and 1)' -r -f
complete -c x -n "__fish_x_using_subcommand perf; and __fish_seen_subcommand_from eprintln" -l src -d 'path to the root of the rust checkout' -r -f -a "(__fish_complete_directories)"
complete -c x -n "__fish_x_using_subcommand perf; and __fish_seen_subcommand_from eprintln" -s j -l jobs -d 'number of jobs to run in parallel' -r -f
complete -c x -n "__fish_x_using_subcommand perf; and __fish_seen_subcommand_from eprintln" -l warnings -d 'if value is deny, will deny warnings if value is warn, will emit warnings otherwise, use the default configured behaviour' -r -f -a "deny\t''
warn\t''
default\t''"
complete -c x -n "__fish_x_using_subcommand perf; and __fish_seen_subcommand_from eprintln" -l error-format -d 'rustc error format' -r -f
complete -c x -n "__fish_x_using_subcommand perf; and __fish_seen_subcommand_from eprintln" -l color -d 'whether to use color in cargo and rustc output' -r -f -a "always\t''
never\t''
auto\t''"
complete -c x -n "__fish_x_using_subcommand perf; and __fish_seen_subcommand_from eprintln" -l rust-profile-generate -d 'generate PGO profile with rustc build' -r -F
complete -c x -n "__fish_x_using_subcommand perf; and __fish_seen_subcommand_from eprintln" -l rust-profile-use -d 'use PGO profile for rustc build' -r -F
complete -c x -n "__fish_x_using_subcommand perf; and __fish_seen_subcommand_from eprintln" -l llvm-profile-use -d 'use PGO profile for LLVM build' -r -F
complete -c x -n "__fish_x_using_subcommand perf; and __fish_seen_subcommand_from eprintln" -l reproducible-artifact -d 'Additional reproducible artifacts that should be added to the reproducible artifacts archive' -r
complete -c x -n "__fish_x_using_subcommand perf; and __fish_seen_subcommand_from eprintln" -l set -d 'override options in bootstrap.toml' -r -f
complete -c x -n "__fish_x_using_subcommand perf; and __fish_seen_subcommand_from eprintln" -l ci -d 'Make bootstrap to behave as it\'s running on the CI environment or not' -r -f -a "true\t''
false\t''"
complete -c x -n "__fish_x_using_subcommand perf; and __fish_seen_subcommand_from eprintln" -s v -l verbose -d 'use verbose output (-vv for very verbose)'
complete -c x -n "__fish_x_using_subcommand perf; and __fish_seen_subcommand_from eprintln" -s i -l incremental -d 'use incremental compilation'
complete -c x -n "__fish_x_using_subcommand perf; and __fish_seen_subcommand_from eprintln" -l include-default-paths -d 'include default paths in addition to the provided ones'
complete -c x -n "__fish_x_using_subcommand perf; and __fish_seen_subcommand_from eprintln" -l dry-run -d 'dry run; don\'t build anything'
complete -c x -n "__fish_x_using_subcommand perf; and __fish_seen_subcommand_from eprintln" -l dump-bootstrap-shims -d 'Indicates whether to dump the work done from bootstrap shims'
complete -c x -n "__fish_x_using_subcommand perf; and __fish_seen_subcommand_from eprintln" -l json-output -d 'use message-format=json'
complete -c x -n "__fish_x_using_subcommand perf; and __fish_seen_subcommand_from eprintln" -l bypass-bootstrap-lock -d 'Bootstrap uses this value to decide whether it should bypass locking the build process. This is rarely needed (e.g., compiling the std library for different targets in parallel)'
complete -c x -n "__fish_x_using_subcommand perf; and __fish_seen_subcommand_from eprintln" -l llvm-profile-generate -d 'generate PGO profile with llvm built for rustc'
complete -c x -n "__fish_x_using_subcommand perf; and __fish_seen_subcommand_from eprintln" -l enable-bolt-settings -d 'Enable BOLT link flags'
complete -c x -n "__fish_x_using_subcommand perf; and __fish_seen_subcommand_from eprintln" -l skip-stage0-validation -d 'Skip stage0 compiler validation'
complete -c x -n "__fish_x_using_subcommand perf; and __fish_seen_subcommand_from eprintln" -l skip-std-check-if-no-download-rustc -d 'Skip checking the standard library if `rust.download-rustc` isn\'t available. This is mostly for RA as building the stage1 compiler to check the library tree on each code change might be too much for some computers'
complete -c x -n "__fish_x_using_subcommand perf; and __fish_seen_subcommand_from eprintln" -s h -l help -d 'Print help (see more with \'--help\')'
complete -c x -n "__fish_x_using_subcommand perf; and __fish_seen_subcommand_from samply" -l include -d 'Select the benchmarks that you want to run (separated by commas). If unspecified, all benchmarks will be executed' -r
complete -c x -n "__fish_x_using_subcommand perf; and __fish_seen_subcommand_from samply" -l exclude -d 'Select the benchmarks matching a prefix in this comma-separated list that you don\'t want to run' -r
complete -c x -n "__fish_x_using_subcommand perf; and __fish_seen_subcommand_from samply" -l scenarios -d 'Select the scenarios that should be benchmarked' -r -f -a "Full\t''
IncrFull\t''
IncrUnchanged\t''
IncrPatched\t''"
complete -c x -n "__fish_x_using_subcommand perf; and __fish_seen_subcommand_from samply" -l profiles -d 'Select the profiles that should be benchmarked' -r -f -a "Check\t''
Debug\t''
Doc\t''
Opt\t''
Clippy\t''"
complete -c x -n "__fish_x_using_subcommand perf; and __fish_seen_subcommand_from samply" -l config -d 'TOML configuration file for build' -r -F
complete -c x -n "__fish_x_using_subcommand perf; and __fish_seen_subcommand_from samply" -l build-dir -d 'Build directory, overrides `build.build-dir` in `bootstrap.toml`' -r -f -a "(__fish_complete_directories)"
complete -c x -n "__fish_x_using_subcommand perf; and __fish_seen_subcommand_from samply" -l build -d 'build target of the stage0 compiler' -r -f
complete -c x -n "__fish_x_using_subcommand perf; and __fish_seen_subcommand_from samply" -l host -d 'host targets to build' -r -f
complete -c x -n "__fish_x_using_subcommand perf; and __fish_seen_subcommand_from samply" -l target -d 'target targets to build' -r -f
complete -c x -n "__fish_x_using_subcommand perf; and __fish_seen_subcommand_from samply" -l skip -d 'build paths to skip' -r -F
complete -c x -n "__fish_x_using_subcommand perf; and __fish_seen_subcommand_from samply" -l rustc-error-format -r -f
complete -c x -n "__fish_x_using_subcommand perf; and __fish_seen_subcommand_from samply" -l on-fail -d 'command to run on failure' -r -f -a "(__fish_complete_command)"
complete -c x -n "__fish_x_using_subcommand perf; and __fish_seen_subcommand_from samply" -l stage -d 'stage to build (indicates compiler to use/test, e.g., stage 0 uses the bootstrap compiler, stage 1 the stage 0 rustc artifacts, etc.)' -r -f
complete -c x -n "__fish_x_using_subcommand perf; and __fish_seen_subcommand_from samply" -l keep-stage -d 'stage(s) to keep without recompiling (pass multiple times to keep e.g., both stages 0 and 1)' -r -f
complete -c x -n "__fish_x_using_subcommand perf; and __fish_seen_subcommand_from samply" -l keep-stage-std -d 'stage(s) of the standard library to keep without recompiling (pass multiple times to keep e.g., both stages 0 and 1)' -r -f
complete -c x -n "__fish_x_using_subcommand perf; and __fish_seen_subcommand_from samply" -l src -d 'path to the root of the rust checkout' -r -f -a "(__fish_complete_directories)"
complete -c x -n "__fish_x_using_subcommand perf; and __fish_seen_subcommand_from samply" -s j -l jobs -d 'number of jobs to run in parallel' -r -f
complete -c x -n "__fish_x_using_subcommand perf; and __fish_seen_subcommand_from samply" -l warnings -d 'if value is deny, will deny warnings if value is warn, will emit warnings otherwise, use the default configured behaviour' -r -f -a "deny\t''
warn\t''
default\t''"
complete -c x -n "__fish_x_using_subcommand perf; and __fish_seen_subcommand_from samply" -l error-format -d 'rustc error format' -r -f
complete -c x -n "__fish_x_using_subcommand perf; and __fish_seen_subcommand_from samply" -l color -d 'whether to use color in cargo and rustc output' -r -f -a "always\t''
never\t''
auto\t''"
complete -c x -n "__fish_x_using_subcommand perf; and __fish_seen_subcommand_from samply" -l rust-profile-generate -d 'generate PGO profile with rustc build' -r -F
complete -c x -n "__fish_x_using_subcommand perf; and __fish_seen_subcommand_from samply" -l rust-profile-use -d 'use PGO profile for rustc build' -r -F
complete -c x -n "__fish_x_using_subcommand perf; and __fish_seen_subcommand_from samply" -l llvm-profile-use -d 'use PGO profile for LLVM build' -r -F
complete -c x -n "__fish_x_using_subcommand perf; and __fish_seen_subcommand_from samply" -l reproducible-artifact -d 'Additional reproducible artifacts that should be added to the reproducible artifacts archive' -r
complete -c x -n "__fish_x_using_subcommand perf; and __fish_seen_subcommand_from samply" -l set -d 'override options in bootstrap.toml' -r -f
complete -c x -n "__fish_x_using_subcommand perf; and __fish_seen_subcommand_from samply" -l ci -d 'Make bootstrap to behave as it\'s running on the CI environment or not' -r -f -a "true\t''
false\t''"
complete -c x -n "__fish_x_using_subcommand perf; and __fish_seen_subcommand_from samply" -s v -l verbose -d 'use verbose output (-vv for very verbose)'
complete -c x -n "__fish_x_using_subcommand perf; and __fish_seen_subcommand_from samply" -s i -l incremental -d 'use incremental compilation'
complete -c x -n "__fish_x_using_subcommand perf; and __fish_seen_subcommand_from samply" -l include-default-paths -d 'include default paths in addition to the provided ones'
complete -c x -n "__fish_x_using_subcommand perf; and __fish_seen_subcommand_from samply" -l dry-run -d 'dry run; don\'t build anything'
complete -c x -n "__fish_x_using_subcommand perf; and __fish_seen_subcommand_from samply" -l dump-bootstrap-shims -d 'Indicates whether to dump the work done from bootstrap shims'
complete -c x -n "__fish_x_using_subcommand perf; and __fish_seen_subcommand_from samply" -l json-output -d 'use message-format=json'
complete -c x -n "__fish_x_using_subcommand perf; and __fish_seen_subcommand_from samply" -l bypass-bootstrap-lock -d 'Bootstrap uses this value to decide whether it should bypass locking the build process. This is rarely needed (e.g., compiling the std library for different targets in parallel)'
complete -c x -n "__fish_x_using_subcommand perf; and __fish_seen_subcommand_from samply" -l llvm-profile-generate -d 'generate PGO profile with llvm built for rustc'
complete -c x -n "__fish_x_using_subcommand perf; and __fish_seen_subcommand_from samply" -l enable-bolt-settings -d 'Enable BOLT link flags'
complete -c x -n "__fish_x_using_subcommand perf; and __fish_seen_subcommand_from samply" -l skip-stage0-validation -d 'Skip stage0 compiler validation'
complete -c x -n "__fish_x_using_subcommand perf; and __fish_seen_subcommand_from samply" -l skip-std-check-if-no-download-rustc -d 'Skip checking the standard library if `rust.download-rustc` isn\'t available. This is mostly for RA as building the stage1 compiler to check the library tree on each code change might be too much for some computers'
complete -c x -n "__fish_x_using_subcommand perf; and __fish_seen_subcommand_from samply" -s h -l help -d 'Print help (see more with \'--help\')'
complete -c x -n "__fish_x_using_subcommand perf; and __fish_seen_subcommand_from cachegrind" -l include -d 'Select the benchmarks that you want to run (separated by commas). If unspecified, all benchmarks will be executed' -r
complete -c x -n "__fish_x_using_subcommand perf; and __fish_seen_subcommand_from cachegrind" -l exclude -d 'Select the benchmarks matching a prefix in this comma-separated list that you don\'t want to run' -r
complete -c x -n "__fish_x_using_subcommand perf; and __fish_seen_subcommand_from cachegrind" -l scenarios -d 'Select the scenarios that should be benchmarked' -r -f -a "Full\t''
IncrFull\t''
IncrUnchanged\t''
IncrPatched\t''"
complete -c x -n "__fish_x_using_subcommand perf; and __fish_seen_subcommand_from cachegrind" -l profiles -d 'Select the profiles that should be benchmarked' -r -f -a "Check\t''
Debug\t''
Doc\t''
Opt\t''
Clippy\t''"
complete -c x -n "__fish_x_using_subcommand perf; and __fish_seen_subcommand_from cachegrind" -l config -d 'TOML configuration file for build' -r -F
complete -c x -n "__fish_x_using_subcommand perf; and __fish_seen_subcommand_from cachegrind" -l build-dir -d 'Build directory, overrides `build.build-dir` in `bootstrap.toml`' -r -f -a "(__fish_complete_directories)"
complete -c x -n "__fish_x_using_subcommand perf; and __fish_seen_subcommand_from cachegrind" -l build -d 'build target of the stage0 compiler' -r -f
complete -c x -n "__fish_x_using_subcommand perf; and __fish_seen_subcommand_from cachegrind" -l host -d 'host targets to build' -r -f
complete -c x -n "__fish_x_using_subcommand perf; and __fish_seen_subcommand_from cachegrind" -l target -d 'target targets to build' -r -f
complete -c x -n "__fish_x_using_subcommand perf; and __fish_seen_subcommand_from cachegrind" -l skip -d 'build paths to skip' -r -F
complete -c x -n "__fish_x_using_subcommand perf; and __fish_seen_subcommand_from cachegrind" -l rustc-error-format -r -f
complete -c x -n "__fish_x_using_subcommand perf; and __fish_seen_subcommand_from cachegrind" -l on-fail -d 'command to run on failure' -r -f -a "(__fish_complete_command)"
complete -c x -n "__fish_x_using_subcommand perf; and __fish_seen_subcommand_from cachegrind" -l stage -d 'stage to build (indicates compiler to use/test, e.g., stage 0 uses the bootstrap compiler, stage 1 the stage 0 rustc artifacts, etc.)' -r -f
complete -c x -n "__fish_x_using_subcommand perf; and __fish_seen_subcommand_from cachegrind" -l keep-stage -d 'stage(s) to keep without recompiling (pass multiple times to keep e.g., both stages 0 and 1)' -r -f
complete -c x -n "__fish_x_using_subcommand perf; and __fish_seen_subcommand_from cachegrind" -l keep-stage-std -d 'stage(s) of the standard library to keep without recompiling (pass multiple times to keep e.g., both stages 0 and 1)' -r -f
complete -c x -n "__fish_x_using_subcommand perf; and __fish_seen_subcommand_from cachegrind" -l src -d 'path to the root of the rust checkout' -r -f -a "(__fish_complete_directories)"
complete -c x -n "__fish_x_using_subcommand perf; and __fish_seen_subcommand_from cachegrind" -s j -l jobs -d 'number of jobs to run in parallel' -r -f
complete -c x -n "__fish_x_using_subcommand perf; and __fish_seen_subcommand_from cachegrind" -l warnings -d 'if value is deny, will deny warnings if value is warn, will emit warnings otherwise, use the default configured behaviour' -r -f -a "deny\t''
warn\t''
default\t''"
complete -c x -n "__fish_x_using_subcommand perf; and __fish_seen_subcommand_from cachegrind" -l error-format -d 'rustc error format' -r -f
complete -c x -n "__fish_x_using_subcommand perf; and __fish_seen_subcommand_from cachegrind" -l color -d 'whether to use color in cargo and rustc output' -r -f -a "always\t''
never\t''
auto\t''"
complete -c x -n "__fish_x_using_subcommand perf; and __fish_seen_subcommand_from cachegrind" -l rust-profile-generate -d 'generate PGO profile with rustc build' -r -F
complete -c x -n "__fish_x_using_subcommand perf; and __fish_seen_subcommand_from cachegrind" -l rust-profile-use -d 'use PGO profile for rustc build' -r -F
complete -c x -n "__fish_x_using_subcommand perf; and __fish_seen_subcommand_from cachegrind" -l llvm-profile-use -d 'use PGO profile for LLVM build' -r -F
complete -c x -n "__fish_x_using_subcommand perf; and __fish_seen_subcommand_from cachegrind" -l reproducible-artifact -d 'Additional reproducible artifacts that should be added to the reproducible artifacts archive' -r
complete -c x -n "__fish_x_using_subcommand perf; and __fish_seen_subcommand_from cachegrind" -l set -d 'override options in bootstrap.toml' -r -f
complete -c x -n "__fish_x_using_subcommand perf; and __fish_seen_subcommand_from cachegrind" -l ci -d 'Make bootstrap to behave as it\'s running on the CI environment or not' -r -f -a "true\t''
false\t''"
complete -c x -n "__fish_x_using_subcommand perf; and __fish_seen_subcommand_from cachegrind" -s v -l verbose -d 'use verbose output (-vv for very verbose)'
complete -c x -n "__fish_x_using_subcommand perf; and __fish_seen_subcommand_from cachegrind" -s i -l incremental -d 'use incremental compilation'
complete -c x -n "__fish_x_using_subcommand perf; and __fish_seen_subcommand_from cachegrind" -l include-default-paths -d 'include default paths in addition to the provided ones'
complete -c x -n "__fish_x_using_subcommand perf; and __fish_seen_subcommand_from cachegrind" -l dry-run -d 'dry run; don\'t build anything'
complete -c x -n "__fish_x_using_subcommand perf; and __fish_seen_subcommand_from cachegrind" -l dump-bootstrap-shims -d 'Indicates whether to dump the work done from bootstrap shims'
complete -c x -n "__fish_x_using_subcommand perf; and __fish_seen_subcommand_from cachegrind" -l json-output -d 'use message-format=json'
complete -c x -n "__fish_x_using_subcommand perf; and __fish_seen_subcommand_from cachegrind" -l bypass-bootstrap-lock -d 'Bootstrap uses this value to decide whether it should bypass locking the build process. This is rarely needed (e.g., compiling the std library for different targets in parallel)'
complete -c x -n "__fish_x_using_subcommand perf; and __fish_seen_subcommand_from cachegrind" -l llvm-profile-generate -d 'generate PGO profile with llvm built for rustc'
complete -c x -n "__fish_x_using_subcommand perf; and __fish_seen_subcommand_from cachegrind" -l enable-bolt-settings -d 'Enable BOLT link flags'
complete -c x -n "__fish_x_using_subcommand perf; and __fish_seen_subcommand_from cachegrind" -l skip-stage0-validation -d 'Skip stage0 compiler validation'
complete -c x -n "__fish_x_using_subcommand perf; and __fish_seen_subcommand_from cachegrind" -l skip-std-check-if-no-download-rustc -d 'Skip checking the standard library if `rust.download-rustc` isn\'t available. This is mostly for RA as building the stage1 compiler to check the library tree on each code change might be too much for some computers'
complete -c x -n "__fish_x_using_subcommand perf; and __fish_seen_subcommand_from cachegrind" -s h -l help -d 'Print help (see more with \'--help\')'
complete -c x -n "__fish_x_using_subcommand perf; and __fish_seen_subcommand_from benchmark" -l include -d 'Select the benchmarks that you want to run (separated by commas). If unspecified, all benchmarks will be executed' -r
complete -c x -n "__fish_x_using_subcommand perf; and __fish_seen_subcommand_from benchmark" -l exclude -d 'Select the benchmarks matching a prefix in this comma-separated list that you don\'t want to run' -r
complete -c x -n "__fish_x_using_subcommand perf; and __fish_seen_subcommand_from benchmark" -l scenarios -d 'Select the scenarios that should be benchmarked' -r -f -a "Full\t''
IncrFull\t''
IncrUnchanged\t''
IncrPatched\t''"
complete -c x -n "__fish_x_using_subcommand perf; and __fish_seen_subcommand_from benchmark" -l profiles -d 'Select the profiles that should be benchmarked' -r -f -a "Check\t''
Debug\t''
Doc\t''
Opt\t''
Clippy\t''"
complete -c x -n "__fish_x_using_subcommand perf; and __fish_seen_subcommand_from benchmark" -l config -d 'TOML configuration file for build' -r -F
complete -c x -n "__fish_x_using_subcommand perf; and __fish_seen_subcommand_from benchmark" -l build-dir -d 'Build directory, overrides `build.build-dir` in `bootstrap.toml`' -r -f -a "(__fish_complete_directories)"
complete -c x -n "__fish_x_using_subcommand perf; and __fish_seen_subcommand_from benchmark" -l build -d 'build target of the stage0 compiler' -r -f
complete -c x -n "__fish_x_using_subcommand perf; and __fish_seen_subcommand_from benchmark" -l host -d 'host targets to build' -r -f
complete -c x -n "__fish_x_using_subcommand perf; and __fish_seen_subcommand_from benchmark" -l target -d 'target targets to build' -r -f
complete -c x -n "__fish_x_using_subcommand perf; and __fish_seen_subcommand_from benchmark" -l skip -d 'build paths to skip' -r -F
complete -c x -n "__fish_x_using_subcommand perf; and __fish_seen_subcommand_from benchmark" -l rustc-error-format -r -f
complete -c x -n "__fish_x_using_subcommand perf; and __fish_seen_subcommand_from benchmark" -l on-fail -d 'command to run on failure' -r -f -a "(__fish_complete_command)"
complete -c x -n "__fish_x_using_subcommand perf; and __fish_seen_subcommand_from benchmark" -l stage -d 'stage to build (indicates compiler to use/test, e.g., stage 0 uses the bootstrap compiler, stage 1 the stage 0 rustc artifacts, etc.)' -r -f
complete -c x -n "__fish_x_using_subcommand perf; and __fish_seen_subcommand_from benchmark" -l keep-stage -d 'stage(s) to keep without recompiling (pass multiple times to keep e.g., both stages 0 and 1)' -r -f
complete -c x -n "__fish_x_using_subcommand perf; and __fish_seen_subcommand_from benchmark" -l keep-stage-std -d 'stage(s) of the standard library to keep without recompiling (pass multiple times to keep e.g., both stages 0 and 1)' -r -f
complete -c x -n "__fish_x_using_subcommand perf; and __fish_seen_subcommand_from benchmark" -l src -d 'path to the root of the rust checkout' -r -f -a "(__fish_complete_directories)"
complete -c x -n "__fish_x_using_subcommand perf; and __fish_seen_subcommand_from benchmark" -s j -l jobs -d 'number of jobs to run in parallel' -r -f
complete -c x -n "__fish_x_using_subcommand perf; and __fish_seen_subcommand_from benchmark" -l warnings -d 'if value is deny, will deny warnings if value is warn, will emit warnings otherwise, use the default configured behaviour' -r -f -a "deny\t''
warn\t''
default\t''"
complete -c x -n "__fish_x_using_subcommand perf; and __fish_seen_subcommand_from benchmark" -l error-format -d 'rustc error format' -r -f
complete -c x -n "__fish_x_using_subcommand perf; and __fish_seen_subcommand_from benchmark" -l color -d 'whether to use color in cargo and rustc output' -r -f -a "always\t''
never\t''
auto\t''"
complete -c x -n "__fish_x_using_subcommand perf; and __fish_seen_subcommand_from benchmark" -l rust-profile-generate -d 'generate PGO profile with rustc build' -r -F
complete -c x -n "__fish_x_using_subcommand perf; and __fish_seen_subcommand_from benchmark" -l rust-profile-use -d 'use PGO profile for rustc build' -r -F
complete -c x -n "__fish_x_using_subcommand perf; and __fish_seen_subcommand_from benchmark" -l llvm-profile-use -d 'use PGO profile for LLVM build' -r -F
complete -c x -n "__fish_x_using_subcommand perf; and __fish_seen_subcommand_from benchmark" -l reproducible-artifact -d 'Additional reproducible artifacts that should be added to the reproducible artifacts archive' -r
complete -c x -n "__fish_x_using_subcommand perf; and __fish_seen_subcommand_from benchmark" -l set -d 'override options in bootstrap.toml' -r -f
complete -c x -n "__fish_x_using_subcommand perf; and __fish_seen_subcommand_from benchmark" -l ci -d 'Make bootstrap to behave as it\'s running on the CI environment or not' -r -f -a "true\t''
false\t''"
complete -c x -n "__fish_x_using_subcommand perf; and __fish_seen_subcommand_from benchmark" -s v -l verbose -d 'use verbose output (-vv for very verbose)'
complete -c x -n "__fish_x_using_subcommand perf; and __fish_seen_subcommand_from benchmark" -s i -l incremental -d 'use incremental compilation'
complete -c x -n "__fish_x_using_subcommand perf; and __fish_seen_subcommand_from benchmark" -l include-default-paths -d 'include default paths in addition to the provided ones'
complete -c x -n "__fish_x_using_subcommand perf; and __fish_seen_subcommand_from benchmark" -l dry-run -d 'dry run; don\'t build anything'
complete -c x -n "__fish_x_using_subcommand perf; and __fish_seen_subcommand_from benchmark" -l dump-bootstrap-shims -d 'Indicates whether to dump the work done from bootstrap shims'
complete -c x -n "__fish_x_using_subcommand perf; and __fish_seen_subcommand_from benchmark" -l json-output -d 'use message-format=json'
complete -c x -n "__fish_x_using_subcommand perf; and __fish_seen_subcommand_from benchmark" -l bypass-bootstrap-lock -d 'Bootstrap uses this value to decide whether it should bypass locking the build process. This is rarely needed (e.g., compiling the std library for different targets in parallel)'
complete -c x -n "__fish_x_using_subcommand perf; and __fish_seen_subcommand_from benchmark" -l llvm-profile-generate -d 'generate PGO profile with llvm built for rustc'
complete -c x -n "__fish_x_using_subcommand perf; and __fish_seen_subcommand_from benchmark" -l enable-bolt-settings -d 'Enable BOLT link flags'
complete -c x -n "__fish_x_using_subcommand perf; and __fish_seen_subcommand_from benchmark" -l skip-stage0-validation -d 'Skip stage0 compiler validation'
complete -c x -n "__fish_x_using_subcommand perf; and __fish_seen_subcommand_from benchmark" -l skip-std-check-if-no-download-rustc -d 'Skip checking the standard library if `rust.download-rustc` isn\'t available. This is mostly for RA as building the stage1 compiler to check the library tree on each code change might be too much for some computers'
complete -c x -n "__fish_x_using_subcommand perf; and __fish_seen_subcommand_from benchmark" -s h -l help -d 'Print help (see more with \'--help\')'
complete -c x -n "__fish_x_using_subcommand perf; and __fish_seen_subcommand_from compare" -l config -d 'TOML configuration file for build' -r -F
complete -c x -n "__fish_x_using_subcommand perf; and __fish_seen_subcommand_from compare" -l build-dir -d 'Build directory, overrides `build.build-dir` in `bootstrap.toml`' -r -f -a "(__fish_complete_directories)"
complete -c x -n "__fish_x_using_subcommand perf; and __fish_seen_subcommand_from compare" -l build -d 'build target of the stage0 compiler' -r -f
complete -c x -n "__fish_x_using_subcommand perf; and __fish_seen_subcommand_from compare" -l host -d 'host targets to build' -r -f
complete -c x -n "__fish_x_using_subcommand perf; and __fish_seen_subcommand_from compare" -l target -d 'target targets to build' -r -f
complete -c x -n "__fish_x_using_subcommand perf; and __fish_seen_subcommand_from compare" -l exclude -d 'build paths to exclude' -r -F
complete -c x -n "__fish_x_using_subcommand perf; and __fish_seen_subcommand_from compare" -l skip -d 'build paths to skip' -r -F
complete -c x -n "__fish_x_using_subcommand perf; and __fish_seen_subcommand_from compare" -l rustc-error-format -r -f
complete -c x -n "__fish_x_using_subcommand perf; and __fish_seen_subcommand_from compare" -l on-fail -d 'command to run on failure' -r -f -a "(__fish_complete_command)"
complete -c x -n "__fish_x_using_subcommand perf; and __fish_seen_subcommand_from compare" -l stage -d 'stage to build (indicates compiler to use/test, e.g., stage 0 uses the bootstrap compiler, stage 1 the stage 0 rustc artifacts, etc.)' -r -f
complete -c x -n "__fish_x_using_subcommand perf; and __fish_seen_subcommand_from compare" -l keep-stage -d 'stage(s) to keep without recompiling (pass multiple times to keep e.g., both stages 0 and 1)' -r -f
complete -c x -n "__fish_x_using_subcommand perf; and __fish_seen_subcommand_from compare" -l keep-stage-std -d 'stage(s) of the standard library to keep without recompiling (pass multiple times to keep e.g., both stages 0 and 1)' -r -f
complete -c x -n "__fish_x_using_subcommand perf; and __fish_seen_subcommand_from compare" -l src -d 'path to the root of the rust checkout' -r -f -a "(__fish_complete_directories)"
complete -c x -n "__fish_x_using_subcommand perf; and __fish_seen_subcommand_from compare" -s j -l jobs -d 'number of jobs to run in parallel' -r -f
complete -c x -n "__fish_x_using_subcommand perf; and __fish_seen_subcommand_from compare" -l warnings -d 'if value is deny, will deny warnings if value is warn, will emit warnings otherwise, use the default configured behaviour' -r -f -a "deny\t''
warn\t''
default\t''"
complete -c x -n "__fish_x_using_subcommand perf; and __fish_seen_subcommand_from compare" -l error-format -d 'rustc error format' -r -f
complete -c x -n "__fish_x_using_subcommand perf; and __fish_seen_subcommand_from compare" -l color -d 'whether to use color in cargo and rustc output' -r -f -a "always\t''
never\t''
auto\t''"
complete -c x -n "__fish_x_using_subcommand perf; and __fish_seen_subcommand_from compare" -l rust-profile-generate -d 'generate PGO profile with rustc build' -r -F
complete -c x -n "__fish_x_using_subcommand perf; and __fish_seen_subcommand_from compare" -l rust-profile-use -d 'use PGO profile for rustc build' -r -F
complete -c x -n "__fish_x_using_subcommand perf; and __fish_seen_subcommand_from compare" -l llvm-profile-use -d 'use PGO profile for LLVM build' -r -F
complete -c x -n "__fish_x_using_subcommand perf; and __fish_seen_subcommand_from compare" -l reproducible-artifact -d 'Additional reproducible artifacts that should be added to the reproducible artifacts archive' -r
complete -c x -n "__fish_x_using_subcommand perf; and __fish_seen_subcommand_from compare" -l set -d 'override options in bootstrap.toml' -r -f
complete -c x -n "__fish_x_using_subcommand perf; and __fish_seen_subcommand_from compare" -l ci -d 'Make bootstrap to behave as it\'s running on the CI environment or not' -r -f -a "true\t''
false\t''"
complete -c x -n "__fish_x_using_subcommand perf; and __fish_seen_subcommand_from compare" -s v -l verbose -d 'use verbose output (-vv for very verbose)'
complete -c x -n "__fish_x_using_subcommand perf; and __fish_seen_subcommand_from compare" -s i -l incremental -d 'use incremental compilation'
complete -c x -n "__fish_x_using_subcommand perf; and __fish_seen_subcommand_from compare" -l include-default-paths -d 'include default paths in addition to the provided ones'
complete -c x -n "__fish_x_using_subcommand perf; and __fish_seen_subcommand_from compare" -l dry-run -d 'dry run; don\'t build anything'
complete -c x -n "__fish_x_using_subcommand perf; and __fish_seen_subcommand_from compare" -l dump-bootstrap-shims -d 'Indicates whether to dump the work done from bootstrap shims'
complete -c x -n "__fish_x_using_subcommand perf; and __fish_seen_subcommand_from compare" -l json-output -d 'use message-format=json'
complete -c x -n "__fish_x_using_subcommand perf; and __fish_seen_subcommand_from compare" -l bypass-bootstrap-lock -d 'Bootstrap uses this value to decide whether it should bypass locking the build process. This is rarely needed (e.g., compiling the std library for different targets in parallel)'
complete -c x -n "__fish_x_using_subcommand perf; and __fish_seen_subcommand_from compare" -l llvm-profile-generate -d 'generate PGO profile with llvm built for rustc'
complete -c x -n "__fish_x_using_subcommand perf; and __fish_seen_subcommand_from compare" -l enable-bolt-settings -d 'Enable BOLT link flags'
complete -c x -n "__fish_x_using_subcommand perf; and __fish_seen_subcommand_from compare" -l skip-stage0-validation -d 'Skip stage0 compiler validation'
<<<<<<< HEAD
complete -c x -n "__fish_x_using_subcommand perf; and __fish_seen_subcommand_from compare" -s h -l help -d 'Print help (see more with \'--help\')'
complete -c x -n "__fish_x_using_subcommand sign" -l config -d 'TOML configuration file for build' -r -F
complete -c x -n "__fish_x_using_subcommand sign" -l build-dir -d 'Build directory, overrides `build.build-dir` in `bootstrap.toml`' -r -f -a "(__fish_complete_directories)"
complete -c x -n "__fish_x_using_subcommand sign" -l build -d 'build target of the stage0 compiler' -r -f
complete -c x -n "__fish_x_using_subcommand sign" -l host -d 'host targets to build' -r -f
complete -c x -n "__fish_x_using_subcommand sign" -l target -d 'target targets to build' -r -f
complete -c x -n "__fish_x_using_subcommand sign" -l exclude -d 'build paths to exclude' -r -F
complete -c x -n "__fish_x_using_subcommand sign" -l skip -d 'build paths to skip' -r -F
complete -c x -n "__fish_x_using_subcommand sign" -l rustc-error-format -r -f
complete -c x -n "__fish_x_using_subcommand sign" -l on-fail -d 'command to run on failure' -r -f -a "(__fish_complete_command)"
complete -c x -n "__fish_x_using_subcommand sign" -l stage -d 'stage to build (indicates compiler to use/test, e.g., stage 0 uses the bootstrap compiler, stage 1 the stage 0 rustc artifacts, etc.)' -r -f
complete -c x -n "__fish_x_using_subcommand sign" -l keep-stage -d 'stage(s) to keep without recompiling (pass multiple times to keep e.g., both stages 0 and 1)' -r -f
complete -c x -n "__fish_x_using_subcommand sign" -l keep-stage-std -d 'stage(s) of the standard library to keep without recompiling (pass multiple times to keep e.g., both stages 0 and 1)' -r -f
complete -c x -n "__fish_x_using_subcommand sign" -l src -d 'path to the root of the rust checkout' -r -f -a "(__fish_complete_directories)"
complete -c x -n "__fish_x_using_subcommand sign" -s j -l jobs -d 'number of jobs to run in parallel' -r -f
complete -c x -n "__fish_x_using_subcommand sign" -l warnings -d 'if value is deny, will deny warnings if value is warn, will emit warnings otherwise, use the default configured behaviour' -r -f -a "deny\t''
warn\t''
default\t''"
complete -c x -n "__fish_x_using_subcommand sign" -l error-format -d 'rustc error format' -r -f
complete -c x -n "__fish_x_using_subcommand sign" -l color -d 'whether to use color in cargo and rustc output' -r -f -a "always\t''
never\t''
auto\t''"
complete -c x -n "__fish_x_using_subcommand sign" -l rust-profile-generate -d 'generate PGO profile with rustc build' -r -F
complete -c x -n "__fish_x_using_subcommand sign" -l rust-profile-use -d 'use PGO profile for rustc build' -r -F
complete -c x -n "__fish_x_using_subcommand sign" -l llvm-profile-use -d 'use PGO profile for LLVM build' -r -F
complete -c x -n "__fish_x_using_subcommand sign" -l reproducible-artifact -d 'Additional reproducible artifacts that should be added to the reproducible artifacts archive' -r
complete -c x -n "__fish_x_using_subcommand sign" -l set -d 'override options in bootstrap.toml' -r -f
complete -c x -n "__fish_x_using_subcommand sign" -l ci -d 'Make bootstrap to behave as it\'s running on the CI environment or not' -r -f -a "true\t''
false\t''"
complete -c x -n "__fish_x_using_subcommand sign" -l force -d 'Force re-signing the document even if its latest version is signed'
complete -c x -n "__fish_x_using_subcommand sign" -s v -l verbose -d 'use verbose output (-vv for very verbose)'
complete -c x -n "__fish_x_using_subcommand sign" -s i -l incremental -d 'use incremental compilation'
complete -c x -n "__fish_x_using_subcommand sign" -l include-default-paths -d 'include default paths in addition to the provided ones'
complete -c x -n "__fish_x_using_subcommand sign" -l dry-run -d 'dry run; don\'t build anything'
complete -c x -n "__fish_x_using_subcommand sign" -l dump-bootstrap-shims -d 'Indicates whether to dump the work done from bootstrap shims'
complete -c x -n "__fish_x_using_subcommand sign" -l json-output -d 'use message-format=json'
complete -c x -n "__fish_x_using_subcommand sign" -l bypass-bootstrap-lock -d 'Bootstrap uses this value to decide whether it should bypass locking the build process. This is rarely needed (e.g., compiling the std library for different targets in parallel)'
complete -c x -n "__fish_x_using_subcommand sign" -l llvm-profile-generate -d 'generate PGO profile with llvm built for rustc'
complete -c x -n "__fish_x_using_subcommand sign" -l enable-bolt-settings -d 'Enable BOLT link flags'
complete -c x -n "__fish_x_using_subcommand sign" -l skip-stage0-validation -d 'Skip stage0 compiler validation'
complete -c x -n "__fish_x_using_subcommand sign" -s h -l help -d 'Print help (see more with \'--help\')'
=======
complete -c x -n "__fish_x_using_subcommand perf; and __fish_seen_subcommand_from compare" -l skip-std-check-if-no-download-rustc -d 'Skip checking the standard library if `rust.download-rustc` isn\'t available. This is mostly for RA as building the stage1 compiler to check the library tree on each code change might be too much for some computers'
complete -c x -n "__fish_x_using_subcommand perf; and __fish_seen_subcommand_from compare" -s h -l help -d 'Print help (see more with \'--help\')'
>>>>>>> fe2622d9
<|MERGE_RESOLUTION|>--- conflicted
+++ resolved
@@ -1048,7 +1048,7 @@
 complete -c x -n "__fish_x_using_subcommand perf; and __fish_seen_subcommand_from compare" -l llvm-profile-generate -d 'generate PGO profile with llvm built for rustc'
 complete -c x -n "__fish_x_using_subcommand perf; and __fish_seen_subcommand_from compare" -l enable-bolt-settings -d 'Enable BOLT link flags'
 complete -c x -n "__fish_x_using_subcommand perf; and __fish_seen_subcommand_from compare" -l skip-stage0-validation -d 'Skip stage0 compiler validation'
-<<<<<<< HEAD
+complete -c x -n "__fish_x_using_subcommand perf; and __fish_seen_subcommand_from compare" -l skip-std-check-if-no-download-rustc -d 'Skip checking the standard library if `rust.download-rustc` isn\'t available. This is mostly for RA as building the stage1 compiler to check the library tree on each code change might be too much for some computers'
 complete -c x -n "__fish_x_using_subcommand perf; and __fish_seen_subcommand_from compare" -s h -l help -d 'Print help (see more with \'--help\')'
 complete -c x -n "__fish_x_using_subcommand sign" -l config -d 'TOML configuration file for build' -r -F
 complete -c x -n "__fish_x_using_subcommand sign" -l build-dir -d 'Build directory, overrides `build.build-dir` in `bootstrap.toml`' -r -f -a "(__fish_complete_directories)"
@@ -1089,8 +1089,4 @@
 complete -c x -n "__fish_x_using_subcommand sign" -l llvm-profile-generate -d 'generate PGO profile with llvm built for rustc'
 complete -c x -n "__fish_x_using_subcommand sign" -l enable-bolt-settings -d 'Enable BOLT link flags'
 complete -c x -n "__fish_x_using_subcommand sign" -l skip-stage0-validation -d 'Skip stage0 compiler validation'
-complete -c x -n "__fish_x_using_subcommand sign" -s h -l help -d 'Print help (see more with \'--help\')'
-=======
-complete -c x -n "__fish_x_using_subcommand perf; and __fish_seen_subcommand_from compare" -l skip-std-check-if-no-download-rustc -d 'Skip checking the standard library if `rust.download-rustc` isn\'t available. This is mostly for RA as building the stage1 compiler to check the library tree on each code change might be too much for some computers'
-complete -c x -n "__fish_x_using_subcommand perf; and __fish_seen_subcommand_from compare" -s h -l help -d 'Print help (see more with \'--help\')'
->>>>>>> fe2622d9
+complete -c x -n "__fish_x_using_subcommand sign" -s h -l help -d 'Print help (see more with \'--help\')'