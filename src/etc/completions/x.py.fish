--- conflicted
+++ resolved
@@ -519,7 +519,7 @@
 complete -c x.py -n "__fish_seen_subcommand_from suggest" -l json-output -d 'use message-format=json'
 complete -c x.py -n "__fish_seen_subcommand_from suggest" -l llvm-profile-generate -d 'generate PGO profile with llvm built for rustc'
 complete -c x.py -n "__fish_seen_subcommand_from suggest" -l enable-bolt-settings -d 'Enable BOLT link flags'
-<<<<<<< HEAD
+complete -c x.py -n "__fish_seen_subcommand_from suggest" -l skip-stage0-validation -d 'Skip stage0 compiler validation'
 complete -c x.py -n "__fish_seen_subcommand_from suggest" -s h -l help -d 'Print help (see more with \'--help\')'
 complete -c x.py -n "__fish_seen_subcommand_from sign" -l config -d 'TOML configuration file for build' -r -F
 complete -c x.py -n "__fish_seen_subcommand_from sign" -l build-dir -d 'Build directory, overrides `build.build-dir` in `config.toml`' -r -f -a "(__fish_complete_directories)"
@@ -551,8 +551,4 @@
 complete -c x.py -n "__fish_seen_subcommand_from sign" -l json-output -d 'use message-format=json'
 complete -c x.py -n "__fish_seen_subcommand_from sign" -l llvm-profile-generate -d 'generate PGO profile with llvm built for rustc'
 complete -c x.py -n "__fish_seen_subcommand_from sign" -l enable-bolt-settings -d 'Enable BOLT link flags'
-complete -c x.py -n "__fish_seen_subcommand_from sign" -s h -l help -d 'Print help (see more with \'--help\')'
-=======
-complete -c x.py -n "__fish_seen_subcommand_from suggest" -l skip-stage0-validation -d 'Skip stage0 compiler validation'
-complete -c x.py -n "__fish_seen_subcommand_from suggest" -s h -l help -d 'Print help (see more with \'--help\')'
->>>>>>> 2a97b14a
+complete -c x.py -n "__fish_seen_subcommand_from sign" -s h -l help -d 'Print help (see more with \'--help\')'