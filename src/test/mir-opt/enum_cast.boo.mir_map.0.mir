// MIR for `boo` 0 mir_map

fn boo(_1: Boo) -> usize {
    debug boo => _1;                     // in scope 0 at $DIR/enum_cast.rs:+0:8: +0:11
    let mut _0: usize;                   // return place in scope 0 at $DIR/enum_cast.rs:+0:21: +0:26
    let _2: Boo;                         // in scope 0 at $DIR/enum_cast.rs:+1:5: +1:8
    let mut _3: u8;                      // in scope 0 at $DIR/enum_cast.rs:+1:5: +1:8

    bb0: {
<<<<<<< HEAD
        _2 = discriminant(_1);           // scope 0 at $DIR/enum_cast.rs:+1:5: +1:17
        _0 = move _2 as usize (Misc);    // scope 0 at $DIR/enum_cast.rs:+1:5: +1:17
=======
        StorageLive(_2);                 // scope 0 at $DIR/enum_cast.rs:+1:5: +1:8
        _2 = move _1;                    // scope 0 at $DIR/enum_cast.rs:+1:5: +1:8
        _3 = discriminant(_2);           // scope 0 at $DIR/enum_cast.rs:+1:5: +1:17
        _0 = move _3 as usize (IntToInt); // scope 0 at $DIR/enum_cast.rs:+1:5: +1:17
        StorageDead(_2);                 // scope 0 at $DIR/enum_cast.rs:+1:16: +1:17
>>>>>>> b1ab3b73
        return;                          // scope 0 at $DIR/enum_cast.rs:+2:2: +2:2
    }
}<|MERGE_RESOLUTION|>--- conflicted
+++ resolved
@@ -7,16 +7,11 @@
     let mut _3: u8;                      // in scope 0 at $DIR/enum_cast.rs:+1:5: +1:8
 
     bb0: {
-<<<<<<< HEAD
-        _2 = discriminant(_1);           // scope 0 at $DIR/enum_cast.rs:+1:5: +1:17
-        _0 = move _2 as usize (Misc);    // scope 0 at $DIR/enum_cast.rs:+1:5: +1:17
-=======
         StorageLive(_2);                 // scope 0 at $DIR/enum_cast.rs:+1:5: +1:8
         _2 = move _1;                    // scope 0 at $DIR/enum_cast.rs:+1:5: +1:8
         _3 = discriminant(_2);           // scope 0 at $DIR/enum_cast.rs:+1:5: +1:17
         _0 = move _3 as usize (IntToInt); // scope 0 at $DIR/enum_cast.rs:+1:5: +1:17
         StorageDead(_2);                 // scope 0 at $DIR/enum_cast.rs:+1:16: +1:17
->>>>>>> b1ab3b73
         return;                          // scope 0 at $DIR/enum_cast.rs:+2:2: +2:2
     }
 }