//! Tidy check to ensure below in UI test directories:
//! - the number of entries in each directory must be less than `ENTRY_LIMIT`
//! - there are no stray `.stderr` files

use std::fs;
use std::path::Path;

const ENTRY_LIMIT: usize = 1000;
// FIXME: The following limits should be reduced eventually.
<<<<<<< HEAD
const ROOT_ENTRY_LIMIT: usize = 968;
const ISSUES_ENTRY_LIMIT: usize = 2147;
=======
const ROOT_ENTRY_LIMIT: usize = 948;
const ISSUES_ENTRY_LIMIT: usize = 2126;
>>>>>>> b1ab3b73

fn check_entries(path: &Path, bad: &mut bool) {
    let dirs = walkdir::WalkDir::new(&path.join("test/ui"))
        .into_iter()
        .filter_entry(|e| e.file_type().is_dir());
    for dir in dirs {
        if let Ok(dir) = dir {
            let dir_path = dir.path();

            // Use special values for these dirs.
            let is_root = path.join("test/ui") == dir_path;
            let is_issues_dir = path.join("test/ui/issues") == dir_path;
            let limit = if is_root {
                ROOT_ENTRY_LIMIT
            } else if is_issues_dir {
                ISSUES_ENTRY_LIMIT
            } else {
                ENTRY_LIMIT
            };

            let count = std::fs::read_dir(dir_path).unwrap().count();
            if count > limit {
                tidy_error!(
                    bad,
                    "following path contains more than {} entries, \
                    you should move the test to some relevant subdirectory (current: {}): {}",
                    limit,
                    count,
                    dir_path.display()
                );
            }
        }
    }
}

pub fn check(path: &Path, bad: &mut bool) {
    check_entries(&path, bad);
    for path in &[&path.join("test/ui"), &path.join("test/ui-fulldeps")] {
        crate::walk::walk_no_read(path, &mut |_| false, &mut |entry| {
            let file_path = entry.path();
            if let Some(ext) = file_path.extension() {
                if ext == "stderr" || ext == "stdout" {
                    // Test output filenames have one of the formats:
                    // ```
                    // $testname.stderr
                    // $testname.$mode.stderr
                    // $testname.$revision.stderr
                    // $testname.$revision.$mode.stderr
                    // ```
                    //
                    // For now, just make sure that there is a corresponding
                    // `$testname.rs` file.
                    //
                    // NB: We do not use file_stem() as some file names have multiple `.`s and we
                    // must strip all of them.
                    let testname =
                        file_path.file_name().unwrap().to_str().unwrap().split_once('.').unwrap().0;
                    if !file_path.with_file_name(testname).with_extension("rs").exists() {
                        tidy_error!(bad, "Stray file with UI testing output: {:?}", file_path);
                    }

                    if let Ok(metadata) = fs::metadata(file_path) {
                        if metadata.len() == 0 {
                            tidy_error!(bad, "Empty file with UI testing output: {:?}", file_path);
                        }
                    }
                }
            }
        });
    }
}<|MERGE_RESOLUTION|>--- conflicted
+++ resolved
@@ -7,13 +7,8 @@
 
 const ENTRY_LIMIT: usize = 1000;
 // FIXME: The following limits should be reduced eventually.
-<<<<<<< HEAD
-const ROOT_ENTRY_LIMIT: usize = 968;
-const ISSUES_ENTRY_LIMIT: usize = 2147;
-=======
 const ROOT_ENTRY_LIMIT: usize = 948;
 const ISSUES_ENTRY_LIMIT: usize = 2126;
->>>>>>> b1ab3b73
 
 fn check_entries(path: &Path, bad: &mut bool) {
     let dirs = walkdir::WalkDir::new(&path.join("test/ui"))
