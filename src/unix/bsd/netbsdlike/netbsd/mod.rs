pub type clock_t = ::c_uint;
pub type suseconds_t = ::c_int;
pub type dev_t = u64;
pub type blksize_t = i32;
pub type fsblkcnt_t = u64;
pub type fsfilcnt_t = u64;
pub type idtype_t = ::c_int;
pub type mqd_t = ::c_int;
type __pthread_spin_t = __cpu_simple_lock_nv_t;
pub type vm_size_t = ::uintptr_t;
pub type lwpid_t = ::c_uint;
pub type shmatt_t = ::c_uint;

impl siginfo_t {
    pub unsafe fn si_value(&self) -> ::sigval {
        #[repr(C)]
        struct siginfo_timer {
            _si_signo: ::c_int,
            _si_errno: ::c_int,
            _si_code: ::c_int,
            __pad1: ::c_int,
            _pid: ::pid_t,
            _uid: ::uid_t,
            value: ::sigval,
        }
        (*(self as *const siginfo_t as *const siginfo_timer)).value
    }
}

s! {
    pub struct aiocb {
        pub aio_offset: ::off_t,
        pub aio_buf: *mut ::c_void,
        pub aio_nbytes: ::size_t,
        pub aio_fildes: ::c_int,
        pub aio_lio_opcode: ::c_int,
        pub aio_reqprio: ::c_int,
        pub aio_sigevent: ::sigevent,
        _state: ::c_int,
        _errno: ::c_int,
        _retval: ::ssize_t
    }

    pub struct glob_t {
        pub gl_pathc:   ::size_t,
        pub gl_matchc:  ::size_t,
        pub gl_offs:    ::size_t,
        pub gl_flags:   ::c_int,
        pub gl_pathv:   *mut *mut ::c_char,

        __unused3: *mut ::c_void,

        __unused4: *mut ::c_void,
        __unused5: *mut ::c_void,
        __unused6: *mut ::c_void,
        __unused7: *mut ::c_void,
        __unused8: *mut ::c_void,
    }

    pub struct mq_attr {
        pub mq_flags: ::c_long,
        pub mq_maxmsg: ::c_long,
        pub mq_msgsize: ::c_long,
        pub mq_curmsgs: ::c_long,
    }

    pub struct sigset_t {
        __bits: [u32; 4],
    }

    pub struct stat {
        pub st_dev: ::dev_t,
        pub st_mode: ::mode_t,
        pub st_ino: ::ino_t,
        pub st_nlink: ::nlink_t,
        pub st_uid: ::uid_t,
        pub st_gid: ::gid_t,
        pub st_rdev: ::dev_t,
        pub st_atime: ::time_t,
        pub st_atimensec: ::c_long,
        pub st_mtime: ::time_t,
        pub st_mtimensec: ::c_long,
        pub st_ctime: ::time_t,
        pub st_ctimensec: ::c_long,
        pub st_birthtime: ::time_t,
        pub st_birthtimensec: ::c_long,
        pub st_size: ::off_t,
        pub st_blocks: ::blkcnt_t,
        pub st_blksize: ::blksize_t,
        pub st_flags: u32,
        pub st_gen: u32,
        pub st_spare: [u32; 2],
    }

     pub struct addrinfo {
        pub ai_flags: ::c_int,
        pub ai_family: ::c_int,
        pub ai_socktype: ::c_int,
        pub ai_protocol: ::c_int,
        pub ai_addrlen: ::socklen_t,
        pub ai_canonname: *mut ::c_char,
        pub ai_addr: *mut ::sockaddr,
        pub ai_next: *mut ::addrinfo,
    }

    pub struct siginfo_t {
        pub si_signo: ::c_int,
        pub si_code: ::c_int,
        pub si_errno: ::c_int,
        __pad1: ::c_int,
        pub si_addr: *mut ::c_void,
        __pad2: [u64; 13],
    }

    pub struct pthread_attr_t {
        pta_magic: ::c_uint,
        pta_flags: ::c_int,
        pta_private: *mut ::c_void,
    }

    pub struct pthread_mutex_t {
        ptm_magic: ::c_uint,
        ptm_errorcheck: __pthread_spin_t,
        #[cfg(any(target_arch = "sparc", target_arch = "sparc64",
                  target_arch = "x86", target_arch = "x86_64"))]
        ptm_pad1: [u8; 3],
        // actually a union with a non-unused, 0-initialized field
        ptm_unused: __pthread_spin_t,
        #[cfg(any(target_arch = "sparc", target_arch = "sparc64",
                  target_arch = "x86", target_arch = "x86_64"))]
        ptm_pad2: [u8; 3],
        ptm_owner: ::pthread_t,
        ptm_waiters: *mut u8,
        ptm_recursed: ::c_uint,
        ptm_spare2: *mut ::c_void,
    }

    pub struct pthread_mutexattr_t {
        ptma_magic: ::c_uint,
        ptma_private: *mut ::c_void,
    }

    pub struct pthread_rwlockattr_t {
        ptra_magic: ::c_uint,
        ptra_private: *mut ::c_void,
    }

    pub struct pthread_cond_t {
        ptc_magic: ::c_uint,
        ptc_lock: __pthread_spin_t,
        ptc_waiters_first: *mut u8,
        ptc_waiters_last: *mut u8,
        ptc_mutex: *mut ::pthread_mutex_t,
        ptc_private: *mut ::c_void,
    }

    pub struct pthread_condattr_t {
        ptca_magic: ::c_uint,
        ptca_private: *mut ::c_void,
    }

    pub struct pthread_rwlock_t {
        ptr_magic: ::c_uint,
        ptr_interlock: __pthread_spin_t,
        ptr_rblocked_first: *mut u8,
        ptr_rblocked_last: *mut u8,
        ptr_wblocked_first: *mut u8,
        ptr_wblocked_last: *mut u8,
        ptr_nreaders: ::c_uint,
        ptr_owner: ::pthread_t,
        ptr_private: *mut ::c_void,
    }

    pub struct kevent {
        pub ident: ::uintptr_t,
        pub filter: u32,
        pub flags: u32,
        pub fflags: u32,
        pub data: i64,
        pub udata: ::intptr_t,
    }

    pub struct dqblk {
        pub dqb_bhardlimit: u32,
        pub dqb_bsoftlimit: u32,
        pub dqb_curblocks: u32,
        pub dqb_ihardlimit: u32,
        pub dqb_isoftlimit: u32,
        pub dqb_curinodes: u32,
        pub dqb_btime: i32,
        pub dqb_itime: i32,
    }

    pub struct Dl_info {
        pub dli_fname: *const ::c_char,
        pub dli_fbase: *mut ::c_void,
        pub dli_sname: *const ::c_char,
        pub dli_saddr: *const ::c_void,
    }

    pub struct lconv {
        pub decimal_point: *mut ::c_char,
        pub thousands_sep: *mut ::c_char,
        pub grouping: *mut ::c_char,
        pub int_curr_symbol: *mut ::c_char,
        pub currency_symbol: *mut ::c_char,
        pub mon_decimal_point: *mut ::c_char,
        pub mon_thousands_sep: *mut ::c_char,
        pub mon_grouping: *mut ::c_char,
        pub positive_sign: *mut ::c_char,
        pub negative_sign: *mut ::c_char,
        pub int_frac_digits: ::c_char,
        pub frac_digits: ::c_char,
        pub p_cs_precedes: ::c_char,
        pub p_sep_by_space: ::c_char,
        pub n_cs_precedes: ::c_char,
        pub n_sep_by_space: ::c_char,
        pub p_sign_posn: ::c_char,
        pub n_sign_posn: ::c_char,
        pub int_p_cs_precedes: ::c_char,
        pub int_n_cs_precedes: ::c_char,
        pub int_p_sep_by_space: ::c_char,
        pub int_n_sep_by_space: ::c_char,
        pub int_p_sign_posn: ::c_char,
        pub int_n_sign_posn: ::c_char,
    }

    pub struct if_data {
        pub ifi_type: ::c_uchar,
        pub ifi_addrlen: ::c_uchar,
        pub ifi_hdrlen: ::c_uchar,
        pub ifi_link_state: ::c_int,
        pub ifi_mtu: u64,
        pub ifi_metric: u64,
        pub ifi_baudrate: u64,
        pub ifi_ipackets: u64,
        pub ifi_ierrors: u64,
        pub ifi_opackets: u64,
        pub ifi_oerrors: u64,
        pub ifi_collisions: u64,
        pub ifi_ibytes: u64,
        pub ifi_obytes: u64,
        pub ifi_imcasts: u64,
        pub ifi_omcasts: u64,
        pub ifi_iqdrops: u64,
        pub ifi_noproto: u64,
        pub ifi_lastchange: ::timespec,
    }

    pub struct if_msghdr {
        pub ifm_msglen: ::c_ushort,
        pub ifm_version: ::c_uchar,
        pub ifm_type: ::c_uchar,
        pub ifm_addrs: ::c_int,
        pub ifm_flags: ::c_int,
        pub ifm_index: ::c_ushort,
        pub ifm_data: if_data,
    }

    pub struct sockcred {
        pub sc_pid: ::pid_t,
        pub sc_uid: ::uid_t,
        pub sc_euid: ::uid_t,
        pub sc_gid: ::gid_t,
        pub sc_egid: ::gid_t,
        pub sc_ngroups: ::c_int,
        pub sc_groups: [::gid_t; 1],
    }

    pub struct sockaddr_dl {
        pub sdl_len: ::c_uchar,
        pub sdl_family: ::c_uchar,
        pub sdl_index: ::c_ushort,
        pub sdl_type: u8,
        pub sdl_nlen: u8,
        pub sdl_alen: u8,
        pub sdl_slen: u8,
        pub sdl_data: [::c_char; 12],
    }

    pub struct mmsghdr {
        pub msg_hdr: ::msghdr,
        pub msg_len: ::c_uint,
    }

<<<<<<< HEAD
    pub struct __exit_status {
        pub e_termination: u16,
        pub e_exit: u16,
=======
    pub struct shmid_ds {
        pub shm_perm: ::ipc_perm,
        pub shm_segsz: ::size_t,
        pub shm_lpid: ::pid_t,
        pub shm_cpid: ::pid_t,
        pub shm_nattch: ::shmatt_t,
        pub shm_atime: ::time_t,
        pub shm_dtime: ::time_t,
        pub shm_ctime: ::time_t,
        _shm_internal: *mut ::c_void,
>>>>>>> 779a08b9
    }
}

s_no_extra_traits! {

    pub struct utmpx {
        pub ut_name: [::c_char; _UTX_USERSIZE],
        pub ut_id: [::c_char; _UTX_IDSIZE],
        pub ut_line: [::c_char; _UTX_LINESIZE],
        pub ut_host: [::c_char; _UTX_HOSTSIZE],
        pub ut_session: u16,
        pub ut_type: u16,
        pub ut_pid: ::pid_t,
        pub ut_exit: __exit_status,
        pub ut_ss: sockaddr_storage,
        pub ut_tv: ::timeval,
        pub ut_pad: [u8; _UTX_PADSIZE],
    }

    pub struct lastlogx {
        pub ll_tv: ::timeval,
        pub ll_line: [::c_char; _UTX_LINESIZE],
        pub ll_host: [::c_char; _UTX_HOSTSIZE],
        pub ll_ss: sockaddr_storage,
    }

    pub struct in_pktinfo {
        pub ipi_addr: ::in_addr,
        pub ipi_ifindex: ::c_uint,
    }

    #[repr(packed)]
    pub struct arphdr {
        pub ar_hrd: u16,
        pub ar_pro: u16,
        pub ar_hln: u8,
        pub ar_pln: u8,
        pub ar_op: u16,
    }

    #[repr(packed)]
    pub struct in_addr {
        pub s_addr: ::in_addr_t,
    }

    pub struct ip_mreq {
        pub imr_multiaddr: in_addr,
        pub imr_interface: in_addr,
    }

    pub struct sockaddr_in {
        pub sin_len: u8,
        pub sin_family: ::sa_family_t,
        pub sin_port: ::in_port_t,
        pub sin_addr: ::in_addr,
        pub sin_zero: [i8; 8],
    }

    pub struct dirent {
        pub d_fileno: ::ino_t,
        pub d_reclen: u16,
        pub d_namlen: u16,
        pub d_type: u8,
        pub d_name: [::c_char; 512],
    }

    pub struct statvfs {
        pub f_flag: ::c_ulong,
        pub f_bsize: ::c_ulong,
        pub f_frsize: ::c_ulong,
        pub f_iosize: ::c_ulong,

        pub f_blocks: ::fsblkcnt_t,
        pub f_bfree: ::fsblkcnt_t,
        pub f_bavail: ::fsblkcnt_t,
        pub f_bresvd: ::fsblkcnt_t,

        pub f_files: ::fsfilcnt_t,
        pub f_ffree: ::fsfilcnt_t,
        pub f_favail: ::fsfilcnt_t,
        pub f_fresvd: ::fsfilcnt_t,

        pub f_syncreads: u64,
        pub f_syncwrites: u64,

        pub f_asyncreads: u64,
        pub f_asyncwrites: u64,

        pub f_fsidx: ::fsid_t,
        pub f_fsid: ::c_ulong,
        pub f_namemax: ::c_ulong,
        pub f_owner: ::uid_t,

        pub f_spare: [u32; 4],

        pub f_fstypename: [::c_char; 32],
        pub f_mntonname: [::c_char; 1024],
        pub f_mntfromname: [::c_char; 1024],
    }

    pub struct sockaddr_storage {
        pub ss_len: u8,
        pub ss_family: ::sa_family_t,
        __ss_pad1: [u8; 6],
        __ss_pad2: i64,
        __ss_pad3: [u8; 112],
    }

    pub struct sigevent {
        pub sigev_notify: ::c_int,
        pub sigev_signo: ::c_int,
        pub sigev_value: ::sigval,
        __unused1: *mut ::c_void,       //actually a function pointer
        pub sigev_notify_attributes: *mut ::c_void
    }
}

cfg_if! {
    if #[cfg(feature = "extra_traits")] {
        impl PartialEq for utmpx {
            fn eq(&self, other: &utmpx) -> bool {
                self.ut_type == other.ut_type
                    && self.ut_pid == other.ut_pid
                    && self.ut_name == other.ut_name
                    && self.ut_line == other.ut_line
                    && self.ut_id == other.ut_id
                    && self.ut_exit == other.ut_exit
                    && self.ut_session == other.ut_session
                    && self.ut_tv == other.ut_tv
                    && self.ut_ss == other.ut_ss
                    && self.ut_pad == other.ut_pad
                    && self
                    .ut_host
                    .iter()
                    .zip(other.ut_host.iter())
                    .all(|(a,b)| a == b)
            }
        }

        impl Eq for utmpx {}

        impl ::fmt::Debug for utmpx {
            fn fmt(&self, f: &mut ::fmt::Formatter) -> ::fmt::Result {
                f.debug_struct("utmpx")
                    .field("ut_name", &self.ut_name)
                    .field("ut_id", &self.ut_id)
                    .field("ut_line", &self.ut_line)
                    .field("ut_host", &self.ut_host)
                    .field("ut_session", &self.ut_session)
                    .field("ut_type", &self.ut_type)
                    .field("ut_pid", &self.ut_pid)
                    .field("ut_exit", &self.ut_exit)
                    .field("ut_ss", &self.ut_ss)
                    .field("ut_tv", &self.ut_tv)
                    .field("ut_pad", &self.ut_pad)
                    .finish()
            }
        }

        impl ::hash::Hash for utmpx {
            fn hash<H: ::hash::Hasher>(&self, state: &mut H) {
                self.ut_name.hash(state);
                self.ut_type.hash(state);
                self.ut_pid.hash(state);
                self.ut_line.hash(state);
                self.ut_id.hash(state);
                self.ut_host.hash(state);
                self.ut_exit.hash(state);
                self.ut_session.hash(state);
                self.ut_tv.hash(state);
                self.ut_ss.hash(state);
                self.ut_pad.hash(state);
            }
        }

        impl PartialEq for lastlogx {
            fn eq(&self, other: &lastlogx) -> bool {
                self.ll_tv == other.ll_tv
                    && self.ll_line == other.ll_line
                    && self.ll_host == other.ll_host
                    && self.ll_ss == other.ll_ss
            }
        }

        impl Eq for lastlogx {}

        impl ::fmt::Debug for lastlogx {
            fn fmt(&self, f: &mut ::fmt::Formatter) -> ::fmt::Result {
                f.debug_struct("lastlogx")
                    .field("ll_tv", &self.ll_tv)
                    .field("ll_line", &self.ll_line)
                    .field("ll_host", &self.ll_host)
                    .field("ll_ss", &self.ll_ss)
                    .finish()
            }
        }

        impl ::hash::Hash for lastlogx {
            fn hash<H: ::hash::Hasher>(&self, state: &mut H) {
                self.ll_tv.hash(state);
                self.ll_line.hash(state);
                self.ll_host.hash(state);
                self.ll_ss.hash(state);
            }
        }

        impl PartialEq for in_pktinfo {
            fn eq(&self, other: &in_pktinfo) -> bool {
                self.ipi_addr == other.ipi_addr
                    && self.ipi_ifindex == other.ipi_ifindex
            }
        }
        impl Eq for in_pktinfo {}
        impl ::fmt::Debug for in_pktinfo {
            fn fmt(&self, f: &mut ::fmt::Formatter) -> ::fmt::Result {
                f.debug_struct("in_pktinfo")
                    .field("ipi_addr", &self.ipi_addr)
                    .field("ipi_ifindex", &self.ipi_ifindex)
                    .finish()
            }
        }
        impl ::hash::Hash for in_pktinfo {
            fn hash<H: ::hash::Hasher>(&self, state: &mut H) {
                self.ipi_addr.hash(state);
                self.ipi_ifindex.hash(state);
            }
        }

        impl PartialEq for arphdr {
            fn eq(&self, other: &arphdr) -> bool {
                self.ar_hrd == other.ar_hrd
                    && self.ar_pro == other.ar_pro
                    && self.ar_hln == other.ar_hln
                    && self.ar_pln == other.ar_pln
                    && self.ar_op == other.ar_op
            }
        }
        impl Eq for arphdr {}
        impl ::fmt::Debug for arphdr {
            fn fmt(&self, f: &mut ::fmt::Formatter) -> ::fmt::Result {
                let ar_hrd = self.ar_hrd;
                let ar_pro = self.ar_pro;
                let ar_op = self.ar_op;
                f.debug_struct("arphdr")
                    .field("ar_hrd", &ar_hrd)
                    .field("ar_pro", &ar_pro)
                    .field("ar_hln", &self.ar_hln)
                    .field("ar_pln", &self.ar_pln)
                    .field("ar_op", &ar_op)
                    .finish()
            }
        }
        impl ::hash::Hash for arphdr {
            fn hash<H: ::hash::Hasher>(&self, state: &mut H) {
                let ar_hrd = self.ar_hrd;
                let ar_pro = self.ar_pro;
                let ar_op = self.ar_op;
                ar_hrd.hash(state);
                ar_pro.hash(state);
                self.ar_hln.hash(state);
                self.ar_pln.hash(state);
                ar_op.hash(state);
            }
        }

        impl PartialEq for in_addr {
            fn eq(&self, other: &in_addr) -> bool {
                self.s_addr == other.s_addr
            }
        }
        impl Eq for in_addr {}
        impl ::fmt::Debug for in_addr {
            fn fmt(&self, f: &mut ::fmt::Formatter) -> ::fmt::Result {
                let s_addr = self.s_addr;
                f.debug_struct("in_addr")
                    .field("s_addr", &s_addr)
                    .finish()
            }
        }
        impl ::hash::Hash for in_addr {
            fn hash<H: ::hash::Hasher>(&self, state: &mut H) {
                let s_addr = self.s_addr;
                s_addr.hash(state);
            }
        }

        impl PartialEq for ip_mreq {
            fn eq(&self, other: &ip_mreq) -> bool {
                self.imr_multiaddr == other.imr_multiaddr
                    && self.imr_interface == other.imr_interface
            }
        }
        impl Eq for ip_mreq {}
        impl ::fmt::Debug for ip_mreq {
            fn fmt(&self, f: &mut ::fmt::Formatter) -> ::fmt::Result {
                f.debug_struct("ip_mreq")
                    .field("imr_multiaddr", &self.imr_multiaddr)
                    .field("imr_interface", &self.imr_interface)
                    .finish()
            }
        }
        impl ::hash::Hash for ip_mreq {
            fn hash<H: ::hash::Hasher>(&self, state: &mut H) {
                self.imr_multiaddr.hash(state);
                self.imr_interface.hash(state);
            }
        }

        impl PartialEq for sockaddr_in {
            fn eq(&self, other: &sockaddr_in) -> bool {
                self.sin_len == other.sin_len
                    && self.sin_family == other.sin_family
                    && self.sin_port == other.sin_port
                    && self.sin_addr == other.sin_addr
                    && self.sin_zero == other.sin_zero
            }
        }
        impl Eq for sockaddr_in {}
        impl ::fmt::Debug for sockaddr_in {
            fn fmt(&self, f: &mut ::fmt::Formatter) -> ::fmt::Result {
                f.debug_struct("sockaddr_in")
                    .field("sin_len", &self.sin_len)
                    .field("sin_family", &self.sin_family)
                    .field("sin_port", &self.sin_port)
                    .field("sin_addr", &self.sin_addr)
                    .field("sin_zero", &self.sin_zero)
                    .finish()
            }
        }
        impl ::hash::Hash for sockaddr_in {
            fn hash<H: ::hash::Hasher>(&self, state: &mut H) {
                self.sin_len.hash(state);
                self.sin_family.hash(state);
                self.sin_port.hash(state);
                self.sin_addr.hash(state);
                self.sin_zero.hash(state);
            }
        }

        impl PartialEq for dirent {
            fn eq(&self, other: &dirent) -> bool {
                self.d_fileno == other.d_fileno
                    && self.d_reclen == other.d_reclen
                    && self.d_namlen == other.d_namlen
                    && self.d_type == other.d_type
                    && self
                    .d_name
                    .iter()
                    .zip(other.d_name.iter())
                    .all(|(a,b)| a == b)
            }
        }
        impl Eq for dirent {}
        impl ::fmt::Debug for dirent {
            fn fmt(&self, f: &mut ::fmt::Formatter) -> ::fmt::Result {
                f.debug_struct("dirent")
                    .field("d_fileno", &self.d_fileno)
                    .field("d_reclen", &self.d_reclen)
                    .field("d_namlen", &self.d_namlen)
                    .field("d_type", &self.d_type)
                    // FIXME: .field("d_name", &self.d_name)
                    .finish()
            }
        }
        impl ::hash::Hash for dirent {
            fn hash<H: ::hash::Hasher>(&self, state: &mut H) {
                self.d_fileno.hash(state);
                self.d_reclen.hash(state);
                self.d_namlen.hash(state);
                self.d_type.hash(state);
                self.d_name.hash(state);
            }
        }

        impl PartialEq for statvfs {
            fn eq(&self, other: &statvfs) -> bool {
                self.f_flag == other.f_flag
                    && self.f_bsize == other.f_bsize
                    && self.f_frsize == other.f_frsize
                    && self.f_iosize == other.f_iosize
                    && self.f_blocks == other.f_blocks
                    && self.f_bfree == other.f_bfree
                    && self.f_bavail == other.f_bavail
                    && self.f_bresvd == other.f_bresvd
                    && self.f_files == other.f_files
                    && self.f_ffree == other.f_ffree
                    && self.f_favail == other.f_favail
                    && self.f_fresvd == other.f_fresvd
                    && self.f_syncreads == other.f_syncreads
                    && self.f_syncwrites == other.f_syncwrites
                    && self.f_asyncreads == other.f_asyncreads
                    && self.f_asyncwrites == other.f_asyncwrites
                    && self.f_fsidx == other.f_fsidx
                    && self.f_fsid == other.f_fsid
                    && self.f_namemax == other.f_namemax
                    && self.f_owner == other.f_owner
                    && self.f_spare == other.f_spare
                    && self.f_fstypename == other.f_fstypename
                    && self
                    .f_mntonname
                    .iter()
                    .zip(other.f_mntonname.iter())
                    .all(|(a,b)| a == b)
                    && self
                    .f_mntfromname
                    .iter()
                    .zip(other.f_mntfromname.iter())
                    .all(|(a,b)| a == b)
            }
        }
        impl Eq for statvfs {}
        impl ::fmt::Debug for statvfs {
            fn fmt(&self, f: &mut ::fmt::Formatter) -> ::fmt::Result {
                f.debug_struct("statvfs")
                    .field("f_flag", &self.f_flag)
                    .field("f_bsize", &self.f_bsize)
                    .field("f_frsize", &self.f_frsize)
                    .field("f_iosize", &self.f_iosize)
                    .field("f_blocks", &self.f_blocks)
                    .field("f_bfree", &self.f_bfree)
                    .field("f_bavail", &self.f_bavail)
                    .field("f_bresvd", &self.f_bresvd)
                    .field("f_files", &self.f_files)
                    .field("f_ffree", &self.f_ffree)
                    .field("f_favail", &self.f_favail)
                    .field("f_fresvd", &self.f_fresvd)
                    .field("f_syncreads", &self.f_syncreads)
                    .field("f_syncwrites", &self.f_syncwrites)
                    .field("f_asyncreads", &self.f_asyncreads)
                    .field("f_asyncwrites", &self.f_asyncwrites)
                    .field("f_fsidx", &self.f_fsidx)
                    .field("f_fsid", &self.f_fsid)
                    .field("f_namemax", &self.f_namemax)
                    .field("f_owner", &self.f_owner)
                    .field("f_spare", &self.f_spare)
                    .field("f_fstypename", &self.f_fstypename)
                    // FIXME: .field("f_mntonname", &self.f_mntonname)
                    // FIXME: .field("f_mntfromname", &self.f_mntfromname)
                    .finish()
            }
        }
        impl ::hash::Hash for statvfs {
            fn hash<H: ::hash::Hasher>(&self, state: &mut H) {
                self.f_flag.hash(state);
                self.f_bsize.hash(state);
                self.f_frsize.hash(state);
                self.f_iosize.hash(state);
                self.f_blocks.hash(state);
                self.f_bfree.hash(state);
                self.f_bavail.hash(state);
                self.f_bresvd.hash(state);
                self.f_files.hash(state);
                self.f_ffree.hash(state);
                self.f_favail.hash(state);
                self.f_fresvd.hash(state);
                self.f_syncreads.hash(state);
                self.f_syncwrites.hash(state);
                self.f_asyncreads.hash(state);
                self.f_asyncwrites.hash(state);
                self.f_fsidx.hash(state);
                self.f_fsid.hash(state);
                self.f_namemax.hash(state);
                self.f_owner.hash(state);
                self.f_spare.hash(state);
                self.f_fstypename.hash(state);
                self.f_mntonname.hash(state);
                self.f_mntfromname.hash(state);
            }
        }

        impl PartialEq for sockaddr_storage {
            fn eq(&self, other: &sockaddr_storage) -> bool {
                self.ss_len == other.ss_len
                    && self.ss_family == other.ss_family
                    && self.__ss_pad1 == other.__ss_pad1
                    && self.__ss_pad2 == other.__ss_pad2
                    && self
                    .__ss_pad3
                    .iter()
                    .zip(other.__ss_pad3.iter())
                    .all(|(a,b)| a == b)
            }
        }
        impl Eq for sockaddr_storage {}
        impl ::fmt::Debug for sockaddr_storage {
            fn fmt(&self, f: &mut ::fmt::Formatter) -> ::fmt::Result {
                f.debug_struct("sockaddr_storage")
                    .field("ss_len", &self.ss_len)
                    .field("ss_family", &self.ss_family)
                    .field("__ss_pad1", &self.__ss_pad1)
                    .field("__ss_pad2", &self.__ss_pad2)
                    // FIXME: .field("__ss_pad3", &self.__ss_pad3)
                    .finish()
            }
        }
        impl ::hash::Hash for sockaddr_storage {
            fn hash<H: ::hash::Hasher>(&self, state: &mut H) {
                self.ss_len.hash(state);
                self.ss_family.hash(state);
                self.__ss_pad1.hash(state);
                self.__ss_pad2.hash(state);
                self.__ss_pad3.hash(state);
            }
        }

        impl PartialEq for sigevent {
            fn eq(&self, other: &sigevent) -> bool {
                self.sigev_notify == other.sigev_notify
                    && self.sigev_signo == other.sigev_signo
                    && self.sigev_value == other.sigev_value
                    && self.sigev_notify_attributes
                        == other.sigev_notify_attributes
            }
        }
        impl Eq for sigevent {}
        impl ::fmt::Debug for sigevent {
            fn fmt(&self, f: &mut ::fmt::Formatter) -> ::fmt::Result {
                f.debug_struct("sigevent")
                    .field("sigev_notify", &self.sigev_notify)
                    .field("sigev_signo", &self.sigev_signo)
                    .field("sigev_value", &self.sigev_value)
                    .field("sigev_notify_attributes",
                           &self.sigev_notify_attributes)
                    .finish()
            }
        }
        impl ::hash::Hash for sigevent {
            fn hash<H: ::hash::Hasher>(&self, state: &mut H) {
                self.sigev_notify.hash(state);
                self.sigev_signo.hash(state);
                self.sigev_value.hash(state);
                self.sigev_notify_attributes.hash(state);
            }
        }
    }
}

pub const AT_FDCWD: ::c_int = -100;
pub const AT_EACCESS: ::c_int = 0x100;
pub const AT_SYMLINK_NOFOLLOW: ::c_int = 0x200;
pub const AT_SYMLINK_FOLLOW: ::c_int = 0x400;
pub const AT_REMOVEDIR: ::c_int = 0x800;

pub const EXTATTR_NAMESPACE_USER: ::c_int = 1;
pub const EXTATTR_NAMESPACE_SYSTEM: ::c_int = 2;

pub const LC_COLLATE_MASK: ::c_int = (1 << ::LC_COLLATE);
pub const LC_CTYPE_MASK: ::c_int = (1 << ::LC_CTYPE);
pub const LC_MONETARY_MASK: ::c_int = (1 << ::LC_MONETARY);
pub const LC_NUMERIC_MASK: ::c_int = (1 << ::LC_NUMERIC);
pub const LC_TIME_MASK: ::c_int = (1 << ::LC_TIME);
pub const LC_MESSAGES_MASK: ::c_int = (1 << ::LC_MESSAGES);
pub const LC_ALL_MASK: ::c_int = !0;

pub const ERA: ::nl_item = 52;
pub const ERA_D_FMT: ::nl_item = 53;
pub const ERA_D_T_FMT: ::nl_item = 54;
pub const ERA_T_FMT: ::nl_item = 55;
pub const ALT_DIGITS: ::nl_item = 56;

pub const O_CLOEXEC: ::c_int = 0x400000;
pub const O_ALT_IO: ::c_int = 0x40000;
pub const O_NOSIGPIPE: ::c_int = 0x1000000;
pub const O_SEARCH: ::c_int = 0x800000;
pub const O_DIRECTORY: ::c_int = 0x200000;
pub const O_DIRECT: ::c_int = 0x00080000;
pub const O_RSYNC: ::c_int = 0x00020000;

pub const MS_SYNC: ::c_int = 0x4;
pub const MS_INVALIDATE: ::c_int = 0x2;

#[deprecated(since = "0.2.64", note = "Not stable across OS versions")]
pub const RLIM_NLIMITS: ::c_int = 12;

pub const EIDRM: ::c_int = 82;
pub const ENOMSG: ::c_int = 83;
pub const EOVERFLOW: ::c_int = 84;
pub const EILSEQ: ::c_int = 85;
pub const ENOTSUP: ::c_int = 86;
pub const ECANCELED: ::c_int = 87;
pub const EBADMSG: ::c_int = 88;
pub const ENODATA: ::c_int = 89;
pub const ENOSR: ::c_int = 90;
pub const ENOSTR: ::c_int = 91;
pub const ETIME: ::c_int = 92;
pub const ENOATTR: ::c_int = 93;
pub const EMULTIHOP: ::c_int = 94;
pub const ENOLINK: ::c_int = 95;
pub const EPROTO: ::c_int = 96;
pub const ELAST: ::c_int = 96;

pub const F_DUPFD_CLOEXEC: ::c_int = 12;
pub const F_CLOSEM: ::c_int = 10;
pub const F_GETNOSIGPIPE: ::c_int = 13;
pub const F_SETNOSIGPIPE: ::c_int = 14;
pub const F_MAXFD: ::c_int = 11;

pub const IP_RECVDSTADDR: ::c_int = 7;
pub const IP_SENDSRCADDR: ::c_int = IP_RECVDSTADDR;
pub const IP_RECVIF: ::c_int = 20;
pub const IP_PKTINFO: ::c_int = 25;
pub const IP_RECVPKTINFO: ::c_int = 26;
pub const IPV6_JOIN_GROUP: ::c_int = 12;
pub const IPV6_LEAVE_GROUP: ::c_int = 13;

pub const TCP_KEEPIDLE: ::c_int = 3;
pub const TCP_KEEPINTVL: ::c_int = 5;
pub const TCP_KEEPCNT: ::c_int = 6;
pub const TCP_KEEPINIT: ::c_int = 7;
pub const TCP_INFO: ::c_int = 9;
pub const TCP_MD5SIG: ::c_int = 0x10;
pub const TCP_CONGCTL: ::c_int = 0x20;

pub const SOCK_CONN_DGRAM: ::c_int = 6;
pub const SOCK_DCCP: ::c_int = SOCK_CONN_DGRAM;
pub const SOCK_NOSIGPIPE: ::c_int = 0x40000000;
pub const SOCK_FLAGS_MASK: ::c_int = 0xf0000000;

pub const SO_SNDTIMEO: ::c_int = 0x100b;
pub const SO_RCVTIMEO: ::c_int = 0x100c;
pub const SO_ACCEPTFILTER: ::c_int = 0x1000;
pub const SO_TIMESTAMP: ::c_int = 0x2000;
pub const SO_OVERFLOWED: ::c_int = 0x1009;
pub const SO_NOHEADER: ::c_int = 0x100a;

// https://github.com/NetBSD/src/blob/trunk/sys/net/if.h#L373
pub const IFF_UP: ::c_int = 0x0001; // interface is up
pub const IFF_BROADCAST: ::c_int = 0x0002; // broadcast address valid
pub const IFF_DEBUG: ::c_int = 0x0004; // turn on debugging
pub const IFF_LOOPBACK: ::c_int = 0x0008; // is a loopback net
pub const IFF_POINTOPOINT: ::c_int = 0x0010; // interface is point-to-point link
pub const IFF_NOTRAILERS: ::c_int = 0x0020; // avoid use of trailers
pub const IFF_RUNNING: ::c_int = 0x0040; // resources allocated
pub const IFF_NOARP: ::c_int = 0x0080; // no address resolution protocol
pub const IFF_PROMISC: ::c_int = 0x0100; // receive all packets
pub const IFF_ALLMULTI: ::c_int = 0x0200; // receive all multicast packets
pub const IFF_OACTIVE: ::c_int = 0x0400; // transmission in progress
pub const IFF_SIMPLEX: ::c_int = 0x0800; // can't hear own transmissions
pub const IFF_LINK0: ::c_int = 0x1000; // per link layer defined bit
pub const IFF_LINK1: ::c_int = 0x2000; // per link layer defined bit
pub const IFF_LINK2: ::c_int = 0x4000; // per link layer defined bit
pub const IFF_MULTICAST: ::c_int = 0x8000; // supports multicast

// sys/netinet/in.h
// Protocols (RFC 1700)
// NOTE: These are in addition to the constants defined in src/unix/mod.rs

// IPPROTO_IP defined in src/unix/mod.rs
/// Hop-by-hop option header
pub const IPPROTO_HOPOPTS: ::c_int = 0;
// IPPROTO_ICMP defined in src/unix/mod.rs
/// group mgmt protocol
pub const IPPROTO_IGMP: ::c_int = 2;
/// gateway^2 (deprecated)
pub const IPPROTO_GGP: ::c_int = 3;
/// for compatibility
pub const IPPROTO_IPIP: ::c_int = 4;
// IPPROTO_TCP defined in src/unix/mod.rs
/// exterior gateway protocol
pub const IPPROTO_EGP: ::c_int = 8;
/// pup
pub const IPPROTO_PUP: ::c_int = 12;
// IPPROTO_UDP defined in src/unix/mod.rs
/// xns idp
pub const IPPROTO_IDP: ::c_int = 22;
/// tp-4 w/ class negotiation
pub const IPPROTO_TP: ::c_int = 29;
/// DCCP
pub const IPPROTO_DCCP: ::c_int = 33;
// IPPROTO_IPV6 defined in src/unix/mod.rs
/// IP6 routing header
pub const IPPROTO_ROUTING: ::c_int = 43;
/// IP6 fragmentation header
pub const IPPROTO_FRAGMENT: ::c_int = 44;
/// resource reservation
pub const IPPROTO_RSVP: ::c_int = 46;
/// General Routing Encap.
pub const IPPROTO_GRE: ::c_int = 47;
/// IP6 Encap Sec. Payload
pub const IPPROTO_ESP: ::c_int = 50;
/// IP6 Auth Header
pub const IPPROTO_AH: ::c_int = 51;
/// IP Mobility RFC 2004
pub const IPPROTO_MOBILE: ::c_int = 55;
/// IPv6 ICMP
pub const IPPROTO_IPV6_ICMP: ::c_int = 58;
// IPPROTO_ICMPV6 defined in src/unix/mod.rs
/// IP6 no next header
pub const IPPROTO_NONE: ::c_int = 59;
/// IP6 destination option
pub const IPPROTO_DSTOPTS: ::c_int = 60;
/// ISO cnlp
pub const IPPROTO_EON: ::c_int = 80;
/// Ethernet-in-IP
pub const IPPROTO_ETHERIP: ::c_int = 97;
/// encapsulation header
pub const IPPROTO_ENCAP: ::c_int = 98;
/// Protocol indep. multicast
pub const IPPROTO_PIM: ::c_int = 103;
/// IP Payload Comp. Protocol
pub const IPPROTO_IPCOMP: ::c_int = 108;
/// VRRP RFC 2338
pub const IPPROTO_VRRP: ::c_int = 112;
/// Common Address Resolution Protocol
pub const IPPROTO_CARP: ::c_int = 112;
/// L2TPv3
// TEMP: Disabled for now; this constant was added to NetBSD on 2017-02-16,
// but isn't yet supported by the NetBSD rumprun kernel image used for
// libc testing.
//pub const IPPROTO_L2TP: ::c_int = 115;
/// SCTP
pub const IPPROTO_SCTP: ::c_int = 132;
/// PFSYNC
pub const IPPROTO_PFSYNC: ::c_int = 240;
pub const IPPROTO_MAX: ::c_int = 256;

/// last return value of *_input(), meaning "all job for this pkt is done".
pub const IPPROTO_DONE: ::c_int = 257;

/// sysctl placeholder for (FAST_)IPSEC
pub const CTL_IPPROTO_IPSEC: ::c_int = 258;

pub const AF_OROUTE: ::c_int = 17;
pub const AF_ARP: ::c_int = 28;
pub const pseudo_AF_KEY: ::c_int = 29;
pub const pseudo_AF_HDRCMPLT: ::c_int = 30;
pub const AF_BLUETOOTH: ::c_int = 31;
pub const AF_IEEE80211: ::c_int = 32;
pub const AF_MPLS: ::c_int = 33;
pub const AF_ROUTE: ::c_int = 34;
pub const NET_RT_DUMP: ::c_int = 1;
pub const NET_RT_FLAGS: ::c_int = 2;
pub const NET_RT_OOOIFLIST: ::c_int = 3;
pub const NET_RT_OOIFLIST: ::c_int = 4;
pub const NET_RT_OIFLIST: ::c_int = 5;
pub const NET_RT_IFLIST: ::c_int = 6;
pub const NET_RT_MAXID: ::c_int = 7;

pub const PF_OROUTE: ::c_int = AF_OROUTE;
pub const PF_ARP: ::c_int = AF_ARP;
pub const PF_KEY: ::c_int = pseudo_AF_KEY;
pub const PF_BLUETOOTH: ::c_int = AF_BLUETOOTH;
pub const PF_MPLS: ::c_int = AF_MPLS;
pub const PF_ROUTE: ::c_int = AF_ROUTE;

pub const MSG_NBIO: ::c_int = 0x1000;
pub const MSG_WAITFORONE: ::c_int = 0x2000;
pub const MSG_NOTIFICATION: ::c_int = 0x4000;

pub const SCM_TIMESTAMP: ::c_int = 0x08;
pub const SCM_CREDS: ::c_int = 0x10;

pub const O_DSYNC: ::c_int = 0x10000;

pub const MAP_RENAME: ::c_int = 0x20;
pub const MAP_NORESERVE: ::c_int = 0x40;
pub const MAP_HASSEMAPHORE: ::c_int = 0x200;
pub const MAP_WIRED: ::c_int = 0x800;

pub const DCCP_TYPE_REQUEST: ::c_int = 0;
pub const DCCP_TYPE_RESPONSE: ::c_int = 1;
pub const DCCP_TYPE_DATA: ::c_int = 2;
pub const DCCP_TYPE_ACK: ::c_int = 3;
pub const DCCP_TYPE_DATAACK: ::c_int = 4;
pub const DCCP_TYPE_CLOSEREQ: ::c_int = 5;
pub const DCCP_TYPE_CLOSE: ::c_int = 6;
pub const DCCP_TYPE_RESET: ::c_int = 7;
pub const DCCP_TYPE_MOVE: ::c_int = 8;

pub const DCCP_FEATURE_CC: ::c_int = 1;
pub const DCCP_FEATURE_ECN: ::c_int = 2;
pub const DCCP_FEATURE_ACKRATIO: ::c_int = 3;
pub const DCCP_FEATURE_ACKVECTOR: ::c_int = 4;
pub const DCCP_FEATURE_MOBILITY: ::c_int = 5;
pub const DCCP_FEATURE_LOSSWINDOW: ::c_int = 6;
pub const DCCP_FEATURE_CONN_NONCE: ::c_int = 8;
pub const DCCP_FEATURE_IDENTREG: ::c_int = 7;

pub const DCCP_OPT_PADDING: ::c_int = 0;
pub const DCCP_OPT_DATA_DISCARD: ::c_int = 1;
pub const DCCP_OPT_SLOW_RECV: ::c_int = 2;
pub const DCCP_OPT_BUF_CLOSED: ::c_int = 3;
pub const DCCP_OPT_CHANGE_L: ::c_int = 32;
pub const DCCP_OPT_CONFIRM_L: ::c_int = 33;
pub const DCCP_OPT_CHANGE_R: ::c_int = 34;
pub const DCCP_OPT_CONFIRM_R: ::c_int = 35;
pub const DCCP_OPT_INIT_COOKIE: ::c_int = 36;
pub const DCCP_OPT_NDP_COUNT: ::c_int = 37;
pub const DCCP_OPT_ACK_VECTOR0: ::c_int = 38;
pub const DCCP_OPT_ACK_VECTOR1: ::c_int = 39;
pub const DCCP_OPT_RECV_BUF_DROPS: ::c_int = 40;
pub const DCCP_OPT_TIMESTAMP: ::c_int = 41;
pub const DCCP_OPT_TIMESTAMP_ECHO: ::c_int = 42;
pub const DCCP_OPT_ELAPSEDTIME: ::c_int = 43;
pub const DCCP_OPT_DATACHECKSUM: ::c_int = 44;

pub const DCCP_REASON_UNSPEC: ::c_int = 0;
pub const DCCP_REASON_CLOSED: ::c_int = 1;
pub const DCCP_REASON_INVALID: ::c_int = 2;
pub const DCCP_REASON_OPTION_ERR: ::c_int = 3;
pub const DCCP_REASON_FEA_ERR: ::c_int = 4;
pub const DCCP_REASON_CONN_REF: ::c_int = 5;
pub const DCCP_REASON_BAD_SNAME: ::c_int = 6;
pub const DCCP_REASON_BAD_COOKIE: ::c_int = 7;
pub const DCCP_REASON_INV_MOVE: ::c_int = 8;
pub const DCCP_REASON_UNANSW_CH: ::c_int = 10;
pub const DCCP_REASON_FRUITLESS_NEG: ::c_int = 11;

pub const DCCP_CCID: ::c_int = 1;
pub const DCCP_CSLEN: ::c_int = 2;
pub const DCCP_MAXSEG: ::c_int = 4;
pub const DCCP_SERVICE: ::c_int = 8;

pub const DCCP_NDP_LIMIT: ::c_int = 16;
pub const DCCP_SEQ_NUM_LIMIT: ::c_int = 16777216;
pub const DCCP_MAX_OPTIONS: ::c_int = 32;
pub const DCCP_MAX_PKTS: ::c_int = 100;

pub const _PC_LINK_MAX: ::c_int = 1;
pub const _PC_MAX_CANON: ::c_int = 2;
pub const _PC_MAX_INPUT: ::c_int = 3;
pub const _PC_NAME_MAX: ::c_int = 4;
pub const _PC_PATH_MAX: ::c_int = 5;
pub const _PC_PIPE_BUF: ::c_int = 6;
pub const _PC_CHOWN_RESTRICTED: ::c_int = 7;
pub const _PC_NO_TRUNC: ::c_int = 8;
pub const _PC_VDISABLE: ::c_int = 9;
pub const _PC_SYNC_IO: ::c_int = 10;
pub const _PC_FILESIZEBITS: ::c_int = 11;
pub const _PC_SYMLINK_MAX: ::c_int = 12;
pub const _PC_2_SYMLINKS: ::c_int = 13;
pub const _PC_ACL_EXTENDED: ::c_int = 14;
pub const _PC_MIN_HOLE_SIZE: ::c_int = 15;

pub const _SC_SYNCHRONIZED_IO: ::c_int = 31;
pub const _SC_IOV_MAX: ::c_int = 32;
pub const _SC_MAPPED_FILES: ::c_int = 33;
pub const _SC_MEMLOCK: ::c_int = 34;
pub const _SC_MEMLOCK_RANGE: ::c_int = 35;
pub const _SC_MEMORY_PROTECTION: ::c_int = 36;
pub const _SC_LOGIN_NAME_MAX: ::c_int = 37;
pub const _SC_MONOTONIC_CLOCK: ::c_int = 38;
pub const _SC_CLK_TCK: ::c_int = 39;
pub const _SC_ATEXIT_MAX: ::c_int = 40;
pub const _SC_THREADS: ::c_int = 41;
pub const _SC_SEMAPHORES: ::c_int = 42;
pub const _SC_BARRIERS: ::c_int = 43;
pub const _SC_TIMERS: ::c_int = 44;
pub const _SC_SPIN_LOCKS: ::c_int = 45;
pub const _SC_READER_WRITER_LOCKS: ::c_int = 46;
pub const _SC_GETGR_R_SIZE_MAX: ::c_int = 47;
pub const _SC_GETPW_R_SIZE_MAX: ::c_int = 48;
pub const _SC_CLOCK_SELECTION: ::c_int = 49;
pub const _SC_ASYNCHRONOUS_IO: ::c_int = 50;
pub const _SC_AIO_LISTIO_MAX: ::c_int = 51;
pub const _SC_AIO_MAX: ::c_int = 52;
pub const _SC_MESSAGE_PASSING: ::c_int = 53;
pub const _SC_MQ_OPEN_MAX: ::c_int = 54;
pub const _SC_MQ_PRIO_MAX: ::c_int = 55;
pub const _SC_PRIORITY_SCHEDULING: ::c_int = 56;
pub const _SC_THREAD_DESTRUCTOR_ITERATIONS: ::c_int = 57;
pub const _SC_THREAD_KEYS_MAX: ::c_int = 58;
pub const _SC_THREAD_STACK_MIN: ::c_int = 59;
pub const _SC_THREAD_THREADS_MAX: ::c_int = 60;
pub const _SC_THREAD_ATTR_STACKADDR: ::c_int = 61;
pub const _SC_THREAD_ATTR_STACKSIZE: ::c_int = 62;
pub const _SC_THREAD_PRIORITY_SCHEDULING: ::c_int = 63;
pub const _SC_THREAD_PRIO_INHERIT: ::c_int = 64;
pub const _SC_THREAD_PRIO_PROTECT: ::c_int = 65;
pub const _SC_THREAD_PROCESS_SHARED: ::c_int = 66;
pub const _SC_THREAD_SAFE_FUNCTIONS: ::c_int = 67;
pub const _SC_TTY_NAME_MAX: ::c_int = 68;
pub const _SC_HOST_NAME_MAX: ::c_int = 69;
pub const _SC_PASS_MAX: ::c_int = 70;
pub const _SC_REGEXP: ::c_int = 71;
pub const _SC_SHELL: ::c_int = 72;
pub const _SC_SYMLOOP_MAX: ::c_int = 73;
pub const _SC_V6_ILP32_OFF32: ::c_int = 74;
pub const _SC_V6_ILP32_OFFBIG: ::c_int = 75;
pub const _SC_V6_LP64_OFF64: ::c_int = 76;
pub const _SC_V6_LPBIG_OFFBIG: ::c_int = 77;
pub const _SC_2_PBS: ::c_int = 80;
pub const _SC_2_PBS_ACCOUNTING: ::c_int = 81;
pub const _SC_2_PBS_CHECKPOINT: ::c_int = 82;
pub const _SC_2_PBS_LOCATE: ::c_int = 83;
pub const _SC_2_PBS_MESSAGE: ::c_int = 84;
pub const _SC_2_PBS_TRACK: ::c_int = 85;
pub const _SC_SPAWN: ::c_int = 86;
pub const _SC_SHARED_MEMORY_OBJECTS: ::c_int = 87;
pub const _SC_TIMER_MAX: ::c_int = 88;
pub const _SC_SEM_NSEMS_MAX: ::c_int = 89;
pub const _SC_CPUTIME: ::c_int = 90;
pub const _SC_THREAD_CPUTIME: ::c_int = 91;
pub const _SC_DELAYTIMER_MAX: ::c_int = 92;
// These two variables will be supported in NetBSD 8.0
// pub const _SC_SIGQUEUE_MAX : ::c_int = 93;
// pub const _SC_REALTIME_SIGNALS : ::c_int = 94;
pub const _SC_PHYS_PAGES: ::c_int = 121;
pub const _SC_NPROCESSORS_CONF: ::c_int = 1001;
pub const _SC_NPROCESSORS_ONLN: ::c_int = 1002;
pub const _SC_SCHED_RT_TS: ::c_int = 2001;
pub const _SC_SCHED_PRI_MIN: ::c_int = 2002;
pub const _SC_SCHED_PRI_MAX: ::c_int = 2003;

pub const FD_SETSIZE: usize = 0x100;

pub const ST_NOSUID: ::c_ulong = 8;

pub const BIOCGRSIG: ::c_ulong = 0x40044272;
pub const BIOCSRSIG: ::c_ulong = 0x80044273;
pub const BIOCSDLT: ::c_ulong = 0x80044278;
pub const BIOCGSEESENT: ::c_ulong = 0x40044276;
pub const BIOCSSEESENT: ::c_ulong = 0x80044277;

cfg_if! {
    if #[cfg(any(target_arch = "sparc", target_arch = "sparc64",
                 target_arch = "x86", target_arch = "x86_64"))] {
        pub const PTHREAD_MUTEX_INITIALIZER: pthread_mutex_t
          = pthread_mutex_t {
            ptm_magic: 0x33330003,
            ptm_errorcheck: 0,
            ptm_pad1: [0; 3],
            ptm_unused: 0,
            ptm_pad2: [0; 3],
            ptm_waiters: 0 as *mut _,
            ptm_owner: 0,
            ptm_recursed: 0,
            ptm_spare2: 0 as *mut _,
        };
    } else {
        pub const PTHREAD_MUTEX_INITIALIZER: pthread_mutex_t
          = pthread_mutex_t {
            ptm_magic: 0x33330003,
            ptm_errorcheck: 0,
            ptm_unused: 0,
            ptm_waiters: 0 as *mut _,
            ptm_owner: 0,
            ptm_recursed: 0,
            ptm_spare2: 0 as *mut _,
        };
    }
}

pub const PTHREAD_COND_INITIALIZER: pthread_cond_t = pthread_cond_t {
    ptc_magic: 0x55550005,
    ptc_lock: 0,
    ptc_waiters_first: 0 as *mut _,
    ptc_waiters_last: 0 as *mut _,
    ptc_mutex: 0 as *mut _,
    ptc_private: 0 as *mut _,
};
pub const PTHREAD_RWLOCK_INITIALIZER: pthread_rwlock_t = pthread_rwlock_t {
    ptr_magic: 0x99990009,
    ptr_interlock: 0,
    ptr_rblocked_first: 0 as *mut _,
    ptr_rblocked_last: 0 as *mut _,
    ptr_wblocked_first: 0 as *mut _,
    ptr_wblocked_last: 0 as *mut _,
    ptr_nreaders: 0,
    ptr_owner: 0,
    ptr_private: 0 as *mut _,
};
pub const PTHREAD_MUTEX_NORMAL: ::c_int = 0;
pub const PTHREAD_MUTEX_ERRORCHECK: ::c_int = 1;
pub const PTHREAD_MUTEX_RECURSIVE: ::c_int = 2;
pub const PTHREAD_MUTEX_DEFAULT: ::c_int = PTHREAD_MUTEX_NORMAL;

pub const EVFILT_AIO: u32 = 2;
pub const EVFILT_PROC: u32 = 4;
pub const EVFILT_READ: u32 = 0;
pub const EVFILT_SIGNAL: u32 = 5;
pub const EVFILT_TIMER: u32 = 6;
pub const EVFILT_VNODE: u32 = 3;
pub const EVFILT_WRITE: u32 = 1;

pub const EV_ADD: u32 = 0x1;
pub const EV_DELETE: u32 = 0x2;
pub const EV_ENABLE: u32 = 0x4;
pub const EV_DISABLE: u32 = 0x8;
pub const EV_ONESHOT: u32 = 0x10;
pub const EV_CLEAR: u32 = 0x20;
pub const EV_RECEIPT: u32 = 0x40;
pub const EV_DISPATCH: u32 = 0x80;
pub const EV_FLAG1: u32 = 0x2000;
pub const EV_ERROR: u32 = 0x4000;
pub const EV_EOF: u32 = 0x8000;
pub const EV_SYSFLAGS: u32 = 0xf000;

pub const NOTE_LOWAT: u32 = 0x00000001;
pub const NOTE_DELETE: u32 = 0x00000001;
pub const NOTE_WRITE: u32 = 0x00000002;
pub const NOTE_EXTEND: u32 = 0x00000004;
pub const NOTE_ATTRIB: u32 = 0x00000008;
pub const NOTE_LINK: u32 = 0x00000010;
pub const NOTE_RENAME: u32 = 0x00000020;
pub const NOTE_REVOKE: u32 = 0x00000040;
pub const NOTE_EXIT: u32 = 0x80000000;
pub const NOTE_FORK: u32 = 0x40000000;
pub const NOTE_EXEC: u32 = 0x20000000;
pub const NOTE_PDATAMASK: u32 = 0x000fffff;
pub const NOTE_PCTRLMASK: u32 = 0xf0000000;
pub const NOTE_TRACK: u32 = 0x00000001;
pub const NOTE_TRACKERR: u32 = 0x00000002;
pub const NOTE_CHILD: u32 = 0x00000004;

pub const TMP_MAX: ::c_uint = 308915776;

pub const NI_MAXHOST: ::socklen_t = 1025;

pub const RTLD_NOLOAD: ::c_int = 0x2000;
pub const RTLD_LOCAL: ::c_int = 0x200;

pub const CTL_MAXNAME: ::c_int = 12;
pub const SYSCTL_NAMELEN: ::c_int = 32;
pub const SYSCTL_DEFSIZE: ::c_int = 8;
pub const CTLTYPE_NODE: ::c_int = 1;
pub const CTLTYPE_INT: ::c_int = 2;
pub const CTLTYPE_STRING: ::c_int = 3;
pub const CTLTYPE_QUAD: ::c_int = 4;
pub const CTLTYPE_STRUCT: ::c_int = 5;
pub const CTLTYPE_BOOL: ::c_int = 6;
pub const CTLFLAG_READONLY: ::c_int = 0x00000000;
pub const CTLFLAG_READWRITE: ::c_int = 0x00000070;
pub const CTLFLAG_ANYWRITE: ::c_int = 0x00000080;
pub const CTLFLAG_PRIVATE: ::c_int = 0x00000100;
pub const CTLFLAG_PERMANENT: ::c_int = 0x00000200;
pub const CTLFLAG_OWNDATA: ::c_int = 0x00000400;
pub const CTLFLAG_IMMEDIATE: ::c_int = 0x00000800;
pub const CTLFLAG_HEX: ::c_int = 0x00001000;
pub const CTLFLAG_ROOT: ::c_int = 0x00002000;
pub const CTLFLAG_ANYNUMBER: ::c_int = 0x00004000;
pub const CTLFLAG_HIDDEN: ::c_int = 0x00008000;
pub const CTLFLAG_ALIAS: ::c_int = 0x00010000;
pub const CTLFLAG_MMAP: ::c_int = 0x00020000;
pub const CTLFLAG_OWNDESC: ::c_int = 0x00040000;
pub const CTLFLAG_UNSIGNED: ::c_int = 0x00080000;
pub const SYSCTL_VERS_MASK: ::c_int = 0xff000000;
pub const SYSCTL_VERS_0: ::c_int = 0x00000000;
pub const SYSCTL_VERS_1: ::c_int = 0x01000000;
pub const SYSCTL_VERSION: ::c_int = SYSCTL_VERS_1;
pub const CTL_EOL: ::c_int = -1;
pub const CTL_QUERY: ::c_int = -2;
pub const CTL_CREATE: ::c_int = -3;
pub const CTL_CREATESYM: ::c_int = -4;
pub const CTL_DESTROY: ::c_int = -5;
pub const CTL_MMAP: ::c_int = -6;
pub const CTL_DESCRIBE: ::c_int = -7;
pub const CTL_UNSPEC: ::c_int = 0;
pub const CTL_KERN: ::c_int = 1;
pub const CTL_VM: ::c_int = 2;
pub const CTL_VFS: ::c_int = 3;
pub const CTL_NET: ::c_int = 4;
pub const CTL_DEBUG: ::c_int = 5;
pub const CTL_HW: ::c_int = 6;
pub const CTL_MACHDEP: ::c_int = 7;
pub const CTL_USER: ::c_int = 8;
pub const CTL_DDB: ::c_int = 9;
pub const CTL_PROC: ::c_int = 10;
pub const CTL_VENDOR: ::c_int = 11;
pub const CTL_EMUL: ::c_int = 12;
pub const CTL_SECURITY: ::c_int = 13;
pub const CTL_MAXID: ::c_int = 14;
pub const KERN_OSTYPE: ::c_int = 1;
pub const KERN_OSRELEASE: ::c_int = 2;
pub const KERN_OSREV: ::c_int = 3;
pub const KERN_VERSION: ::c_int = 4;
pub const KERN_MAXVNODES: ::c_int = 5;
pub const KERN_MAXPROC: ::c_int = 6;
pub const KERN_MAXFILES: ::c_int = 7;
pub const KERN_ARGMAX: ::c_int = 8;
pub const KERN_SECURELVL: ::c_int = 9;
pub const KERN_HOSTNAME: ::c_int = 10;
pub const KERN_HOSTID: ::c_int = 11;
pub const KERN_CLOCKRATE: ::c_int = 12;
pub const KERN_VNODE: ::c_int = 13;
pub const KERN_PROC: ::c_int = 14;
pub const KERN_FILE: ::c_int = 15;
pub const KERN_PROF: ::c_int = 16;
pub const KERN_POSIX1: ::c_int = 17;
pub const KERN_NGROUPS: ::c_int = 18;
pub const KERN_JOB_CONTROL: ::c_int = 19;
pub const KERN_SAVED_IDS: ::c_int = 20;
pub const KERN_OBOOTTIME: ::c_int = 21;
pub const KERN_DOMAINNAME: ::c_int = 22;
pub const KERN_MAXPARTITIONS: ::c_int = 23;
pub const KERN_RAWPARTITION: ::c_int = 24;
pub const KERN_NTPTIME: ::c_int = 25;
pub const KERN_TIMEX: ::c_int = 26;
pub const KERN_AUTONICETIME: ::c_int = 27;
pub const KERN_AUTONICEVAL: ::c_int = 28;
pub const KERN_RTC_OFFSET: ::c_int = 29;
pub const KERN_ROOT_DEVICE: ::c_int = 30;
pub const KERN_MSGBUFSIZE: ::c_int = 31;
pub const KERN_FSYNC: ::c_int = 32;
pub const KERN_OLDSYSVMSG: ::c_int = 33;
pub const KERN_OLDSYSVSEM: ::c_int = 34;
pub const KERN_OLDSYSVSHM: ::c_int = 35;
pub const KERN_OLDSHORTCORENAME: ::c_int = 36;
pub const KERN_SYNCHRONIZED_IO: ::c_int = 37;
pub const KERN_IOV_MAX: ::c_int = 38;
pub const KERN_MBUF: ::c_int = 39;
pub const KERN_MAPPED_FILES: ::c_int = 40;
pub const KERN_MEMLOCK: ::c_int = 41;
pub const KERN_MEMLOCK_RANGE: ::c_int = 42;
pub const KERN_MEMORY_PROTECTION: ::c_int = 43;
pub const KERN_LOGIN_NAME_MAX: ::c_int = 44;
pub const KERN_DEFCORENAME: ::c_int = 45;
pub const KERN_LOGSIGEXIT: ::c_int = 46;
pub const KERN_PROC2: ::c_int = 47;
pub const KERN_PROC_ARGS: ::c_int = 48;
pub const KERN_FSCALE: ::c_int = 49;
pub const KERN_CCPU: ::c_int = 50;
pub const KERN_CP_TIME: ::c_int = 51;
pub const KERN_OLDSYSVIPC_INFO: ::c_int = 52;
pub const KERN_MSGBUF: ::c_int = 53;
pub const KERN_CONSDEV: ::c_int = 54;
pub const KERN_MAXPTYS: ::c_int = 55;
pub const KERN_PIPE: ::c_int = 56;
pub const KERN_MAXPHYS: ::c_int = 57;
pub const KERN_SBMAX: ::c_int = 58;
pub const KERN_TKSTAT: ::c_int = 59;
pub const KERN_MONOTONIC_CLOCK: ::c_int = 60;
pub const KERN_URND: ::c_int = 61;
pub const KERN_LABELSECTOR: ::c_int = 62;
pub const KERN_LABELOFFSET: ::c_int = 63;
pub const KERN_LWP: ::c_int = 64;
pub const KERN_FORKFSLEEP: ::c_int = 65;
pub const KERN_POSIX_THREADS: ::c_int = 66;
pub const KERN_POSIX_SEMAPHORES: ::c_int = 67;
pub const KERN_POSIX_BARRIERS: ::c_int = 68;
pub const KERN_POSIX_TIMERS: ::c_int = 69;
pub const KERN_POSIX_SPIN_LOCKS: ::c_int = 70;
pub const KERN_POSIX_READER_WRITER_LOCKS: ::c_int = 71;
pub const KERN_DUMP_ON_PANIC: ::c_int = 72;
pub const KERN_SOMAXKVA: ::c_int = 73;
pub const KERN_ROOT_PARTITION: ::c_int = 74;
pub const KERN_DRIVERS: ::c_int = 75;
pub const KERN_BUF: ::c_int = 76;
pub const KERN_FILE2: ::c_int = 77;
pub const KERN_VERIEXEC: ::c_int = 78;
pub const KERN_CP_ID: ::c_int = 79;
pub const KERN_HARDCLOCK_TICKS: ::c_int = 80;
pub const KERN_ARND: ::c_int = 81;
pub const KERN_SYSVIPC: ::c_int = 82;
pub const KERN_BOOTTIME: ::c_int = 83;
pub const KERN_EVCNT: ::c_int = 84;
pub const KERN_MAXID: ::c_int = 85;
pub const KERN_PROC_ALL: ::c_int = 0;
pub const KERN_PROC_PID: ::c_int = 1;
pub const KERN_PROC_PGRP: ::c_int = 2;
pub const KERN_PROC_SESSION: ::c_int = 3;
pub const KERN_PROC_TTY: ::c_int = 4;
pub const KERN_PROC_UID: ::c_int = 5;
pub const KERN_PROC_RUID: ::c_int = 6;
pub const KERN_PROC_GID: ::c_int = 7;
pub const KERN_PROC_RGID: ::c_int = 8;
pub const KERN_PROC_ARGV: ::c_int = 1;
pub const KERN_PROC_NARGV: ::c_int = 2;
pub const KERN_PROC_ENV: ::c_int = 3;
pub const KERN_PROC_NENV: ::c_int = 4;
pub const KERN_PROC_PATHNAME: ::c_int = 5;

pub const EAI_AGAIN: ::c_int = 2;
pub const EAI_BADFLAGS: ::c_int = 3;
pub const EAI_FAIL: ::c_int = 4;
pub const EAI_FAMILY: ::c_int = 5;
pub const EAI_MEMORY: ::c_int = 6;
pub const EAI_NODATA: ::c_int = 7;
pub const EAI_NONAME: ::c_int = 8;
pub const EAI_SERVICE: ::c_int = 9;
pub const EAI_SOCKTYPE: ::c_int = 10;
pub const EAI_SYSTEM: ::c_int = 11;
pub const EAI_OVERFLOW: ::c_int = 14;

pub const AIO_CANCELED: ::c_int = 1;
pub const AIO_NOTCANCELED: ::c_int = 2;
pub const AIO_ALLDONE: ::c_int = 3;
pub const LIO_NOP: ::c_int = 0;
pub const LIO_WRITE: ::c_int = 1;
pub const LIO_READ: ::c_int = 2;
pub const LIO_WAIT: ::c_int = 1;
pub const LIO_NOWAIT: ::c_int = 0;

pub const SIGEV_NONE: ::c_int = 0;
pub const SIGEV_SIGNAL: ::c_int = 1;
pub const SIGEV_THREAD: ::c_int = 2;

pub const WSTOPPED: ::c_int = 0x00000002; // same as WUNTRACED
pub const WCONTINUED: ::c_int = 0x00000010;
pub const WEXITED: ::c_int = 0x000000020;
pub const WNOWAIT: ::c_int = 0x00010000;

pub const P_ALL: idtype_t = 0;
pub const P_PID: idtype_t = 1;
pub const P_PGID: idtype_t = 4;

pub const UTIME_OMIT: c_long = 1073741822;
pub const UTIME_NOW: c_long = 1073741823;

pub const B460800: ::speed_t = 460800;
pub const B921600: ::speed_t = 921600;

pub const ONOCR: ::tcflag_t = 0x20;
pub const ONLRET: ::tcflag_t = 0x40;
pub const CDTRCTS: ::tcflag_t = 0x00020000;
pub const CHWFLOW: ::tcflag_t = ::MDMBUF | ::CRTSCTS | ::CDTRCTS;

// pub const _PATH_UTMPX: &[::c_char; 14] = b"/var/run/utmpx";
// pub const _PATH_WTMPX: &[::c_char; 14] = b"/var/log/wtmpx";
// pub const _PATH_LASTLOGX: &[::c_char; 17] = b"/var/log/lastlogx";
// pub const _PATH_UTMP_UPDATE: &[::c_char; 24] = b"/usr/libexec/utmp_update";
pub const _UTX_USERSIZE: usize = 32;
pub const _UTX_LINESIZE: usize = 32;
pub const _UTX_PADSIZE: usize = 40;
pub const _UTX_IDSIZE: usize = 4;
pub const _UTX_HOSTSIZE: usize = 256;
pub const EMPTY: u16 = 0;
pub const RUN_LVL: u16 = 1;
pub const BOOT_TIME: u16 = 2;
pub const OLD_TIME: u16 = 3;
pub const NEW_TIME: u16 = 4;
pub const INIT_PROCESS: u16 = 5;
pub const LOGIN_PROCESS: u16 = 6;
pub const USER_PROCESS: u16 = 7;
pub const DEAD_PROCESS: u16 = 8;
pub const ACCOUNTING: u16 = 9;
pub const SIGNATURE: u16 = 10;
pub const DOWN_TIME: u16 = 11;

pub const SOCK_CLOEXEC: ::c_int = 0x10000000;
pub const SOCK_NONBLOCK: ::c_int = 0x20000000;

// Uncomment on next NetBSD release
// pub const FIOSEEKDATA: ::c_ulong = 0xc0086661;
// pub const FIOSEEKHOLE: ::c_ulong = 0xc0086662;
pub const OFIOGETBMAP: ::c_ulong = 0xc004667a;
pub const FIOGETBMAP: ::c_ulong = 0xc008667a;
pub const FIONWRITE: ::c_ulong = 0x40046679;
pub const FIONSPACE: ::c_ulong = 0x40046678;
pub const FIBMAP: ::c_ulong = 0xc008667a;

pub const SIGSTKSZ: ::size_t = 40960;

pub const PT_DUMPCORE: ::c_int = 12;
pub const PT_LWPINFO: ::c_int = 13;
pub const PT_SYSCALL: ::c_int = 14;
pub const PT_SYSCALLEMU: ::c_int = 15;
pub const PT_SET_EVENT_MASK: ::c_int = 16;
pub const PT_GET_EVENT_MASK: ::c_int = 17;
pub const PT_GET_PROCESS_STATE: ::c_int = 18;
pub const PT_FIRSTMACH: ::c_int = 32;

// Flags for chflags(2)
pub const SF_SNAPSHOT: ::c_ulong = 0x00200000;
pub const SF_LOG: ::c_ulong = 0x00400000;
pub const SF_SNAPINVAL: ::c_ulong = 0x00800000;

fn _ALIGN(p: usize) -> usize {
    (p + _ALIGNBYTES) & !_ALIGNBYTES
}

f! {
    pub fn CMSG_DATA(cmsg: *const ::cmsghdr) -> *mut ::c_uchar {
        (cmsg as *mut ::c_uchar)
            .offset(_ALIGN(::mem::size_of::<::cmsghdr>()) as isize)
    }

    pub fn CMSG_LEN(length: ::c_uint) -> ::c_uint {
        _ALIGN(::mem::size_of::<::cmsghdr>()) as ::c_uint + length
    }

    pub fn CMSG_NXTHDR(mhdr: *const ::msghdr, cmsg: *const ::cmsghdr)
        -> *mut ::cmsghdr
    {
        if cmsg.is_null() {
            return ::CMSG_FIRSTHDR(mhdr);
        };
        let next = cmsg as usize + _ALIGN((*cmsg).cmsg_len as usize)
            + _ALIGN(::mem::size_of::<::cmsghdr>());
        let max = (*mhdr).msg_control as usize
            + (*mhdr).msg_controllen as usize;
        if next > max {
            0 as *mut ::cmsghdr
        } else {
            (cmsg as usize + _ALIGN((*cmsg).cmsg_len as usize))
                as *mut ::cmsghdr
        }
    }

    pub fn CMSG_SPACE(length: ::c_uint) -> ::c_uint {
        (_ALIGN(::mem::size_of::<::cmsghdr>()) + _ALIGN(length as usize))
            as ::c_uint
    }

    pub fn WSTOPSIG(status: ::c_int) -> ::c_int {
        status >> 8
    }

    pub fn WIFSIGNALED(status: ::c_int) -> bool {
        (status & 0o177) != 0o177 && (status & 0o177) != 0
    }

    pub fn WIFSTOPPED(status: ::c_int) -> bool {
        (status & 0o177) == 0o177
    }

    // dirfd() is a macro on netbsd to access
    // the first field of the struct where dirp points to:
    // http://cvsweb.netbsd.org/bsdweb.cgi/src/include/dirent.h?rev=1.36
    pub fn dirfd(dirp: *mut ::DIR) -> ::c_int {
        *(dirp as *const ::c_int)
    }

    pub fn WIFCONTINUED(status: ::c_int) -> bool {
        status == 0xffff
    }

    pub fn SOCKCREDSIZE(ngrps: usize) -> usize {
        let ngrps = if ngrps > 0 {
            ngrps - 1
        } else {
            0
        };
        ::mem::size_of::<sockcred>() + ::mem::size_of::<::gid_t>() * ngrps
    }
}

#[link(name = "rt")]
extern "C" {
    pub fn aio_read(aiocbp: *mut aiocb) -> ::c_int;
    pub fn aio_write(aiocbp: *mut aiocb) -> ::c_int;
    pub fn aio_fsync(op: ::c_int, aiocbp: *mut aiocb) -> ::c_int;
    pub fn aio_error(aiocbp: *const aiocb) -> ::c_int;
    pub fn aio_return(aiocbp: *mut aiocb) -> ::ssize_t;
    #[link_name = "__aio_suspend50"]
    pub fn aio_suspend(
        aiocb_list: *const *const aiocb,
        nitems: ::c_int,
        timeout: *const ::timespec,
    ) -> ::c_int;
    pub fn aio_cancel(fd: ::c_int, aiocbp: *mut aiocb) -> ::c_int;
    pub fn lio_listio(
        mode: ::c_int,
        aiocb_list: *const *mut aiocb,
        nitems: ::c_int,
        sevp: *mut sigevent,
    ) -> ::c_int;
}

extern "C" {
    pub fn chflags(path: *const ::c_char, flags: ::c_ulong) -> ::c_int;
    pub fn fchflags(fd: ::c_int, flags: ::c_ulong) -> ::c_int;
    pub fn lchflags(path: *const ::c_char, flags: ::c_ulong) -> ::c_int;

    pub fn extattr_delete_fd(
        fd: ::c_int,
        attrnamespace: ::c_int,
        attrname: *const ::c_char,
    ) -> ::c_int;
    pub fn extattr_delete_file(
        path: *const ::c_char,
        attrnamespace: ::c_int,
        attrname: *const ::c_char,
    ) -> ::c_int;
    pub fn extattr_delete_link(
        path: *const ::c_char,
        attrnamespace: ::c_int,
        attrname: *const ::c_char,
    ) -> ::c_int;
    pub fn extattr_get_fd(
        fd: ::c_int,
        attrnamespace: ::c_int,
        attrname: *const ::c_char,
        data: *mut ::c_void,
        nbytes: ::size_t,
    ) -> ::ssize_t;
    pub fn extattr_get_file(
        path: *const ::c_char,
        attrnamespace: ::c_int,
        attrname: *const ::c_char,
        data: *mut ::c_void,
        nbytes: ::size_t,
    ) -> ::ssize_t;
    pub fn extattr_get_link(
        path: *const ::c_char,
        attrnamespace: ::c_int,
        attrname: *const ::c_char,
        data: *mut ::c_void,
        nbytes: ::size_t,
    ) -> ::ssize_t;
    pub fn extattr_namespace_to_string(
        attrnamespace: ::c_int,
        string: *mut *mut ::c_char,
    ) -> ::c_int;
    pub fn extattr_set_fd(
        fd: ::c_int,
        attrnamespace: ::c_int,
        attrname: *const ::c_char,
        data: *const ::c_void,
        nbytes: ::size_t,
    ) -> ::c_int;
    pub fn extattr_set_file(
        path: *const ::c_char,
        attrnamespace: ::c_int,
        attrname: *const ::c_char,
        data: *const ::c_void,
        nbytes: ::size_t,
    ) -> ::c_int;
    pub fn extattr_set_link(
        path: *const ::c_char,
        attrnamespace: ::c_int,
        attrname: *const ::c_char,
        data: *const ::c_void,
        nbytes: ::size_t,
    ) -> ::c_int;
    pub fn extattr_string_to_namespace(
        string: *const ::c_char,
        attrnamespace: *mut ::c_int,
    ) -> ::c_int;

    #[link_name = "__lutimes50"]
    pub fn lutimes(file: *const ::c_char, times: *const ::timeval) -> ::c_int;
    #[link_name = "__gettimeofday50"]
    pub fn gettimeofday(tp: *mut ::timeval, tz: *mut ::c_void) -> ::c_int;
    pub fn getnameinfo(
        sa: *const ::sockaddr,
        salen: ::socklen_t,
        host: *mut ::c_char,
        hostlen: ::socklen_t,
        serv: *mut ::c_char,
        sevlen: ::socklen_t,
        flags: ::c_int,
    ) -> ::c_int;
    pub fn mprotect(
        addr: *mut ::c_void,
        len: ::size_t,
        prot: ::c_int,
    ) -> ::c_int;
    pub fn sysctl(
        name: *const ::c_int,
        namelen: ::c_uint,
        oldp: *mut ::c_void,
        oldlenp: *mut ::size_t,
        newp: *const ::c_void,
        newlen: ::size_t,
    ) -> ::c_int;
    pub fn sysctlbyname(
        name: *const ::c_char,
        oldp: *mut ::c_void,
        oldlenp: *mut ::size_t,
        newp: *const ::c_void,
        newlen: ::size_t,
    ) -> ::c_int;
    #[link_name = "__kevent50"]
    pub fn kevent(
        kq: ::c_int,
        changelist: *const ::kevent,
        nchanges: ::size_t,
        eventlist: *mut ::kevent,
        nevents: ::size_t,
        timeout: *const ::timespec,
    ) -> ::c_int;
    #[link_name = "__mount50"]
    pub fn mount(
        src: *const ::c_char,
        target: *const ::c_char,
        flags: ::c_int,
        data: *mut ::c_void,
        size: ::size_t,
    ) -> ::c_int;
    pub fn mq_open(name: *const ::c_char, oflag: ::c_int, ...) -> ::mqd_t;
    pub fn mq_close(mqd: ::mqd_t) -> ::c_int;
    pub fn mq_getattr(mqd: ::mqd_t, attr: *mut ::mq_attr) -> ::c_int;
    pub fn mq_notify(mqd: ::mqd_t, notification: *const ::sigevent)
        -> ::c_int;
    pub fn mq_receive(
        mqd: ::mqd_t,
        msg_ptr: *mut ::c_char,
        msg_len: ::size_t,
        msg_prio: *mut ::c_uint,
    ) -> ::ssize_t;
    pub fn mq_send(
        mqd: ::mqd_t,
        msg_ptr: *const ::c_char,
        msg_len: ::size_t,
        msg_prio: ::c_uint,
    ) -> ::c_int;
    pub fn mq_setattr(
        mqd: ::mqd_t,
        newattr: *const ::mq_attr,
        oldattr: *mut ::mq_attr,
    ) -> ::c_int;
    #[link_name = "__mq_timedreceive50"]
    pub fn mq_timedreceive(
        mqd: ::mqd_t,
        msg_ptr: *mut ::c_char,
        msg_len: ::size_t,
        msg_prio: *mut ::c_uint,
        abs_timeout: *const ::timespec,
    ) -> ::ssize_t;
    #[link_name = "__mq_timedsend50"]
    pub fn mq_timedsend(
        mqd: ::mqd_t,
        msg_ptr: *const ::c_char,
        msg_len: ::size_t,
        msg_prio: ::c_uint,
        abs_timeout: *const ::timespec,
    ) -> ::c_int;
    pub fn mq_unlink(name: *const ::c_char) -> ::c_int;
    pub fn ptrace(
        request: ::c_int,
        pid: ::pid_t,
        addr: *mut ::c_void,
        data: ::c_int,
    ) -> ::c_int;
    pub fn pthread_setname_np(
        t: ::pthread_t,
        name: *const ::c_char,
        arg: *mut ::c_void,
    ) -> ::c_int;
    pub fn pthread_attr_get_np(
        thread: ::pthread_t,
        attr: *mut ::pthread_attr_t,
    ) -> ::c_int;
    pub fn pthread_getattr_np(
        native: ::pthread_t,
        attr: *mut ::pthread_attr_t,
    ) -> ::c_int;
    pub fn pthread_attr_getguardsize(
        attr: *const ::pthread_attr_t,
        guardsize: *mut ::size_t,
    ) -> ::c_int;
    pub fn pthread_attr_getstack(
        attr: *const ::pthread_attr_t,
        stackaddr: *mut *mut ::c_void,
        stacksize: *mut ::size_t,
    ) -> ::c_int;
    #[link_name = "__sigtimedwait50"]
    pub fn sigtimedwait(
        set: *const sigset_t,
        info: *mut siginfo_t,
        timeout: *const ::timespec,
    ) -> ::c_int;
    pub fn sigwaitinfo(set: *const sigset_t, info: *mut siginfo_t) -> ::c_int;
    pub fn duplocale(base: ::locale_t) -> ::locale_t;
    pub fn freelocale(loc: ::locale_t);
    pub fn localeconv_l(loc: ::locale_t) -> *mut lconv;
    pub fn newlocale(
        mask: ::c_int,
        locale: *const ::c_char,
        base: ::locale_t,
    ) -> ::locale_t;
    #[link_name = "__settimeofday50"]
    pub fn settimeofday(tv: *const ::timeval, tz: *const ::c_void) -> ::c_int;

    pub fn dup3(src: ::c_int, dst: ::c_int, flags: ::c_int) -> ::c_int;

    pub fn sendmmsg(
        sockfd: ::c_int,
        msgvec: *mut ::mmsghdr,
        vlen: ::c_uint,
        flags: ::c_int,
    ) -> ::c_int;
    pub fn recvmmsg(
        sockfd: ::c_int,
        msgvec: *mut ::mmsghdr,
        vlen: ::c_uint,
        flags: ::c_int,
        timeout: *mut ::timespec,
    ) -> ::c_int;

    pub fn _lwp_self() -> lwpid_t;
}

#[link(name = "util")]
extern "C" {
    #[cfg_attr(target_os = "netbsd", link_name = "__getpwent_r50")]
    pub fn getpwent_r(
        pwd: *mut ::passwd,
        buf: *mut ::c_char,
        buflen: ::size_t,
        result: *mut *mut ::passwd,
    ) -> ::c_int;
    pub fn getgrent_r(
        grp: *mut ::group,
        buf: *mut ::c_char,
        buflen: ::size_t,
        result: *mut *mut ::group,
    ) -> ::c_int;

    pub fn updwtmpx(file: *const ::c_char, ut: *const utmpx) -> ::c_int;
    pub fn getlastlogx(
        fname: *const ::c_char,
        uid: ::uid_t,
        ll: *mut lastlogx,
    ) -> *mut lastlogx;
    pub fn updlastlogx(
        fname: *const ::c_char,
        uid: ::uid_t,
        ll: *mut lastlogx,
    ) -> ::c_int;
    pub fn utmpxname(file: *const ::c_char) -> ::c_int;
    pub fn getutxent() -> *mut utmpx;
    pub fn getutxid(ut: *const utmpx) -> *mut utmpx;
    pub fn getutxline(ut: *const utmpx) -> *mut utmpx;
    pub fn pututxline(ut: *const utmpx) -> *mut utmpx;
    pub fn setutxent();
    pub fn endutxent();
    // TODO: uncomment after utmp implementation
    // pub fn getutmp(ux: *const utmpx, u: *mut utmp);
    // pub fn getutmpx(u: *const utmp, ux: *mut utmpx);
}

cfg_if! {
    if #[cfg(target_arch = "aarch64")] {
        mod aarch64;
        pub use self::aarch64::*;
    } else if #[cfg(target_arch = "arm")] {
        mod arm;
        pub use self::arm::*;
    } else if #[cfg(target_arch = "powerpc")] {
        mod powerpc;
        pub use self::powerpc::*;
    } else if #[cfg(target_arch = "sparc64")] {
        mod sparc64;
        pub use self::sparc64::*;
    } else if #[cfg(target_arch = "x86_64")] {
        mod x86_64;
        pub use self::x86_64::*;
    } else if #[cfg(target_arch = "x86")] {
        mod x86;
        pub use self::x86::*;
    } else {
        // Unknown target_arch
    }
}<|MERGE_RESOLUTION|>--- conflicted
+++ resolved
@@ -283,11 +283,12 @@
         pub msg_len: ::c_uint,
     }
 
-<<<<<<< HEAD
+
     pub struct __exit_status {
         pub e_termination: u16,
         pub e_exit: u16,
-=======
+   }
+
     pub struct shmid_ds {
         pub shm_perm: ::ipc_perm,
         pub shm_segsz: ::size_t,
@@ -298,7 +299,6 @@
         pub shm_dtime: ::time_t,
         pub shm_ctime: ::time_t,
         _shm_internal: *mut ::c_void,
->>>>>>> 779a08b9
     }
 }
 
