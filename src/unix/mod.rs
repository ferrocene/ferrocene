--- conflicted
+++ resolved
@@ -23,25 +23,13 @@
 pub type ssize_t = isize;
 
 pub type pid_t = i32;
-<<<<<<< HEAD
-=======
-cfg_if! {
-    if #[cfg(target_os = "espidf")] {
-        pub type uid_t = ::c_ushort;
-        pub type gid_t = ::c_ushort;
-    } else {
-        pub type uid_t = u32;
-        pub type gid_t = u32;
-    }
-}
->>>>>>> 55cc85ff
 pub type in_addr_t = u32;
 pub type in_port_t = u16;
 pub type sighandler_t = ::size_t;
 pub type cc_t = ::c_uchar;
 
 cfg_if! {
-    if #[cfg(target_os = "horizon")] {
+    if #[cfg(any(target_os = "espidf", target_os = "horizon"))] {
         pub type uid_t = ::c_ushort;
         pub type gid_t = ::c_ushort;
     } else {
