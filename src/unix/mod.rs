//! Definitions found commonly among almost all Unix derivatives
//!
//! More functions and definitions can be found in the more specific modules
//! according to the platform in question.

use dox::Option;

pub type pid_t = i32;
pub type uid_t = u32;
pub type gid_t = u32;
pub type in_addr_t = u32;
pub type in_port_t = u16;
pub type sighandler_t = ::size_t;
pub type cc_t = ::c_uchar;

pub enum DIR {}
pub enum locale_t {}

s! {
    pub struct utimbuf {
        pub actime: time_t,
        pub modtime: time_t,
    }

    pub struct timeval {
        pub tv_sec: time_t,
        pub tv_usec: suseconds_t,
    }

    pub struct timespec {
        pub tv_sec: time_t,
        pub tv_nsec: c_long,
    }

    pub struct rlimit {
        pub rlim_cur: rlim_t,
        pub rlim_max: rlim_t,
    }

    pub struct rusage {
        pub ru_utime: timeval,
        pub ru_stime: timeval,
        pub ru_maxrss: c_long,
        pub ru_ixrss: c_long,
        pub ru_idrss: c_long,
        pub ru_isrss: c_long,
        pub ru_minflt: c_long,
        pub ru_majflt: c_long,
        pub ru_nswap: c_long,
        pub ru_inblock: c_long,
        pub ru_oublock: c_long,
        pub ru_msgsnd: c_long,
        pub ru_msgrcv: c_long,
        pub ru_nsignals: c_long,
        pub ru_nvcsw: c_long,
        pub ru_nivcsw: c_long,

        #[cfg(any(target_env = "musl",
                  target_env = "musleabi",
                  target_env = "musleabihf"))]
        __reserved: [c_long; 16],
    }

    #[cfg_attr(target_os = "netbsd", repr(packed))]
    pub struct in_addr {
        pub s_addr: in_addr_t,
    }

    pub struct in6_addr {
        pub s6_addr: [u8; 16],
        __align: [u32; 0],
    }

    pub struct ip_mreq {
        pub imr_multiaddr: in_addr,
        pub imr_interface: in_addr,
    }

    pub struct ipv6_mreq {
        pub ipv6mr_multiaddr: in6_addr,
        #[cfg(target_os = "android")]
        pub ipv6mr_interface: ::c_int,
        #[cfg(not(target_os = "android"))]
        pub ipv6mr_interface: ::c_uint,
    }

    pub struct hostent {
        pub h_name: *mut ::c_char,
        pub h_aliases: *mut *mut ::c_char,
        pub h_addrtype: ::c_int,
        pub h_length: ::c_int,
        pub h_addr_list: *mut *mut ::c_char,
    }

    pub struct iovec {
        pub iov_base: *mut ::c_void,
        pub iov_len: ::size_t,
    }

    pub struct pollfd {
        pub fd: ::c_int,
        pub events: ::c_short,
        pub revents: ::c_short,
    }

    pub struct winsize {
        pub ws_row: ::c_ushort,
        pub ws_col: ::c_ushort,
        pub ws_xpixel: ::c_ushort,
        pub ws_ypixel: ::c_ushort,
    }

<<<<<<< HEAD
    #[cfg(not(target_os = "android"))]
    pub struct if_nameindex {
        pub if_index: ::c_uint,
        pub if_name: *mut ::c_char,
=======
    pub struct linger {
        pub l_onoff: ::c_int,
        pub l_linger: ::c_int,
>>>>>>> b0d62534
    }
}

pub const SIG_DFL: sighandler_t = 0 as sighandler_t;
pub const SIG_IGN: sighandler_t = 1 as sighandler_t;
pub const SIG_ERR: sighandler_t = !0 as sighandler_t;

pub const DT_FIFO: u8 = 1;
pub const DT_CHR: u8 = 2;
pub const DT_DIR: u8 = 4;
pub const DT_BLK: u8 = 6;
pub const DT_REG: u8 = 8;
pub const DT_LNK: u8 = 10;
pub const DT_SOCK: u8 = 12;

pub const FD_CLOEXEC: ::c_int = 0x1;

pub const USRQUOTA: ::c_int = 0;
pub const GRPQUOTA: ::c_int = 1;

pub const SIGIOT: ::c_int = 6;

pub const S_ISUID: ::c_int = 0x800;
pub const S_ISGID: ::c_int = 0x400;
pub const S_ISVTX: ::c_int = 0x200;

pub const POLLIN: ::c_short = 0x1;
pub const POLLPRI: ::c_short = 0x2;
pub const POLLOUT: ::c_short = 0x4;
pub const POLLERR: ::c_short = 0x8;
pub const POLLHUP: ::c_short = 0x10;
pub const POLLNVAL: ::c_short = 0x20;

pub const IF_NAMESIZE: ::size_t = 16;

pub const RTLD_LAZY: ::c_int = 0x1;

pub const LOG_EMERG: ::c_int = 0;
pub const LOG_ALERT: ::c_int = 1;
pub const LOG_CRIT: ::c_int = 2;
pub const LOG_ERR: ::c_int = 3;
pub const LOG_WARNING: ::c_int = 4;
pub const LOG_NOTICE: ::c_int = 5;
pub const LOG_INFO: ::c_int = 6;
pub const LOG_DEBUG: ::c_int = 7;

pub const LOG_KERN: ::c_int = 0;
pub const LOG_USER: ::c_int = 1 << 3;
pub const LOG_MAIL: ::c_int = 2 << 3;
pub const LOG_DAEMON: ::c_int = 3 << 3;
pub const LOG_AUTH: ::c_int = 4 << 3;
pub const LOG_SYSLOG: ::c_int = 5 << 3;
pub const LOG_LPR: ::c_int = 6 << 3;
pub const LOG_NEWS: ::c_int = 7 << 3;
pub const LOG_UUCP: ::c_int = 8 << 3;
pub const LOG_LOCAL0: ::c_int = 16 << 3;
pub const LOG_LOCAL1: ::c_int = 17 << 3;
pub const LOG_LOCAL2: ::c_int = 18 << 3;
pub const LOG_LOCAL3: ::c_int = 19 << 3;
pub const LOG_LOCAL4: ::c_int = 20 << 3;
pub const LOG_LOCAL5: ::c_int = 21 << 3;
pub const LOG_LOCAL6: ::c_int = 22 << 3;
pub const LOG_LOCAL7: ::c_int = 23 << 3;

pub const LOG_PID: ::c_int = 0x01;
pub const LOG_CONS: ::c_int = 0x02;
pub const LOG_ODELAY: ::c_int = 0x04;
pub const LOG_NDELAY: ::c_int = 0x08;
pub const LOG_NOWAIT: ::c_int = 0x10;

pub const LOG_PRIMASK: ::c_int = 7;
pub const LOG_FACMASK: ::c_int = 0x3f8;

pub const PRIO_PROCESS: ::c_int = 0;
pub const PRIO_PGRP: ::c_int = 1;
pub const PRIO_USER: ::c_int = 2;

pub const PRIO_MIN: ::c_int = -20;
pub const PRIO_MAX: ::c_int = 20;

cfg_if! {
    if #[cfg(dox)] {
        // on dox builds don't pull in anything
    } else if #[cfg(all(not(stdbuild), feature = "use_std"))] {
        // cargo build, don't pull in anything extra as the libstd  dep
        // already pulls in all libs.
    } else if #[cfg(any(all(target_env = "musl", not(target_arch = "mips")),
                        target_env = "musleabi",
                        target_env = "musleabihf"))] {
        #[link(name = "c", kind = "static")]
        extern {}
    } else if #[cfg(target_os = "emscripten")] {
        #[link(name = "c")]
        extern {}
    } else if #[cfg(all(target_os = "netbsd", target_vendor = "rumprun"))] {
        // Since we don't use -nodefaultlibs on Rumprun, libc is always pulled
        // in automatically by the linker. We avoid passing it explicitly, as it
        // causes some versions of binutils to crash with an assertion failure.
        #[link(name = "m")]
        extern {}
    } else if #[cfg(any(target_os = "macos",
                        target_os = "ios",
                        target_os = "android",
                        target_os = "openbsd",
                        target_os = "bitrig"))] {
        #[link(name = "c")]
        #[link(name = "m")]
        extern {}
    } else {
        #[link(name = "c")]
        #[link(name = "m")]
        #[link(name = "rt")]
        extern {}
    }
}

extern {
    pub fn fprintf(stream: *mut ::FILE,
                   format: *const ::c_char, ...) -> ::c_int;
    pub fn printf(format: *const ::c_char, ...) -> ::c_int;
    pub fn snprintf(s: *mut ::c_char, n: ::size_t,
                    format: *const ::c_char, ...) -> ::c_int;
    pub fn sprintf(s: *mut ::c_char, format: *const ::c_char, ...) -> ::c_int;
    pub fn fscanf(stream: *mut ::FILE, format: *const ::c_char, ...) -> ::c_int;
    pub fn scanf(format: *const ::c_char, ...) -> ::c_int;
    pub fn sscanf(s: *const ::c_char, format: *const ::c_char, ...) -> ::c_int;

    #[cfg_attr(target_os = "netbsd", link_name = "__socket30")]
    pub fn socket(domain: ::c_int, ty: ::c_int, protocol: ::c_int) -> ::c_int;
    #[cfg_attr(all(target_os = "macos", target_arch = "x86"),
               link_name = "connect$UNIX2003")]
    pub fn connect(socket: ::c_int, address: *const sockaddr,
                   len: socklen_t) -> ::c_int;
    #[cfg_attr(all(target_os = "macos", target_arch = "x86"),
               link_name = "bind$UNIX2003")]
    pub fn bind(socket: ::c_int, address: *const sockaddr,
                address_len: socklen_t) -> ::c_int;
    #[cfg_attr(all(target_os = "macos", target_arch = "x86"),
               link_name = "listen$UNIX2003")]
    pub fn listen(socket: ::c_int, backlog: ::c_int) -> ::c_int;
    #[cfg_attr(all(target_os = "macos", target_arch = "x86"),
               link_name = "accept$UNIX2003")]
    pub fn accept(socket: ::c_int, address: *mut sockaddr,
                  address_len: *mut socklen_t) -> ::c_int;
    #[cfg_attr(all(target_os = "macos", target_arch = "x86"),
               link_name = "getpeername$UNIX2003")]
    pub fn getpeername(socket: ::c_int, address: *mut sockaddr,
                       address_len: *mut socklen_t) -> ::c_int;
    #[cfg_attr(all(target_os = "macos", target_arch = "x86"),
               link_name = "getsockname$UNIX2003")]
    pub fn getsockname(socket: ::c_int, address: *mut sockaddr,
                       address_len: *mut socklen_t) -> ::c_int;
    pub fn setsockopt(socket: ::c_int, level: ::c_int, name: ::c_int,
                      value: *const ::c_void,
                      option_len: socklen_t) -> ::c_int;
    #[cfg_attr(all(target_os = "macos", target_arch = "x86"),
               link_name = "socketpair$UNIX2003")]
    pub fn socketpair(domain: ::c_int, type_: ::c_int, protocol: ::c_int,
                      socket_vector: *mut ::c_int) -> ::c_int;
    #[cfg_attr(all(target_os = "macos", target_arch = "x86"),
               link_name = "sendto$UNIX2003")]
    pub fn sendto(socket: ::c_int, buf: *const ::c_void, len: ::size_t,
                  flags: ::c_int, addr: *const sockaddr,
                  addrlen: socklen_t) -> ::ssize_t;
    pub fn shutdown(socket: ::c_int, how: ::c_int) -> ::c_int;

    #[cfg_attr(all(target_os = "macos", target_arch = "x86"),
               link_name = "chmod$UNIX2003")]
    pub fn chmod(path: *const c_char, mode: mode_t) -> ::c_int;
    #[cfg_attr(all(target_os = "macos", target_arch = "x86"),
               link_name = "fchmod$UNIX2003")]
    pub fn fchmod(fd: ::c_int, mode: mode_t) -> ::c_int;

    #[cfg_attr(target_os = "macos", link_name = "fstat$INODE64")]
    #[cfg_attr(target_os = "netbsd", link_name = "__fstat50")]
    pub fn fstat(fildes: ::c_int, buf: *mut stat) -> ::c_int;

    pub fn mkdir(path: *const c_char, mode: mode_t) -> ::c_int;

    #[cfg_attr(target_os = "macos", link_name = "stat$INODE64")]
    #[cfg_attr(target_os = "netbsd", link_name = "__stat50")]
    pub fn stat(path: *const c_char, buf: *mut stat) -> ::c_int;

    #[cfg_attr(all(target_os = "macos", target_arch = "x86"),
               link_name = "popen$UNIX2003")]
    pub fn popen(command: *const c_char,
                 mode: *const c_char) -> *mut ::FILE;
    pub fn pclose(stream: *mut ::FILE) -> ::c_int;
    #[cfg_attr(all(target_os = "macos", target_arch = "x86"),
               link_name = "fdopen$UNIX2003")]
    pub fn fdopen(fd: ::c_int, mode: *const c_char) -> *mut ::FILE;
    pub fn fileno(stream: *mut ::FILE) -> ::c_int;

    #[cfg_attr(all(target_os = "macos", target_arch = "x86"),
               link_name = "open$UNIX2003")]
    pub fn open(path: *const c_char, oflag: ::c_int, ...) -> ::c_int;
    #[cfg_attr(all(target_os = "macos", target_arch = "x86"),
               link_name = "creat$UNIX2003")]
    pub fn creat(path: *const c_char, mode: mode_t) -> ::c_int;
    #[cfg_attr(all(target_os = "macos", target_arch = "x86"),
               link_name = "fcntl$UNIX2003")]
    pub fn fcntl(fd: ::c_int, cmd: ::c_int, ...) -> ::c_int;

    #[cfg_attr(all(target_os = "macos", target_arch = "x86_64"),
               link_name = "opendir$INODE64")]
    #[cfg_attr(all(target_os = "macos", target_arch = "x86"),
               link_name = "opendir$INODE64$UNIX2003")]
    #[cfg_attr(target_os = "netbsd", link_name = "__opendir30")]
    pub fn opendir(dirname: *const c_char) -> *mut ::DIR;
    #[cfg_attr(target_os = "macos", link_name = "readdir_r$INODE64")]
    #[cfg_attr(target_os = "netbsd", link_name = "__readdir_r30")]
    pub fn readdir_r(dirp: *mut ::DIR, entry: *mut ::dirent,
                     result: *mut *mut ::dirent) -> ::c_int;
    #[cfg_attr(all(target_os = "macos", target_arch = "x86"),
               link_name = "closedir$UNIX2003")]
    pub fn closedir(dirp: *mut ::DIR) -> ::c_int;
    #[cfg_attr(all(target_os = "macos", target_arch = "x86_64"),
               link_name = "rewinddir$INODE64")]
    #[cfg_attr(all(target_os = "macos", target_arch = "x86"),
               link_name = "rewinddir$INODE64$UNIX2003")]
    pub fn rewinddir(dirp: *mut ::DIR);

    pub fn access(path: *const c_char, amode: ::c_int) -> ::c_int;
    pub fn alarm(seconds: ::c_uint) -> ::c_uint;
    pub fn chdir(dir: *const c_char) -> ::c_int;
    pub fn chown(path: *const c_char, uid: uid_t,
                 gid: gid_t) -> ::c_int;
    #[cfg_attr(all(target_os = "macos", target_arch = "x86"),
               link_name = "lchown$UNIX2003")]
    pub fn lchown(path: *const c_char, uid: uid_t,
                  gid: gid_t) -> ::c_int;
    #[cfg_attr(all(target_os = "macos", target_arch = "x86"),
               link_name = "close$UNIX2003")]
    pub fn close(fd: ::c_int) -> ::c_int;
    pub fn dup(fd: ::c_int) -> ::c_int;
    pub fn dup2(src: ::c_int, dst: ::c_int) -> ::c_int;
    pub fn execv(prog: *const c_char,
                 argv: *const *const c_char) -> ::c_int;
    pub fn execve(prog: *const c_char, argv: *const *const c_char,
                  envp: *const *const c_char)
                  -> ::c_int;
    pub fn execvp(c: *const c_char,
                  argv: *const *const c_char) -> ::c_int;
    pub fn fork() -> pid_t;
    pub fn fpathconf(filedes: ::c_int, name: ::c_int) -> c_long;
    pub fn getcwd(buf: *mut c_char, size: ::size_t) -> *mut c_char;
    pub fn getegid() -> gid_t;
    pub fn geteuid() -> uid_t;
    pub fn getgid() -> gid_t;
    pub fn getgroups(ngroups_max: ::c_int, groups: *mut gid_t)
                     -> ::c_int;
    pub fn getlogin() -> *mut c_char;
    #[cfg_attr(all(target_os = "macos", target_arch = "x86"),
               link_name = "getopt$UNIX2003")]
    pub fn getopt(argc: ::c_int, argv: *const *mut c_char,
                  optstr: *const c_char) -> ::c_int;
    pub fn getpgrp() -> pid_t;
    pub fn getpid() -> pid_t;
    pub fn getppid() -> pid_t;
    pub fn getuid() -> uid_t;
    pub fn isatty(fd: ::c_int) -> ::c_int;
    pub fn link(src: *const c_char, dst: *const c_char) -> ::c_int;
    pub fn lseek(fd: ::c_int, offset: off_t, whence: ::c_int) -> off_t;
    pub fn pathconf(path: *const c_char, name: ::c_int) -> c_long;
    #[cfg_attr(all(target_os = "macos", target_arch = "x86"),
               link_name = "pause$UNIX2003")]
    pub fn pause() -> ::c_int;
    pub fn pipe(fds: *mut ::c_int) -> ::c_int;
    pub fn posix_memalign(memptr: *mut *mut ::c_void,
                      align: ::size_t,
                      size: ::size_t) -> ::c_int;
    #[cfg_attr(all(target_os = "macos", target_arch = "x86"),
               link_name = "read$UNIX2003")]
    pub fn read(fd: ::c_int, buf: *mut ::c_void, count: ::size_t)
                -> ::ssize_t;
    pub fn rmdir(path: *const c_char) -> ::c_int;
    pub fn setgid(gid: gid_t) -> ::c_int;
    pub fn setpgid(pid: pid_t, pgid: pid_t) -> ::c_int;
    pub fn setsid() -> pid_t;
    pub fn setuid(uid: uid_t) -> ::c_int;
    #[cfg_attr(all(target_os = "macos", target_arch = "x86"),
               link_name = "sleep$UNIX2003")]
    pub fn sleep(secs: ::c_uint) -> ::c_uint;
    #[cfg_attr(all(target_os = "macos", target_arch = "x86"),
               link_name = "nanosleep$UNIX2003")]
    #[cfg_attr(target_os = "netbsd", link_name = "__nanosleep50")]
    pub fn nanosleep(rqtp: *const timespec,
                     rmtp: *mut timespec) -> ::c_int;
    pub fn tcgetpgrp(fd: ::c_int) -> pid_t;
    pub fn ttyname(fd: ::c_int) -> *mut c_char;
    pub fn unlink(c: *const c_char) -> ::c_int;
    #[cfg_attr(all(target_os = "macos", target_arch = "x86"),
               link_name = "wait$UNIX2003")]
    pub fn wait(status: *mut ::c_int) -> pid_t;
    #[cfg_attr(all(target_os = "macos", target_arch = "x86"),
               link_name = "waitpid$UNIX2003")]
    pub fn waitpid(pid: pid_t, status: *mut ::c_int, options: ::c_int)
                   -> pid_t;
    #[cfg_attr(all(target_os = "macos", target_arch = "x86"),
               link_name = "write$UNIX2003")]
    pub fn write(fd: ::c_int, buf: *const ::c_void, count: ::size_t)
                 -> ::ssize_t;
    #[cfg_attr(all(target_os = "macos", target_arch = "x86"),
               link_name = "pread$UNIX2003")]
    pub fn pread(fd: ::c_int, buf: *mut ::c_void, count: ::size_t,
                 offset: off_t) -> ::ssize_t;
    #[cfg_attr(all(target_os = "macos", target_arch = "x86"),
               link_name = "pwrite$UNIX2003")]
    pub fn pwrite(fd: ::c_int, buf: *const ::c_void, count: ::size_t,
                  offset: off_t) -> ::ssize_t;
    pub fn umask(mask: mode_t) -> mode_t;

    #[cfg_attr(target_os = "netbsd", link_name = "__utime50")]
    pub fn utime(file: *const c_char, buf: *const utimbuf) -> ::c_int;

    #[cfg_attr(all(target_os = "macos", target_arch = "x86"),
                   link_name = "kill$UNIX2003")]
    pub fn kill(pid: pid_t, sig: ::c_int) -> ::c_int;

    pub fn mlock(addr: *const ::c_void, len: ::size_t) -> ::c_int;
    pub fn munlock(addr: *const ::c_void, len: ::size_t) -> ::c_int;
    pub fn mlockall(flags: ::c_int) -> ::c_int;
    pub fn munlockall() -> ::c_int;

    #[cfg_attr(all(target_os = "macos", target_arch = "x86"),
               link_name = "mmap$UNIX2003")]
    pub fn mmap(addr: *mut ::c_void,
                len: ::size_t,
                prot: ::c_int,
                flags: ::c_int,
                fd: ::c_int,
                offset: off_t)
                -> *mut ::c_void;
    #[cfg_attr(all(target_os = "macos", target_arch = "x86"),
               link_name = "munmap$UNIX2003")]
    pub fn munmap(addr: *mut ::c_void, len: ::size_t) -> ::c_int;

    pub fn if_nametoindex(ifname: *const c_char) -> ::c_uint;
    pub fn if_indextoname(ifindex: ::c_uint,
                          ifname: *mut ::c_char) -> *mut ::c_char;

    #[cfg_attr(target_os = "macos", link_name = "lstat$INODE64")]
    #[cfg_attr(target_os = "netbsd", link_name = "__lstat50")]
    pub fn lstat(path: *const c_char, buf: *mut stat) -> ::c_int;

    #[cfg_attr(all(target_os = "macos", target_arch = "x86"),
               link_name = "fsync$UNIX2003")]
    pub fn fsync(fd: ::c_int) -> ::c_int;

    #[cfg_attr(all(target_os = "macos", target_arch = "x86"),
               link_name = "setenv$UNIX2003")]
    pub fn setenv(name: *const c_char, val: *const c_char,
                  overwrite: ::c_int) -> ::c_int;
    #[cfg_attr(all(target_os = "macos", target_arch = "x86"),
               link_name = "unsetenv$UNIX2003")]
    #[cfg_attr(target_os = "netbsd", link_name = "__unsetenv13")]
    pub fn unsetenv(name: *const c_char) -> ::c_int;

    pub fn symlink(path1: *const c_char,
                   path2: *const c_char) -> ::c_int;

    pub fn ftruncate(fd: ::c_int, length: off_t) -> ::c_int;

    pub fn signal(signum: ::c_int, handler: sighandler_t) -> sighandler_t;

    #[cfg_attr(all(target_os = "macos", target_arch = "x86"),
               link_name = "getrlimit$UNIX2003")]
    pub fn getrlimit(resource: ::c_int, rlim: *mut rlimit) -> ::c_int;
    #[cfg_attr(all(target_os = "macos", target_arch = "x86"),
               link_name = "setrlimit$UNIX2003")]
    pub fn setrlimit(resource: ::c_int, rlim: *const rlimit) -> ::c_int;
    #[cfg_attr(target_os = "netbsd", link_name = "__getrusage50")]
    pub fn getrusage(resource: ::c_int, usage: *mut rusage) -> ::c_int;

    pub fn getdtablesize() -> ::c_int;
    #[cfg_attr(any(target_os = "macos", target_os = "ios"),
               link_name = "realpath$DARWIN_EXTSN")]
    pub fn realpath(pathname: *const ::c_char, resolved: *mut ::c_char)
                    -> *mut ::c_char;

    pub fn flock(fd: ::c_int, operation: ::c_int) -> ::c_int;

    #[cfg_attr(target_os = "netbsd", link_name = "__gettimeofday50")]
    pub fn gettimeofday(tp: *mut ::timeval,
                        tz: *mut ::c_void) -> ::c_int;

    pub fn pthread_self() -> ::pthread_t;
    pub fn pthread_create(native: *mut ::pthread_t,
                          attr: *const ::pthread_attr_t,
                          f: extern fn(*mut ::c_void) -> *mut ::c_void,
                          value: *mut ::c_void) -> ::c_int;
    #[cfg_attr(all(target_os = "macos", target_arch = "x86"),
               link_name = "pthread_join$UNIX2003")]
    pub fn pthread_join(native: ::pthread_t,
                        value: *mut *mut ::c_void) -> ::c_int;
    pub fn pthread_attr_init(attr: *mut ::pthread_attr_t) -> ::c_int;
    pub fn pthread_attr_destroy(attr: *mut ::pthread_attr_t) -> ::c_int;
    pub fn pthread_attr_setstacksize(attr: *mut ::pthread_attr_t,
                                     stack_size: ::size_t) -> ::c_int;
    pub fn pthread_attr_setdetachstate(attr: *mut ::pthread_attr_t,
                                       state: ::c_int) -> ::c_int;
    pub fn pthread_detach(thread: ::pthread_t) -> ::c_int;
    #[cfg_attr(target_os = "netbsd", link_name = "__libc_thr_yield")]
    pub fn sched_yield() -> ::c_int;
    pub fn pthread_key_create(key: *mut pthread_key_t,
                              dtor: Option<unsafe extern fn(*mut ::c_void)>)
                              -> ::c_int;
    pub fn pthread_key_delete(key: pthread_key_t) -> ::c_int;
    pub fn pthread_getspecific(key: pthread_key_t) -> *mut ::c_void;
    pub fn pthread_setspecific(key: pthread_key_t, value: *const ::c_void)
                               -> ::c_int;
    pub fn pthread_mutex_init(lock: *mut pthread_mutex_t,
                              attr: *const pthread_mutexattr_t) -> ::c_int;
    pub fn pthread_mutex_destroy(lock: *mut pthread_mutex_t) -> ::c_int;
    pub fn pthread_mutex_lock(lock: *mut pthread_mutex_t) -> ::c_int;
    pub fn pthread_mutex_trylock(lock: *mut pthread_mutex_t) -> ::c_int;
    pub fn pthread_mutex_unlock(lock: *mut pthread_mutex_t) -> ::c_int;

    pub fn pthread_mutexattr_init(attr: *mut pthread_mutexattr_t) -> ::c_int;
    #[cfg_attr(all(target_os = "macos", target_arch = "x86"),
               link_name = "pthread_mutexattr_destroy$UNIX2003")]
    pub fn pthread_mutexattr_destroy(attr: *mut pthread_mutexattr_t) -> ::c_int;
    pub fn pthread_mutexattr_settype(attr: *mut pthread_mutexattr_t,
                                     _type: ::c_int) -> ::c_int;

    #[cfg_attr(all(target_os = "macos", target_arch = "x86"),
               link_name = "pthread_cond_wait$UNIX2003")]
    pub fn pthread_cond_wait(cond: *mut pthread_cond_t,
                             lock: *mut pthread_mutex_t) -> ::c_int;
    #[cfg_attr(all(target_os = "macos", target_arch = "x86"),
               link_name = "pthread_cond_timedwait$UNIX2003")]
    pub fn pthread_cond_timedwait(cond: *mut pthread_cond_t,
                              lock: *mut pthread_mutex_t,
                              abstime: *const ::timespec) -> ::c_int;
    pub fn pthread_cond_signal(cond: *mut pthread_cond_t) -> ::c_int;
    pub fn pthread_cond_broadcast(cond: *mut pthread_cond_t) -> ::c_int;
    pub fn pthread_cond_destroy(cond: *mut pthread_cond_t) -> ::c_int;
    #[cfg_attr(all(target_os = "macos", target_arch = "x86"),
               link_name = "pthread_rwlock_destroy$UNIX2003")]
    pub fn pthread_rwlock_destroy(lock: *mut pthread_rwlock_t) -> ::c_int;
    #[cfg_attr(all(target_os = "macos", target_arch = "x86"),
               link_name = "pthread_rwlock_rdlock$UNIX2003")]
    pub fn pthread_rwlock_rdlock(lock: *mut pthread_rwlock_t) -> ::c_int;
    #[cfg_attr(all(target_os = "macos", target_arch = "x86"),
               link_name = "pthread_rwlock_tryrdlock$UNIX2003")]
    pub fn pthread_rwlock_tryrdlock(lock: *mut pthread_rwlock_t) -> ::c_int;
    #[cfg_attr(all(target_os = "macos", target_arch = "x86"),
               link_name = "pthread_rwlock_wrlock$UNIX2003")]
    pub fn pthread_rwlock_wrlock(lock: *mut pthread_rwlock_t) -> ::c_int;
    #[cfg_attr(all(target_os = "macos", target_arch = "x86"),
               link_name = "pthread_rwlock_trywrlock$UNIX2003")]
    pub fn pthread_rwlock_trywrlock(lock: *mut pthread_rwlock_t) -> ::c_int;
    #[cfg_attr(all(target_os = "macos", target_arch = "x86"),
               link_name = "pthread_rwlock_unlock$UNIX2003")]
    pub fn pthread_rwlock_unlock(lock: *mut pthread_rwlock_t) -> ::c_int;
    #[cfg_attr(all(target_os = "macos", target_arch = "x86"),
               link_name = "pthread_sigmask$UNIX2003")]
    pub fn pthread_sigmask(how: ::c_int, set: *const sigset_t,
                           oldset: *mut sigset_t) -> ::c_int;
    pub fn pthread_kill(thread: ::pthread_t, sig: ::c_int) -> ::c_int;
    #[cfg_attr(all(target_os = "linux", not(target_env = "musl")),
               link_name = "__xpg_strerror_r")]
    pub fn strerror_r(errnum: ::c_int, buf: *mut c_char,
                      buflen: ::size_t) -> ::c_int;

    pub fn getsockopt(sockfd: ::c_int,
                      level: ::c_int,
                      optname: ::c_int,
                      optval: *mut ::c_void,
                      optlen: *mut ::socklen_t) -> ::c_int;
    pub fn raise(signum: ::c_int) -> ::c_int;
    #[cfg_attr(target_os = "netbsd", link_name = "__sigaction14")]
    pub fn sigaction(signum: ::c_int,
                     act: *const sigaction,
                     oldact: *mut sigaction) -> ::c_int;
    #[cfg_attr(all(target_os = "macos", target_arch = "x86"),
               link_name = "sigaltstack$UNIX2003")]
    #[cfg_attr(target_os = "netbsd", link_name = "__sigaltstack14")]
    pub fn sigaltstack(ss: *const stack_t,
                       oss: *mut stack_t) -> ::c_int;
    #[cfg_attr(all(target_os = "macos", target_arch ="x86"),
               link_name = "sigwait$UNIX2003")]
    pub fn sigwait(set: *const sigset_t,
                   sig: *mut ::c_int) -> ::c_int;

    #[cfg_attr(target_os = "netbsd", link_name = "__utimes50")]
    pub fn utimes(filename: *const ::c_char,
                  times: *const ::timeval) -> ::c_int;
    pub fn dlopen(filename: *const ::c_char,
                  flag: ::c_int) -> *mut ::c_void;
    pub fn dlerror() -> *mut ::c_char;
    pub fn dlsym(handle: *mut ::c_void,
                 symbol: *const ::c_char) -> *mut ::c_void;
    pub fn dlclose(handle: *mut ::c_void) -> ::c_int;
    pub fn dladdr(addr: *const ::c_void, info: *mut Dl_info) -> ::c_int;

    pub fn getaddrinfo(node: *const c_char,
                       service: *const c_char,
                       hints: *const addrinfo,
                       res: *mut *mut addrinfo) -> ::c_int;
    pub fn freeaddrinfo(res: *mut addrinfo);
    pub fn gai_strerror(errcode: ::c_int) -> *const ::c_char;

    #[cfg_attr(target_os = "netbsd", link_name = "__gmtime_r50")]
    pub fn gmtime_r(time_p: *const time_t, result: *mut tm) -> *mut tm;
    #[cfg_attr(target_os = "netbsd", link_name = "__localtime_r50")]
    pub fn localtime_r(time_p: *const time_t, result: *mut tm) -> *mut tm;
    #[cfg_attr(all(target_os = "macos", target_arch = "x86"),
               link_name = "mktime$UNIX2003")]
    #[cfg_attr(target_os = "netbsd", link_name = "__mktime50")]
    pub fn mktime(tm: *mut tm) -> time_t;

    #[cfg_attr(target_os = "netbsd", link_name = "__mknod50")]
    pub fn mknod(pathname: *const ::c_char, mode: ::mode_t,
                 dev: ::dev_t) -> ::c_int;
    #[cfg_attr(all(target_os = "macos", target_arch = "x86"),
               link_name = "writev$UNIX2003")]
    pub fn writev(fd: ::c_int,
                  iov: *const ::iovec,
                  iovcnt: ::c_int) -> ::ssize_t;
    #[cfg_attr(all(target_os = "macos", target_arch = "x86"),
               link_name = "readv$UNIX2003")]
    pub fn readv(fd: ::c_int,
                 iov: *const ::iovec,
                 iovcnt: ::c_int) -> ::ssize_t;
    pub fn uname(buf: *mut ::utsname) -> ::c_int;
    pub fn daemon(nochdir: ::c_int, noclose: ::c_int) -> ::c_int;
    pub fn gethostname(name: *mut ::c_char, len: ::size_t) -> ::c_int;
    pub fn chroot(name: *const ::c_char) -> ::c_int;
    #[cfg_attr(all(target_os = "macos", target_arch = "x86"),
               link_name = "usleep$UNIX2003")]
    pub fn usleep(secs: ::c_uint) -> ::c_int;
    #[cfg_attr(all(target_os = "macos", target_arch = "x86"),
               link_name = "send$UNIX2003")]
    pub fn send(socket: ::c_int, buf: *const ::c_void, len: ::size_t,
                flags: ::c_int) -> ::ssize_t;
    #[cfg_attr(all(target_os = "macos", target_arch = "x86"),
               link_name = "recv$UNIX2003")]
    pub fn recv(socket: ::c_int, buf: *mut ::c_void, len: ::size_t,
                flags: ::c_int) -> ::ssize_t;
    #[cfg_attr(all(target_os = "macos", target_arch = "x86"),
               link_name = "putenv$UNIX2003")]
    #[cfg_attr(target_os = "netbsd", link_name = "__putenv50")]
    pub fn putenv(string: *mut c_char) -> ::c_int;
    #[cfg_attr(all(target_os = "macos", target_arch = "x86"),
               link_name = "sendmsg$UNIX2003")]
    pub fn sendmsg(fd: ::c_int,
                   msg: *const msghdr,
                   flags: ::c_int) -> ::ssize_t;
    #[cfg_attr(all(target_os = "macos", target_arch = "x86"),
               link_name = "recvmsg$UNIX2003")]
    pub fn recvmsg(fd: ::c_int, msg: *mut msghdr, flags: ::c_int) -> ::ssize_t;
    #[cfg_attr(all(target_os = "macos", target_arch = "x86"),
               link_name = "poll$UNIX2003")]
    pub fn poll(fds: *mut pollfd, nfds: nfds_t, timeout: ::c_int) -> ::c_int;
    #[cfg_attr(all(target_os = "macos", target_arch = "x86_64"),
               link_name = "select$1050")]
    #[cfg_attr(all(target_os = "macos", target_arch = "x86"),
               link_name = "select$UNIX2003")]
    #[cfg_attr(target_os = "netbsd", link_name = "__select50")]
    pub fn select(nfds: ::c_int,
                  readfs: *mut fd_set,
                  writefds: *mut fd_set,
                  errorfds: *mut fd_set,
                  timeout: *mut timeval) -> ::c_int;
    #[cfg_attr(target_os = "netbsd", link_name = "__setlocale50")]
    pub fn setlocale(category: ::c_int,
                     locale: *const ::c_char) -> *mut ::c_char;
    pub fn localeconv() -> *mut lconv;

    pub fn sem_destroy(sem: *mut sem_t) -> ::c_int;
    pub fn sem_open(name: *const ::c_char, oflag: ::c_int, ...) -> *mut sem_t;
    pub fn sem_close(sem: *mut sem_t) -> ::c_int;
    pub fn sem_unlink(name: *const ::c_char) -> ::c_int;
    #[cfg_attr(all(target_os = "macos", target_arch = "x86"),
               link_name = "sem_wait$UNIX2003")]
    pub fn sem_wait(sem: *mut sem_t) -> ::c_int;
    pub fn sem_trywait(sem: *mut sem_t) -> ::c_int;
    pub fn sem_post(sem: *mut sem_t) -> ::c_int;
    pub fn sem_init(sem: *mut sem_t,
                    pshared: ::c_int,
                    value: ::c_uint)
                    -> ::c_int;
}

// TODO: get rid of this cfg(not(...))
#[cfg(not(target_os = "android"))] // " if " -- appease style checker
extern {
    pub fn getifaddrs(ifap: *mut *mut ifaddrs) -> ::c_int;
    pub fn freeifaddrs(ifa: *mut ifaddrs);
    pub fn if_nameindex() -> *mut if_nameindex;
    pub fn if_freenameindex(ptr: *mut if_nameindex);
    #[cfg_attr(target_os = "macos", link_name = "glob$INODE64")]
    #[cfg_attr(target_os = "netbsd", link_name = "__glob30")]
    pub fn glob(pattern: *const c_char,
                flags: ::c_int,
                errfunc: Option<extern fn(epath: *const c_char,
                                          errno: ::c_int) -> ::c_int>,
                pglob: *mut glob_t) -> ::c_int;
    #[cfg_attr(target_os = "netbsd", link_name = "__globfree30")]
    pub fn globfree(pglob: *mut glob_t);

    pub fn posix_madvise(addr: *mut ::c_void, len: ::size_t, advice: ::c_int)
                         -> ::c_int;

    pub fn shm_unlink(name: *const c_char) -> ::c_int;

    #[cfg_attr(all(target_os = "macos", target_arch = "x86_64"),
               link_name = "seekdir$INODE64")]
    #[cfg_attr(all(target_os = "macos", target_arch = "x86"),
               link_name = "seekdir$INODE64$UNIX2003")]
    pub fn seekdir(dirp: *mut ::DIR, loc: c_long);

    #[cfg_attr(all(target_os = "macos", target_arch = "x86_64"),
               link_name = "telldir$INODE64")]
    #[cfg_attr(all(target_os = "macos", target_arch = "x86"),
               link_name = "telldir$INODE64$UNIX2003")]
    pub fn telldir(dirp: *mut ::DIR) -> c_long;

    pub fn getsid(pid: pid_t) -> pid_t;
    pub fn madvise(addr: *mut ::c_void, len: ::size_t, advice: ::c_int)
                   -> ::c_int;
    pub fn readlink(path: *const c_char,
                    buf: *mut c_char,
                    bufsz: ::size_t)
                    -> ::ssize_t;

    #[cfg_attr(all(target_os = "macos", target_arch = "x86"),
               link_name = "msync$UNIX2003")]
    #[cfg_attr(target_os = "netbsd", link_name = "__msync13")]
    pub fn msync(addr: *mut ::c_void, len: ::size_t, flags: ::c_int) -> ::c_int;
    pub fn sysconf(name: ::c_int) -> c_long;
    #[cfg_attr(all(target_os = "macos", target_arch = "x86"),
               link_name = "recvfrom$UNIX2003")]
    pub fn recvfrom(socket: ::c_int, buf: *mut ::c_void, len: ::size_t,
                    flags: ::c_int, addr: *mut sockaddr,
                    addrlen: *mut socklen_t) -> ::ssize_t;
    pub fn mkfifo(path: *const c_char, mode: mode_t) -> ::c_int;

    #[cfg_attr(target_os = "netbsd", link_name = "__sigemptyset14")]
    pub fn sigemptyset(set: *mut sigset_t) -> ::c_int;
    #[cfg_attr(target_os = "netbsd", link_name = "__sigaddset14")]
    pub fn sigaddset(set: *mut sigset_t, signum: ::c_int) -> ::c_int;
    #[cfg_attr(target_os = "netbsd", link_name = "__sigfillset14")]
    pub fn sigfillset(set: *mut sigset_t) -> ::c_int;
    #[cfg_attr(target_os = "netbsd", link_name = "__sigdelset14")]
    pub fn sigdelset(set: *mut sigset_t, signum: ::c_int) -> ::c_int;
    #[cfg_attr(target_os = "netbsd", link_name = "__sigismember14")]
    pub fn sigismember(set: *const sigset_t, signum: ::c_int) -> ::c_int;
    #[cfg_attr(all(target_os = "macos", target_arch = "x86_64"),
               link_name = "pselect$1050")]
    #[cfg_attr(all(target_os = "macos", target_arch = "x86"),
               link_name = "pselect$UNIX2003")]
    #[cfg_attr(target_os = "netbsd", link_name = "__pselect50")]
    pub fn pselect(nfds: ::c_int,
                   readfs: *mut fd_set,
                   writefds: *mut fd_set,
                   errorfds: *mut fd_set,
                   timeout: *const timespec,
                   sigmask: *const sigset_t) -> ::c_int;
    pub fn fseeko(stream: *mut ::FILE,
                  offset: ::off_t,
                  whence: ::c_int) -> ::c_int;
    pub fn ftello(stream: *mut ::FILE) -> ::off_t;
    #[cfg_attr(target_os = "netbsd", link_name = "__timegm50")]
    pub fn timegm(tm: *mut ::tm) -> time_t;
    pub fn statvfs(path: *const c_char, buf: *mut statvfs) -> ::c_int;
    pub fn fstatvfs(fd: ::c_int, buf: *mut statvfs) -> ::c_int;
    #[cfg_attr(all(target_os = "macos", target_arch = "x86"),
               link_name = "tcdrain$UNIX2003")]
    pub fn tcdrain(fd: ::c_int) -> ::c_int;
    pub fn cfgetispeed(termios: *const ::termios) -> ::speed_t;
    pub fn cfgetospeed(termios: *const ::termios) -> ::speed_t;
    pub fn cfsetispeed(termios: *mut ::termios, speed: ::speed_t) -> ::c_int;
    pub fn cfsetospeed(termios: *mut ::termios, speed: ::speed_t) -> ::c_int;
    pub fn tcgetattr(fd: ::c_int, termios: *mut ::termios) -> ::c_int;
    pub fn tcsetattr(fd: ::c_int,
                     optional_actions: ::c_int,
                     termios: *const ::termios) -> ::c_int;
    pub fn tcflow(fd: ::c_int, action: ::c_int) -> ::c_int;
    pub fn tcflush(fd: ::c_int, action: ::c_int) -> ::c_int;
    pub fn tcsendbreak(fd: ::c_int, duration: ::c_int) -> ::c_int;
    pub fn mkstemp(template: *mut ::c_char) -> ::c_int;
    pub fn mkstemps(template: *mut ::c_char, suffixlen: ::c_int) -> ::c_int;
    pub fn mkdtemp(template: *mut ::c_char) -> *mut ::c_char;
    pub fn futimes(fd: ::c_int, times: *const ::timeval) -> ::c_int;
    pub fn nl_langinfo(item: ::nl_item) -> *mut ::c_char;

    pub fn openlog(ident: *const ::c_char, logopt: ::c_int, facility: ::c_int);
    pub fn closelog();
    pub fn setlogmask(maskpri: ::c_int) -> ::c_int;
    pub fn syslog(priority: ::c_int, message: *const ::c_char, ...);
    #[cfg_attr(all(target_os = "macos", target_arch = "x86"),
               link_name = "nice$UNIX2003")]
    pub fn nice(incr: ::c_int) -> ::c_int;
}

cfg_if! {
    if #[cfg(any(target_os = "linux",
                 target_os = "android",
                 target_os = "emscripten"))] {
        mod notbsd;
        pub use self::notbsd::*;
    } else if #[cfg(any(target_os = "macos",
                        target_os = "ios",
                        target_os = "freebsd",
                        target_os = "dragonfly",
                        target_os = "openbsd",
                        target_os = "netbsd",
                        target_os = "bitrig"))] {
        mod bsd;
        pub use self::bsd::*;
    } else if #[cfg(target_os = "solaris")] {
        mod solaris;
        pub use self::solaris::*;
    } else {
        // Unknown target_os
    }
}<|MERGE_RESOLUTION|>--- conflicted
+++ resolved
@@ -110,16 +110,15 @@
         pub ws_ypixel: ::c_ushort,
     }
 
-<<<<<<< HEAD
-    #[cfg(not(target_os = "android"))]
+    pub struct linger {
+        pub l_onoff: ::c_int,
+        pub l_linger: ::c_int,
+    }
+
+   #[cfg(not(target_os = "android"))]
     pub struct if_nameindex {
         pub if_index: ::c_uint,
         pub if_name: *mut ::c_char,
-=======
-    pub struct linger {
-        pub l_onoff: ::c_int,
-        pub l_linger: ::c_int,
->>>>>>> b0d62534
     }
 }
 
@@ -710,8 +709,6 @@
 extern {
     pub fn getifaddrs(ifap: *mut *mut ifaddrs) -> ::c_int;
     pub fn freeifaddrs(ifa: *mut ifaddrs);
-    pub fn if_nameindex() -> *mut if_nameindex;
-    pub fn if_freenameindex(ptr: *mut if_nameindex);
     #[cfg_attr(target_os = "macos", link_name = "glob$INODE64")]
     #[cfg_attr(target_os = "netbsd", link_name = "__glob30")]
     pub fn glob(pattern: *const c_char,
