//! ARMv6K Nintendo 3DS C Newlib definitions

pub type c_char = u8;
pub type c_long = i32;
pub type c_ulong = u32;

pub type wchar_t = ::c_uint;

pub type u_register_t = ::c_uint;
pub type u_char = ::c_uchar;
pub type u_short = ::c_ushort;
pub type u_int = ::c_uint;
pub type u_long = c_ulong;
pub type ushort = ::c_ushort;
pub type uint = ::c_uint;
pub type ulong = c_ulong;
pub type clock_t = c_ulong;
pub type daddr_t = c_long;
pub type caddr_t = *mut c_char;
pub type sbintime_t = ::c_longlong;

// External implementations are needed to use networking and threading.
s! {
    pub struct sockaddr {
        pub sa_family: ::sa_family_t,
        pub sa_data: [::c_char; 26usize],
    }

    pub struct sockaddr_storage {
        pub ss_family: ::sa_family_t,
        pub __ss_padding: [::c_char; 26usize],
    }

    pub struct sockaddr_in {
        pub sin_family: ::sa_family_t,
        pub sin_port: ::in_port_t,
        pub sin_addr: ::in_addr,
        pub sin_zero: [::c_uchar; 8],
    }

    pub struct sockaddr_in6 {
        pub sin6_family: ::sa_family_t,
        pub sin6_port: ::in_port_t,
        pub sin6_flowinfo: u32,
        pub sin6_addr: ::in6_addr,
        pub sin6_scope_id: u32,
    }

    pub struct sockaddr_un {
        pub sun_len: ::c_uchar,
        pub sun_family: ::sa_family_t,
        pub sun_path: [::c_char; 104usize],
    }

    pub struct sched_param {
        pub sched_priority: ::c_int,
    }
}

pub const SIGEV_NONE: ::c_int = 1;
pub const SIGEV_SIGNAL: ::c_int = 2;
pub const SIGEV_THREAD: ::c_int = 3;
pub const SA_NOCLDSTOP: ::c_int = 1;
pub const MINSIGSTKSZ: ::c_int = 2048;
pub const SIGSTKSZ: ::c_int = 8192;
pub const SS_ONSTACK: ::c_int = 1;
pub const SS_DISABLE: ::c_int = 2;
pub const SIG_SETMASK: ::c_int = 0;
pub const SIG_BLOCK: ::c_int = 1;
pub const SIG_UNBLOCK: ::c_int = 2;
pub const SIGHUP: ::c_int = 1;
pub const SIGINT: ::c_int = 2;
pub const SIGQUIT: ::c_int = 3;
pub const SIGILL: ::c_int = 4;
pub const SIGTRAP: ::c_int = 5;
pub const SIGABRT: ::c_int = 6;
pub const SIGEMT: ::c_int = 7;
pub const SIGFPE: ::c_int = 8;
pub const SIGKILL: ::c_int = 9;
pub const SIGBUS: ::c_int = 10;
pub const SIGSEGV: ::c_int = 11;
pub const SIGSYS: ::c_int = 12;
pub const SIGPIPE: ::c_int = 13;
pub const SIGALRM: ::c_int = 14;
pub const SIGTERM: ::c_int = 15;
pub const SIGURG: ::c_int = 16;
pub const SIGSTOP: ::c_int = 17;
pub const SIGTSTP: ::c_int = 18;
pub const SIGCONT: ::c_int = 19;
pub const SIGCHLD: ::c_int = 20;
pub const SIGCLD: ::c_int = 20;
pub const SIGTTIN: ::c_int = 21;
pub const SIGTTOU: ::c_int = 22;
pub const SIGIO: ::c_int = 23;
pub const SIGPOLL: ::c_int = 23;
pub const SIGXCPU: ::c_int = 24;
pub const SIGXFSZ: ::c_int = 25;
pub const SIGVTALRM: ::c_int = 26;
pub const SIGPROF: ::c_int = 27;
pub const SIGWINCH: ::c_int = 28;
pub const SIGLOST: ::c_int = 29;
pub const SIGUSR1: ::c_int = 30;
pub const SIGUSR2: ::c_int = 31;
pub const NSIG: ::c_int = 32;
pub const CLOCK_ENABLED: ::c_uint = 1;
pub const CLOCK_DISABLED: ::c_uint = 0;
pub const CLOCK_ALLOWED: ::c_uint = 1;
pub const CLOCK_DISALLOWED: ::c_uint = 0;
pub const TIMER_ABSTIME: ::c_uint = 4;
pub const SOL_SOCKET: ::c_int = 65535;
pub const MSG_OOB: ::c_int = 1;
pub const MSG_PEEK: ::c_int = 2;
pub const MSG_DONTWAIT: ::c_int = 4;
pub const MSG_DONTROUTE: ::c_int = 0;
pub const MSG_WAITALL: ::c_int = 0;
pub const MSG_MORE: ::c_int = 0;
pub const MSG_NOSIGNAL: ::c_int = 0;
pub const SOL_CONFIG: ::c_uint = 65534;

pub const _SC_PAGESIZE: ::c_int = 8;
pub const _SC_GETPW_R_SIZE_MAX: ::c_int = 51;

pub const PTHREAD_STACK_MIN: ::size_t = 4096;
pub const WNOHANG: ::c_int = 1;

pub const POLLIN: ::c_short = 0x0001;
pub const POLLPRI: ::c_short = 0x0002;
pub const POLLOUT: ::c_short = 0x0004;
pub const POLLRDNORM: ::c_short = 0x0040;
pub const POLLWRNORM: ::c_short = POLLOUT;
pub const POLLRDBAND: ::c_short = 0x0080;
pub const POLLWRBAND: ::c_short = 0x0100;
pub const POLLERR: ::c_short = 0x0008;
pub const POLLHUP: ::c_short = 0x0010;
pub const POLLNVAL: ::c_short = 0x0020;

pub const EAI_AGAIN: ::c_int = 2;
pub const EAI_BADFLAGS: ::c_int = 3;
pub const EAI_FAIL: ::c_int = 4;
pub const EAI_SERVICE: ::c_int = 9;
pub const EAI_SYSTEM: ::c_int = 11;
pub const EAI_BADHINTS: ::c_int = 12;
pub const EAI_PROTOCOL: ::c_int = 13;
pub const EAI_OVERFLOW: ::c_int = 14;
pub const EAI_MAX: ::c_int = 15;

pub const AF_UNIX: ::c_int = 1;
pub const AF_INET6: ::c_int = 23;

pub const FIONBIO: ::c_ulong = 1;

pub const RTLD_DEFAULT: *mut ::c_void = 0 as *mut ::c_void;

<<<<<<< HEAD
// For getrandom()
pub const GRND_NONBLOCK: ::c_uint = 0x1;
pub const GRND_RANDOM: ::c_uint = 0x2;
=======
// For pthread get/setschedparam
pub const SCHED_FIFO: ::c_int = 1;
pub const SCHED_RR: ::c_int = 2;
>>>>>>> 55cc85ff

// Horizon OS works doesn't or can't hold any of this information
safe_f! {
    pub {const} fn WIFSTOPPED(_status: ::c_int) -> bool {
        false
    }

    pub {const} fn WSTOPSIG(_status: ::c_int) -> ::c_int {
        0
    }

    pub {const} fn WIFCONTINUED(_status: ::c_int) -> bool {
        true
    }

    pub {const} fn WIFSIGNALED(_status: ::c_int) -> bool {
        false
    }

    pub {const} fn WTERMSIG(_status: ::c_int) -> ::c_int {
        0
    }

    pub {const} fn WIFEXITED(_status: ::c_int) -> bool {
        true
    }

    pub {const} fn WEXITSTATUS(_status: ::c_int) -> ::c_int {
        0
    }

    pub {const} fn WCOREDUMP(_status: ::c_int) -> bool {
        false
    }
}

extern "C" {
    pub fn pthread_create(
        native: *mut ::pthread_t,
        attr: *const ::pthread_attr_t,
        f: extern "C" fn(_: *mut ::c_void) -> *mut ::c_void,
        value: *mut ::c_void,
    ) -> ::c_int;

<<<<<<< HEAD
    pub fn getrandom(buf: *mut ::c_void, buflen: ::size_t, flags: ::c_uint) -> ::ssize_t;
=======
    pub fn pthread_attr_getschedparam(
        attr: *const ::pthread_attr_t,
        param: *mut sched_param,
    ) -> ::c_int;

    pub fn pthread_attr_setschedparam(
        attr: *mut ::pthread_attr_t,
        param: *const sched_param,
    ) -> ::c_int;

    pub fn pthread_attr_getprocessorid_np(
        attr: *const ::pthread_attr_t,
        processor_id: *mut ::c_int,
    ) -> ::c_int;

    pub fn pthread_attr_setprocessorid_np(
        attr: *mut ::pthread_attr_t,
        processor_id: ::c_int,
    ) -> ::c_int;

    pub fn pthread_getschedparam(
        native: ::pthread_t,
        policy: *mut ::c_int,
        param: *mut ::sched_param,
    ) -> ::c_int;

    pub fn pthread_setschedparam(
        native: ::pthread_t,
        policy: ::c_int,
        param: *const ::sched_param,
    ) -> ::c_int;

    pub fn pthread_getprocessorid_np() -> ::c_int;
>>>>>>> 55cc85ff

    pub fn gethostid() -> ::c_long;
}<|MERGE_RESOLUTION|>--- conflicted
+++ resolved
@@ -151,15 +151,13 @@
 
 pub const RTLD_DEFAULT: *mut ::c_void = 0 as *mut ::c_void;
 
-<<<<<<< HEAD
+// For pthread get/setschedparam
+pub const SCHED_FIFO: ::c_int = 1;
+pub const SCHED_RR: ::c_int = 2;
+
 // For getrandom()
 pub const GRND_NONBLOCK: ::c_uint = 0x1;
 pub const GRND_RANDOM: ::c_uint = 0x2;
-=======
-// For pthread get/setschedparam
-pub const SCHED_FIFO: ::c_int = 1;
-pub const SCHED_RR: ::c_int = 2;
->>>>>>> 55cc85ff
 
 // Horizon OS works doesn't or can't hold any of this information
 safe_f! {
@@ -204,9 +202,6 @@
         value: *mut ::c_void,
     ) -> ::c_int;
 
-<<<<<<< HEAD
-    pub fn getrandom(buf: *mut ::c_void, buflen: ::size_t, flags: ::c_uint) -> ::ssize_t;
-=======
     pub fn pthread_attr_getschedparam(
         attr: *const ::pthread_attr_t,
         param: *mut sched_param,
@@ -240,7 +235,8 @@
     ) -> ::c_int;
 
     pub fn pthread_getprocessorid_np() -> ::c_int;
->>>>>>> 55cc85ff
+
+    pub fn getrandom(buf: *mut ::c_void, buflen: ::size_t, flags: ::c_uint) -> ::ssize_t;
 
     pub fn gethostid() -> ::c_long;
 }