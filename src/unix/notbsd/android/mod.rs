//! Android-specific definitions for linux-like values

pub type clock_t = ::c_long;
pub type time_t = ::c_long;
pub type suseconds_t = ::c_long;
pub type off_t = ::c_long;
pub type blkcnt_t = ::c_ulong;
pub type blksize_t = ::c_ulong;
pub type nlink_t = u32;
pub type useconds_t = u32;
pub type pthread_t = ::c_long;
pub type pthread_mutexattr_t = ::c_long;
pub type pthread_rwlockattr_t = ::c_long;
pub type pthread_condattr_t = ::c_long;
pub type fsfilcnt_t = ::c_ulong;
pub type fsblkcnt_t = ::c_ulong;
pub type nfds_t = ::c_uint;
pub type rlim_t = ::c_ulong;
pub type dev_t = ::c_ulong;
pub type ino_t = ::c_ulong;
pub type __CPU_BITTYPE = ::c_ulong;
pub type idtype_t = ::c_int;
pub type loff_t = ::c_longlong;

s! {
    pub struct stack_t {
        pub ss_sp: *mut ::c_void,
        pub ss_flags: ::c_int,
        pub ss_size: ::size_t
    }

    pub struct __fsid_t {
        __val: [::c_int; 2],
    }

    pub struct msghdr {
        pub msg_name: *mut ::c_void,
        pub msg_namelen: ::socklen_t,
        pub msg_iov: *mut ::iovec,
        pub msg_iovlen: ::size_t,
        pub msg_control: *mut ::c_void,
        pub msg_controllen: ::size_t,
        pub msg_flags: ::c_int,
    }

    pub struct cmsghdr {
        pub cmsg_len: ::size_t,
        pub cmsg_level: ::c_int,
        pub cmsg_type: ::c_int,
    }

    pub struct termios {
        pub c_iflag: ::tcflag_t,
        pub c_oflag: ::tcflag_t,
        pub c_cflag: ::tcflag_t,
        pub c_lflag: ::tcflag_t,
        pub c_line: ::cc_t,
        pub c_cc: [::cc_t; ::NCCS],
    }

    pub struct termios2 {
        pub c_iflag: ::tcflag_t,
        pub c_oflag: ::tcflag_t,
        pub c_cflag: ::tcflag_t,
        pub c_lflag: ::tcflag_t,
        pub c_line: ::cc_t,
        pub c_cc: [::cc_t; 19],
        pub c_ispeed: ::speed_t,
        pub c_ospeed: ::speed_t,
    }

    pub struct flock {
        pub l_type: ::c_short,
        pub l_whence: ::c_short,
        pub l_start: ::off_t,
        pub l_len: ::off_t,
        pub l_pid: ::pid_t,
    }

    pub struct cpu_set_t {
        #[cfg(target_pointer_width = "64")]
        __bits: [__CPU_BITTYPE; 16],
        #[cfg(target_pointer_width = "32")]
        __bits: [__CPU_BITTYPE; 1],
    }

    pub struct sem_t {
        count: ::c_uint,
        #[cfg(target_pointer_width = "64")]
        __reserved: [::c_int; 3],
    }

    pub struct exit_status {
        pub e_termination: ::c_short,
        pub e_exit: ::c_short,
    }

    pub struct statvfs {
        pub f_bsize: ::c_ulong,
        pub f_frsize: ::c_ulong,
        pub f_blocks: ::fsblkcnt_t,
        pub f_bfree: ::fsblkcnt_t,
        pub f_bavail: ::fsblkcnt_t,
        pub f_files: ::fsfilcnt_t,
        pub f_ffree: ::fsfilcnt_t,
        pub f_favail: ::fsfilcnt_t,
        pub f_fsid: ::c_ulong,
        pub f_flag: ::c_ulong,
        pub f_namemax: ::c_ulong,
        #[cfg(target_pointer_width = "64")]
        __f_reserved: [u32; 6],
    }

    pub struct signalfd_siginfo {
        pub ssi_signo: ::uint32_t,
        pub ssi_errno: ::int32_t,
        pub ssi_code: ::int32_t,
        pub ssi_pid: ::uint32_t,
        pub ssi_uid: ::uint32_t,
        pub ssi_fd: ::int32_t,
        pub ssi_tid: ::uint32_t,
        pub ssi_band: ::uint32_t,
        pub ssi_overrun: ::uint32_t,
        pub ssi_trapno: ::uint32_t,
        pub ssi_status: ::int32_t,
        pub ssi_int: ::int32_t,
        pub ssi_ptr: ::c_ulonglong,
        pub ssi_utime: ::c_ulonglong,
        pub ssi_stime: ::c_ulonglong,
        pub ssi_addr: ::c_ulonglong,
        pub ssi_addr_lsb: ::uint16_t,
        _pad2: ::uint16_t,
        pub ssi_syscall: ::int32_t,
        pub ssi_call_addr: ::uint64_t,
        pub ssi_arch: ::uint32_t,
        _pad: [::uint8_t; 28],
    }

    pub struct ucred {
        pub pid: ::pid_t,
        pub uid: ::uid_t,
        pub gid: ::gid_t,
    }

    pub struct genlmsghdr {
        pub cmd: u8,
        pub version: u8,
        pub reserved: u16,
    }

    pub struct nlmsghdr {
        pub nlmsg_len: u32,
        pub nlmsg_type: u16,
        pub nlmsg_flags: u16,
        pub nlmsg_seq: u32,
        pub nlmsg_pid: u32,
    }

    pub struct nlmsgerr {
        pub error: ::c_int,
        pub msg: nlmsghdr,
    }

    pub struct nl_pktinfo {
        pub group: u32,
    }

    pub struct nl_mmap_req {
        pub nm_block_size: ::c_uint,
        pub nm_block_nr: ::c_uint,
        pub nm_frame_size: ::c_uint,
        pub nm_frame_nr: ::c_uint,
    }

    pub struct nl_mmap_hdr {
        pub nm_status: ::c_uint,
        pub nm_len: ::c_uint,
        pub nm_group: u32,
        pub nm_pid: u32,
        pub nm_uid: u32,
        pub nm_gid: u32,
    }

    pub struct nlattr {
        pub nla_len: u16,
        pub nla_type: u16,
    }

    pub struct in6_pktinfo {
        pub ipi6_addr: ::in6_addr,
        pub ipi6_ifindex: ::c_int,
    }
}

s_no_extra_traits!{
    pub struct dirent {
        pub d_ino: u64,
        pub d_off: i64,
        pub d_reclen: ::c_ushort,
        pub d_type: ::c_uchar,
        pub d_name: [::c_char; 256],
    }

    pub struct dirent64 {
        pub d_ino: u64,
        pub d_off: i64,
        pub d_reclen: ::c_ushort,
        pub d_type: ::c_uchar,
        pub d_name: [::c_char; 256],
    }

    pub struct siginfo_t {
        pub si_signo: ::c_int,
        pub si_errno: ::c_int,
        pub si_code: ::c_int,
        pub _pad: [::c_int; 29],
        _align: [usize; 0],
    }

    pub struct lastlog {
        ll_time: ::time_t,
        ll_line: [::c_char; UT_LINESIZE],
        ll_host: [::c_char; UT_HOSTSIZE],
    }

    pub struct utmp {
        pub ut_type: ::c_short,
        pub ut_pid: ::pid_t,
        pub ut_line: [::c_char; UT_LINESIZE],
        pub ut_id: [::c_char; 4],
        pub ut_user: [::c_char; UT_NAMESIZE],
        pub ut_host: [::c_char; UT_HOSTSIZE],
        pub ut_exit: exit_status,
        pub ut_session: ::c_long,
        pub ut_tv: ::timeval,
        pub ut_addr_v6: [::int32_t; 4],
        unused: [::c_char; 20],
    }
}

cfg_if! {
    if #[cfg(feature = "extra_traits")] {
        impl PartialEq for dirent {
            fn eq(&self, other: &dirent) -> bool {
                self.d_ino == other.d_ino
                    && self.d_off == other.d_off
                    && self.d_reclen == other.d_reclen
                    && self.d_type == other.d_type
                    && self
                    .d_name
                    .iter()
                    .zip(other.d_name.iter())
                    .all(|(a,b)| a == b)
            }
        }

        impl Eq for dirent {}

        impl ::fmt::Debug for dirent {
            fn fmt(&self, f: &mut ::fmt::Formatter) -> ::fmt::Result {
                f.debug_struct("dirent")
                    .field("d_ino", &self.d_ino)
                    .field("d_off", &self.d_off)
                    .field("d_reclen", &self.d_reclen)
                    .field("d_type", &self.d_type)
                // FIXME: .field("d_name", &self.d_name)
                    .finish()
            }
        }

        impl ::hash::Hash for dirent {
            fn hash<H: ::hash::Hasher>(&self, state: &mut H) {
                self.d_ino.hash(state);
                self.d_off.hash(state);
                self.d_reclen.hash(state);
                self.d_type.hash(state);
                self.d_name.hash(state);
            }
        }

        impl PartialEq for dirent64 {
            fn eq(&self, other: &dirent64) -> bool {
                self.d_ino == other.d_ino
                    && self.d_off == other.d_off
                    && self.d_reclen == other.d_reclen
                    && self.d_type == other.d_type
                    && self
                    .d_name
                    .iter()
                    .zip(other.d_name.iter())
                    .all(|(a,b)| a == b)
            }
        }

        impl Eq for dirent64 {}

        impl ::fmt::Debug for dirent64 {
            fn fmt(&self, f: &mut ::fmt::Formatter) -> ::fmt::Result {
                f.debug_struct("dirent64")
                    .field("d_ino", &self.d_ino)
                    .field("d_off", &self.d_off)
                    .field("d_reclen", &self.d_reclen)
                    .field("d_type", &self.d_type)
                // FIXME: .field("d_name", &self.d_name)
                    .finish()
            }
        }

        impl ::hash::Hash for dirent64 {
            fn hash<H: ::hash::Hasher>(&self, state: &mut H) {
                self.d_ino.hash(state);
                self.d_off.hash(state);
                self.d_reclen.hash(state);
                self.d_type.hash(state);
                self.d_name.hash(state);
            }
        }

        impl PartialEq for siginfo_t {
            fn eq(&self, other: &siginfo_t) -> bool {
                self.si_signo == other.si_signo
                    && self.si_errno == other.si_errno
                    && self.si_code == other.si_code
                // Ignore _pad
                // Ignore _align
            }
        }

        impl Eq for siginfo_t {}

        impl ::fmt::Debug for siginfo_t {
            fn fmt(&self, f: &mut ::fmt::Formatter) -> ::fmt::Result {
                f.debug_struct("siginfo_t")
                    .field("si_signo", &self.si_signo)
                    .field("si_errno", &self.si_errno)
                    .field("si_code", &self.si_code)
                // Ignore _pad
                // Ignore _align
                    .finish()
            }
        }

        impl ::hash::Hash for siginfo_t {
            fn hash<H: ::hash::Hasher>(&self, state: &mut H) {
                self.si_signo.hash(state);
                self.si_errno.hash(state);
                self.si_code.hash(state);
                // Ignore _pad
                // Ignore _align
            }
        }

        impl PartialEq for lastlog {
            fn eq(&self, other: &lastlog) -> bool {
                self.ll_time == other.ll_time
                    && self
                    .ll_line
                    .iter()
                    .zip(other.ll_line.iter())
                    .all(|(a,b)| a == b)
                    && self
                    .ll_host
                    .iter()
                    .zip(other.ll_host.iter())
                    .all(|(a,b)| a == b)
            }
        }

        impl Eq for lastlog {}

        impl ::fmt::Debug for lastlog {
            fn fmt(&self, f: &mut ::fmt::Formatter) -> ::fmt::Result {
                f.debug_struct("lastlog")
                    .field("ll_time", &self.ll_time)
                    .field("ll_line", &self.ll_line)
                // FIXME: .field("ll_host", &self.ll_host)
                    .finish()
            }
        }

        impl ::hash::Hash for lastlog {
            fn hash<H: ::hash::Hasher>(&self, state: &mut H) {
                self.ll_time.hash(state);
                self.ll_line.hash(state);
                self.ll_host.hash(state);
            }
        }

        impl PartialEq for utmp {
            fn eq(&self, other: &utmp) -> bool {
                self.ut_type == other.ut_type
                    && self.ut_pid == other.ut_pid
                    && self
                    .ut_line
                    .iter()
                    .zip(other.ut_line.iter())
                    .all(|(a,b)| a == b)
                    && self.ut_id == other.ut_id
                    && self
                    .ut_user
                    .iter()
                    .zip(other.ut_user.iter())
                    .all(|(a,b)| a == b)
                    && self
                    .ut_host
                    .iter()
                    .zip(other.ut_host.iter())
                    .all(|(a,b)| a == b)
                    && self.ut_exit == other.ut_exit
                    && self.ut_session == other.ut_session
                    && self.ut_tv == other.ut_tv
                    && self.ut_addr_v6 == other.ut_addr_v6
                    && self.unused == other.unused
            }
        }

        impl Eq for utmp {}

        impl ::fmt::Debug for utmp {
            fn fmt(&self, f: &mut ::fmt::Formatter) -> ::fmt::Result {
                f.debug_struct("utmp")
                    .field("ut_type", &self.ut_type)
                    .field("ut_pid", &self.ut_pid)
                    .field("ut_line", &self.ut_line)
                    .field("ut_id", &self.ut_id)
                    .field("ut_user", &self.ut_user)
                // FIXME: .field("ut_host", &self.ut_host)
                    .field("ut_exit", &self.ut_exit)
                    .field("ut_session", &self.ut_session)
                    .field("ut_tv", &self.ut_tv)
                    .field("ut_addr_v6", &self.ut_addr_v6)
                    .field("unused", &self.unused)
                    .finish()
            }
        }

        impl ::hash::Hash for utmp {
            fn hash<H: ::hash::Hasher>(&self, state: &mut H) {
                self.ut_type.hash(state);
                self.ut_pid.hash(state);
                self.ut_line.hash(state);
                self.ut_id.hash(state);
                self.ut_user.hash(state);
                self.ut_host.hash(state);
                self.ut_exit.hash(state);
                self.ut_session.hash(state);
                self.ut_tv.hash(state);
                self.ut_addr_v6.hash(state);
                self.unused.hash(state);
            }
        }
    }
}

pub const O_TRUNC: ::c_int = 512;
pub const O_CLOEXEC: ::c_int = 0x80000;
pub const O_PATH: ::c_int = 0o10000000;
pub const O_NOATIME: ::c_int = 0o1000000;

pub const EBFONT: ::c_int = 59;
pub const ENOSTR: ::c_int = 60;
pub const ENODATA: ::c_int = 61;
pub const ETIME: ::c_int = 62;
pub const ENOSR: ::c_int = 63;
pub const ENONET: ::c_int = 64;
pub const ENOPKG: ::c_int = 65;
pub const EREMOTE: ::c_int = 66;
pub const ENOLINK: ::c_int = 67;
pub const EADV: ::c_int = 68;
pub const ESRMNT: ::c_int = 69;
pub const ECOMM: ::c_int = 70;
pub const EPROTO: ::c_int = 71;
pub const EDOTDOT: ::c_int = 73;

pub const SA_NODEFER: ::c_int = 0x40000000;
pub const SA_RESETHAND: ::c_int = 0x80000000;
pub const SA_RESTART: ::c_int = 0x10000000;
pub const SA_NOCLDSTOP: ::c_int = 0x00000001;

pub const EPOLL_CLOEXEC: ::c_int = 0x80000;
pub const EPOLLONESHOT: ::c_int = 0x40000000;
pub const EPOLLRDHUP: ::c_int = 0x00002000;
pub const EPOLLWAKEUP: ::c_int = 0x20000000;

pub const EFD_CLOEXEC: ::c_int = 0x80000;

pub const USER_PROCESS: ::c_short = 7;

pub const BUFSIZ: ::c_uint = 1024;
pub const FILENAME_MAX: ::c_uint = 1024;
pub const FOPEN_MAX: ::c_uint = 20;
pub const POSIX_FADV_DONTNEED: ::c_int = 4;
pub const POSIX_FADV_NOREUSE: ::c_int = 5;
pub const L_tmpnam: ::c_uint = 1024;
pub const TMP_MAX: ::c_uint = 308915776;
pub const _PC_LINK_MAX: ::c_int = 1;
pub const _PC_MAX_CANON: ::c_int = 2;
pub const _PC_MAX_INPUT: ::c_int = 3;
pub const _PC_NAME_MAX: ::c_int = 4;
pub const _PC_PATH_MAX: ::c_int = 5;
pub const _PC_PIPE_BUF: ::c_int = 6;
pub const _PC_2_SYMLINKS: ::c_int = 7;
pub const _PC_ALLOC_SIZE_MIN: ::c_int = 8;
pub const _PC_REC_INCR_XFER_SIZE: ::c_int = 9;
pub const _PC_REC_MAX_XFER_SIZE: ::c_int = 10;
pub const _PC_REC_MIN_XFER_SIZE: ::c_int = 11;
pub const _PC_REC_XFER_ALIGN: ::c_int = 12;
pub const _PC_SYMLINK_MAX: ::c_int = 13;
pub const _PC_CHOWN_RESTRICTED: ::c_int = 14;
pub const _PC_NO_TRUNC: ::c_int = 15;
pub const _PC_VDISABLE: ::c_int = 16;
pub const _PC_ASYNC_IO: ::c_int = 17;
pub const _PC_PRIO_IO: ::c_int = 18;
pub const _PC_SYNC_IO: ::c_int = 19;

pub const FIONBIO: ::c_int = 0x5421;

pub const _SC_ARG_MAX: ::c_int = 0;
pub const _SC_BC_BASE_MAX: ::c_int = 1;
pub const _SC_BC_DIM_MAX: ::c_int = 2;
pub const _SC_BC_SCALE_MAX: ::c_int = 3;
pub const _SC_BC_STRING_MAX: ::c_int = 4;
pub const _SC_CHILD_MAX: ::c_int = 5;
pub const _SC_CLK_TCK: ::c_int = 6;
pub const _SC_COLL_WEIGHTS_MAX: ::c_int = 7;
pub const _SC_EXPR_NEST_MAX: ::c_int = 8;
pub const _SC_LINE_MAX: ::c_int = 9;
pub const _SC_NGROUPS_MAX: ::c_int = 10;
pub const _SC_OPEN_MAX: ::c_int = 11;
pub const _SC_PASS_MAX: ::c_int = 12;
pub const _SC_2_C_BIND: ::c_int = 13;
pub const _SC_2_C_DEV: ::c_int = 14;
pub const _SC_2_C_VERSION: ::c_int = 15;
pub const _SC_2_CHAR_TERM: ::c_int = 16;
pub const _SC_2_FORT_DEV: ::c_int = 17;
pub const _SC_2_FORT_RUN: ::c_int = 18;
pub const _SC_2_LOCALEDEF: ::c_int = 19;
pub const _SC_2_SW_DEV: ::c_int = 20;
pub const _SC_2_UPE: ::c_int = 21;
pub const _SC_2_VERSION: ::c_int = 22;
pub const _SC_JOB_CONTROL: ::c_int = 23;
pub const _SC_SAVED_IDS: ::c_int = 24;
pub const _SC_VERSION: ::c_int = 25;
pub const _SC_RE_DUP_MAX: ::c_int = 26;
pub const _SC_STREAM_MAX: ::c_int = 27;
pub const _SC_TZNAME_MAX: ::c_int = 28;
pub const _SC_XOPEN_CRYPT: ::c_int = 29;
pub const _SC_XOPEN_ENH_I18N: ::c_int = 30;
pub const _SC_XOPEN_SHM: ::c_int = 31;
pub const _SC_XOPEN_VERSION: ::c_int = 32;
pub const _SC_XOPEN_XCU_VERSION: ::c_int = 33;
pub const _SC_XOPEN_REALTIME: ::c_int = 34;
pub const _SC_XOPEN_REALTIME_THREADS: ::c_int = 35;
pub const _SC_XOPEN_LEGACY: ::c_int = 36;
pub const _SC_ATEXIT_MAX: ::c_int = 37;
pub const _SC_IOV_MAX: ::c_int = 38;
pub const _SC_PAGESIZE: ::c_int = 39;
pub const _SC_PAGE_SIZE: ::c_int = 40;
pub const _SC_XOPEN_UNIX: ::c_int = 41;
pub const _SC_XBS5_ILP32_OFF32: ::c_int = 42;
pub const _SC_XBS5_ILP32_OFFBIG: ::c_int = 43;
pub const _SC_XBS5_LP64_OFF64: ::c_int = 44;
pub const _SC_XBS5_LPBIG_OFFBIG: ::c_int = 45;
pub const _SC_AIO_LISTIO_MAX: ::c_int = 46;
pub const _SC_AIO_MAX: ::c_int = 47;
pub const _SC_AIO_PRIO_DELTA_MAX: ::c_int = 48;
pub const _SC_DELAYTIMER_MAX: ::c_int = 49;
pub const _SC_MQ_OPEN_MAX: ::c_int = 50;
pub const _SC_MQ_PRIO_MAX: ::c_int = 51;
pub const _SC_RTSIG_MAX: ::c_int = 52;
pub const _SC_SEM_NSEMS_MAX: ::c_int = 53;
pub const _SC_SEM_VALUE_MAX: ::c_int = 54;
pub const _SC_SIGQUEUE_MAX: ::c_int = 55;
pub const _SC_TIMER_MAX: ::c_int = 56;
pub const _SC_ASYNCHRONOUS_IO: ::c_int = 57;
pub const _SC_FSYNC: ::c_int = 58;
pub const _SC_MAPPED_FILES: ::c_int = 59;
pub const _SC_MEMLOCK: ::c_int = 60;
pub const _SC_MEMLOCK_RANGE: ::c_int = 61;
pub const _SC_MEMORY_PROTECTION: ::c_int = 62;
pub const _SC_MESSAGE_PASSING: ::c_int = 63;
pub const _SC_PRIORITIZED_IO: ::c_int = 64;
pub const _SC_PRIORITY_SCHEDULING: ::c_int = 65;
pub const _SC_REALTIME_SIGNALS: ::c_int = 66;
pub const _SC_SEMAPHORES: ::c_int = 67;
pub const _SC_SHARED_MEMORY_OBJECTS: ::c_int = 68;
pub const _SC_SYNCHRONIZED_IO: ::c_int = 69;
pub const _SC_TIMERS: ::c_int = 70;
pub const _SC_GETGR_R_SIZE_MAX: ::c_int = 71;
pub const _SC_GETPW_R_SIZE_MAX: ::c_int = 72;
pub const _SC_LOGIN_NAME_MAX: ::c_int = 73;
pub const _SC_THREAD_DESTRUCTOR_ITERATIONS: ::c_int = 74;
pub const _SC_THREAD_KEYS_MAX: ::c_int = 75;
pub const _SC_THREAD_STACK_MIN: ::c_int = 76;
pub const _SC_THREAD_THREADS_MAX: ::c_int = 77;
pub const _SC_TTY_NAME_MAX: ::c_int = 78;
pub const _SC_THREADS: ::c_int = 79;
pub const _SC_THREAD_ATTR_STACKADDR: ::c_int = 80;
pub const _SC_THREAD_ATTR_STACKSIZE: ::c_int = 81;
pub const _SC_THREAD_PRIORITY_SCHEDULING: ::c_int = 82;
pub const _SC_THREAD_PRIO_INHERIT: ::c_int = 83;
pub const _SC_THREAD_PRIO_PROTECT: ::c_int = 84;
pub const _SC_THREAD_SAFE_FUNCTIONS: ::c_int = 85;
pub const _SC_NPROCESSORS_CONF: ::c_int = 96;
pub const _SC_NPROCESSORS_ONLN: ::c_int = 97;
pub const _SC_PHYS_PAGES: ::c_int = 98;
pub const _SC_AVPHYS_PAGES: ::c_int = 99;
pub const _SC_MONOTONIC_CLOCK: ::c_int = 100;

pub const _SC_2_PBS: ::c_int = 101;
pub const _SC_2_PBS_ACCOUNTING: ::c_int = 102;
pub const _SC_2_PBS_CHECKPOINT: ::c_int = 103;
pub const _SC_2_PBS_LOCATE: ::c_int = 104;
pub const _SC_2_PBS_MESSAGE: ::c_int = 105;
pub const _SC_2_PBS_TRACK: ::c_int = 106;
pub const _SC_ADVISORY_INFO: ::c_int = 107;
pub const _SC_BARRIERS: ::c_int = 108;
pub const _SC_CLOCK_SELECTION: ::c_int = 109;
pub const _SC_CPUTIME: ::c_int = 110;
pub const _SC_HOST_NAME_MAX: ::c_int = 111;
pub const _SC_IPV6: ::c_int = 112;
pub const _SC_RAW_SOCKETS: ::c_int = 113;
pub const _SC_READER_WRITER_LOCKS: ::c_int = 114;
pub const _SC_REGEXP: ::c_int = 115;
pub const _SC_SHELL: ::c_int = 116;
pub const _SC_SPAWN: ::c_int = 117;
pub const _SC_SPIN_LOCKS: ::c_int = 118;
pub const _SC_SPORADIC_SERVER: ::c_int = 119;
pub const _SC_SS_REPL_MAX: ::c_int = 120;
pub const _SC_SYMLOOP_MAX: ::c_int = 121;
pub const _SC_THREAD_CPUTIME: ::c_int = 122;
pub const _SC_THREAD_PROCESS_SHARED: ::c_int = 123;
pub const _SC_THREAD_ROBUST_PRIO_INHERIT: ::c_int = 124;
pub const _SC_THREAD_ROBUST_PRIO_PROTECT: ::c_int = 125;
pub const _SC_THREAD_SPORADIC_SERVER: ::c_int = 126;
pub const _SC_TIMEOUTS: ::c_int = 127;
pub const _SC_TRACE: ::c_int = 128;
pub const _SC_TRACE_EVENT_FILTER: ::c_int = 129;
pub const _SC_TRACE_EVENT_NAME_MAX: ::c_int = 130;
pub const _SC_TRACE_INHERIT: ::c_int = 131;
pub const _SC_TRACE_LOG: ::c_int = 132;
pub const _SC_TRACE_NAME_MAX: ::c_int = 133;
pub const _SC_TRACE_SYS_MAX: ::c_int = 134;
pub const _SC_TRACE_USER_EVENT_MAX: ::c_int = 135;
pub const _SC_TYPED_MEMORY_OBJECTS: ::c_int = 136;
pub const _SC_V7_ILP32_OFF32: ::c_int = 137;
pub const _SC_V7_ILP32_OFFBIG: ::c_int = 138;
pub const _SC_V7_LP64_OFF64: ::c_int = 139;
pub const _SC_V7_LPBIG_OFFBIG: ::c_int = 140;
pub const _SC_XOPEN_STREAMS: ::c_int = 141;
pub const _SC_XOPEN_UUCP: ::c_int = 142;

pub const PTHREAD_MUTEX_NORMAL: ::c_int = 0;
pub const PTHREAD_MUTEX_RECURSIVE: ::c_int = 1;
pub const PTHREAD_MUTEX_ERRORCHECK: ::c_int = 2;
pub const PTHREAD_MUTEX_DEFAULT: ::c_int = PTHREAD_MUTEX_NORMAL;

pub const FIOCLEX: ::c_int = 0x5451;

pub const SA_ONSTACK: ::c_ulong = 0x08000000;
pub const SA_SIGINFO: ::c_ulong = 0x00000004;
pub const SA_NOCLDWAIT: ::c_ulong = 0x00000002;
pub const SIGCHLD: ::c_int = 17;
pub const SIGBUS: ::c_int = 7;
pub const SIGUSR1: ::c_int = 10;
pub const SIGUSR2: ::c_int = 12;
pub const SIGCONT: ::c_int = 18;
pub const SIGSTOP: ::c_int = 19;
pub const SIGTSTP: ::c_int = 20;
pub const SIGURG: ::c_int = 23;
pub const SIGIO: ::c_int = 29;
pub const SIGSYS: ::c_int = 31;
pub const SIGSTKFLT: ::c_int = 16;
pub const SIGUNUSED: ::c_int = 31;
pub const SIGTTIN: ::c_int = 21;
pub const SIGTTOU: ::c_int = 22;
pub const SIGXCPU: ::c_int = 24;
pub const SIGXFSZ: ::c_int = 25;
pub const SIGVTALRM: ::c_int = 26;
pub const SIGPROF: ::c_int = 27;
pub const SIGWINCH: ::c_int = 28;
pub const SIGPOLL: ::c_int = 29;
pub const SIGPWR: ::c_int = 30;
pub const SIG_SETMASK: ::c_int = 2;
pub const SIG_BLOCK: ::c_int = 0x000000;
pub const SIG_UNBLOCK: ::c_int = 0x01;

pub const RUSAGE_CHILDREN: ::c_int = -1;

pub const LC_PAPER: ::c_int = 7;
pub const LC_NAME: ::c_int = 8;
pub const LC_ADDRESS: ::c_int = 9;
pub const LC_TELEPHONE: ::c_int = 10;
pub const LC_MEASUREMENT: ::c_int = 11;
pub const LC_IDENTIFICATION: ::c_int = 12;
pub const LC_PAPER_MASK: ::c_int = (1 << LC_PAPER);
pub const LC_NAME_MASK: ::c_int = (1 << LC_NAME);
pub const LC_ADDRESS_MASK: ::c_int = (1 << LC_ADDRESS);
pub const LC_TELEPHONE_MASK: ::c_int = (1 << LC_TELEPHONE);
pub const LC_MEASUREMENT_MASK: ::c_int = (1 << LC_MEASUREMENT);
pub const LC_IDENTIFICATION_MASK: ::c_int = (1 << LC_IDENTIFICATION);
pub const LC_ALL_MASK: ::c_int = ::LC_CTYPE_MASK
                               | ::LC_NUMERIC_MASK
                               | ::LC_TIME_MASK
                               | ::LC_COLLATE_MASK
                               | ::LC_MONETARY_MASK
                               | ::LC_MESSAGES_MASK
                               | LC_PAPER_MASK
                               | LC_NAME_MASK
                               | LC_ADDRESS_MASK
                               | LC_TELEPHONE_MASK
                               | LC_MEASUREMENT_MASK
                               | LC_IDENTIFICATION_MASK;

pub const MAP_ANON: ::c_int = 0x0020;
pub const MAP_ANONYMOUS: ::c_int = 0x0020;
pub const MAP_GROWSDOWN: ::c_int = 0x0100;
pub const MAP_DENYWRITE: ::c_int = 0x0800;
pub const MAP_EXECUTABLE: ::c_int = 0x01000;
pub const MAP_LOCKED: ::c_int = 0x02000;
pub const MAP_NORESERVE: ::c_int = 0x04000;
pub const MAP_POPULATE: ::c_int = 0x08000;
pub const MAP_NONBLOCK: ::c_int = 0x010000;
pub const MAP_STACK: ::c_int = 0x020000;

pub const EDEADLK: ::c_int = 35;
pub const ENAMETOOLONG: ::c_int = 36;
pub const ENOLCK: ::c_int = 37;
pub const ENOSYS: ::c_int = 38;
pub const ENOTEMPTY: ::c_int = 39;
pub const ELOOP: ::c_int = 40;
pub const ENOMSG: ::c_int = 42;
pub const EIDRM: ::c_int = 43;
pub const ECHRNG: ::c_int = 44;
pub const EL2NSYNC: ::c_int = 45;
pub const EL3HLT: ::c_int = 46;
pub const EL3RST: ::c_int = 47;
pub const ELNRNG: ::c_int = 48;
pub const EUNATCH: ::c_int = 49;
pub const ENOCSI: ::c_int = 50;
pub const EL2HLT: ::c_int = 51;
pub const EBADE: ::c_int = 52;
pub const EBADR: ::c_int = 53;
pub const EXFULL: ::c_int = 54;
pub const ENOANO: ::c_int = 55;
pub const EBADRQC: ::c_int = 56;
pub const EBADSLT: ::c_int = 57;

pub const EMULTIHOP: ::c_int = 72;
pub const EBADMSG: ::c_int = 74;
pub const EOVERFLOW: ::c_int = 75;
pub const ENOTUNIQ: ::c_int = 76;
pub const EBADFD: ::c_int = 77;
pub const EREMCHG: ::c_int = 78;
pub const ELIBACC: ::c_int = 79;
pub const ELIBBAD: ::c_int = 80;
pub const ELIBSCN: ::c_int = 81;
pub const ELIBMAX: ::c_int = 82;
pub const ELIBEXEC: ::c_int = 83;
pub const EILSEQ: ::c_int = 84;
pub const ERESTART: ::c_int = 85;
pub const ESTRPIPE: ::c_int = 86;
pub const EUSERS: ::c_int = 87;
pub const ENOTSOCK: ::c_int = 88;
pub const EDESTADDRREQ: ::c_int = 89;
pub const EMSGSIZE: ::c_int = 90;
pub const EPROTOTYPE: ::c_int = 91;
pub const ENOPROTOOPT: ::c_int = 92;
pub const EPROTONOSUPPORT: ::c_int = 93;
pub const ESOCKTNOSUPPORT: ::c_int = 94;
pub const EOPNOTSUPP: ::c_int = 95;
pub const ENOTSUP: ::c_int = EOPNOTSUPP;
pub const EPFNOSUPPORT: ::c_int = 96;
pub const EAFNOSUPPORT: ::c_int = 97;
pub const EADDRINUSE: ::c_int = 98;
pub const EADDRNOTAVAIL: ::c_int = 99;
pub const ENETDOWN: ::c_int = 100;
pub const ENETUNREACH: ::c_int = 101;
pub const ENETRESET: ::c_int = 102;
pub const ECONNABORTED: ::c_int = 103;
pub const ECONNRESET: ::c_int = 104;
pub const ENOBUFS: ::c_int = 105;
pub const EISCONN: ::c_int = 106;
pub const ENOTCONN: ::c_int = 107;
pub const ESHUTDOWN: ::c_int = 108;
pub const ETOOMANYREFS: ::c_int = 109;
pub const ETIMEDOUT: ::c_int = 110;
pub const ECONNREFUSED: ::c_int = 111;
pub const EHOSTDOWN: ::c_int = 112;
pub const EHOSTUNREACH: ::c_int = 113;
pub const EALREADY: ::c_int = 114;
pub const EINPROGRESS: ::c_int = 115;
pub const ESTALE: ::c_int = 116;
pub const EUCLEAN: ::c_int = 117;
pub const ENOTNAM: ::c_int = 118;
pub const ENAVAIL: ::c_int = 119;
pub const EISNAM: ::c_int = 120;
pub const EREMOTEIO: ::c_int = 121;
pub const EDQUOT: ::c_int = 122;
pub const ENOMEDIUM: ::c_int = 123;
pub const EMEDIUMTYPE: ::c_int = 124;
pub const ECANCELED: ::c_int = 125;
pub const ENOKEY: ::c_int = 126;
pub const EKEYEXPIRED: ::c_int = 127;
pub const EKEYREVOKED: ::c_int = 128;
pub const EKEYREJECTED: ::c_int = 129;
pub const EOWNERDEAD: ::c_int = 130;
pub const ENOTRECOVERABLE: ::c_int = 131;

pub const SOCK_STREAM: ::c_int = 1;
pub const SOCK_DGRAM: ::c_int = 2;
pub const SOCK_SEQPACKET: ::c_int = 5;
pub const SOCK_DCCP: ::c_int = 6;
pub const SOCK_PACKET: ::c_int = 10;

pub const SOL_SOCKET: ::c_int = 1;
pub const SOL_SCTP: ::c_int = 132;
pub const SOL_IPX: ::c_int = 256;
pub const SOL_AX25: ::c_int = 257;
pub const SOL_ATALK: ::c_int = 258;
pub const SOL_NETROM: ::c_int = 259;
pub const SOL_ROSE: ::c_int = 260;

#[doc(hidden)]
pub const AF_MAX: ::c_int = 43;
#[doc(hidden)]
pub const PF_MAX: ::c_int = AF_MAX;

/* DCCP socket options */
pub const DCCP_SOCKOPT_PACKET_SIZE: ::c_int = 1;
pub const DCCP_SOCKOPT_SERVICE: ::c_int = 2;
pub const DCCP_SOCKOPT_CHANGE_L: ::c_int = 3;
pub const DCCP_SOCKOPT_CHANGE_R: ::c_int = 4;
pub const DCCP_SOCKOPT_GET_CUR_MPS: ::c_int = 5;
pub const DCCP_SOCKOPT_SERVER_TIMEWAIT: ::c_int = 6;
pub const DCCP_SOCKOPT_SEND_CSCOV: ::c_int = 10;
pub const DCCP_SOCKOPT_RECV_CSCOV: ::c_int = 11;
pub const DCCP_SOCKOPT_AVAILABLE_CCIDS: ::c_int = 12;
pub const DCCP_SOCKOPT_CCID: ::c_int = 13;
pub const DCCP_SOCKOPT_TX_CCID: ::c_int = 14;
pub const DCCP_SOCKOPT_RX_CCID: ::c_int = 15;
pub const DCCP_SOCKOPT_QPOLICY_ID: ::c_int = 16;
pub const DCCP_SOCKOPT_QPOLICY_TXQLEN: ::c_int = 17;
pub const DCCP_SOCKOPT_CCID_RX_INFO: ::c_int = 128;
pub const DCCP_SOCKOPT_CCID_TX_INFO: ::c_int = 192;

/// maximum number of services provided on the same listening port
pub const DCCP_SERVICE_LIST_MAX_LEN: ::c_int = 32;

pub const SO_REUSEADDR: ::c_int = 2;
pub const SO_TYPE: ::c_int = 3;
pub const SO_ERROR: ::c_int = 4;
pub const SO_DONTROUTE: ::c_int = 5;
pub const SO_BROADCAST: ::c_int = 6;
pub const SO_SNDBUF: ::c_int = 7;
pub const SO_RCVBUF: ::c_int = 8;
pub const SO_KEEPALIVE: ::c_int = 9;
pub const SO_OOBINLINE: ::c_int = 10;
pub const SO_PRIORITY: ::c_int = 12;
pub const SO_LINGER: ::c_int = 13;
pub const SO_BSDCOMPAT: ::c_int = 14;
pub const SO_REUSEPORT: ::c_int = 15;
pub const SO_PASSCRED: ::c_int = 16;
pub const SO_PEERCRED: ::c_int = 17;
pub const SO_RCVLOWAT: ::c_int = 18;
pub const SO_SNDLOWAT: ::c_int = 19;
pub const SO_RCVTIMEO: ::c_int = 20;
pub const SO_SNDTIMEO: ::c_int = 21;
pub const SO_BINDTODEVICE: ::c_int = 25;
pub const SO_TIMESTAMP: ::c_int = 29;
pub const SO_ACCEPTCONN: ::c_int = 30;
pub const SO_SNDBUFFORCE: ::c_int = 32;
pub const SO_RCVBUFFORCE: ::c_int = 33;
pub const SO_MARK: ::c_int = 36;
pub const SO_PROTOCOL: ::c_int = 38;
pub const SO_DOMAIN: ::c_int = 39;
pub const SO_RXQ_OVFL: ::c_int = 40;
pub const SO_PEEK_OFF: ::c_int = 42;
pub const SO_BUSY_POLL: ::c_int = 46;

pub const IPTOS_ECN_NOTECT: u8 = 0x00;

pub const O_ACCMODE: ::c_int = 3;
pub const O_APPEND: ::c_int = 1024;
pub const O_CREAT: ::c_int = 64;
pub const O_EXCL: ::c_int = 128;
pub const O_NOCTTY: ::c_int = 256;
pub const O_NONBLOCK: ::c_int = 2048;
pub const O_SYNC: ::c_int = 0x101000;
pub const O_ASYNC: ::c_int = 0x2000;
pub const O_NDELAY: ::c_int = 0x800;
pub const O_DSYNC: ::c_int = 4096;

pub const NI_MAXHOST: ::size_t = 1025;

pub const NCCS: usize = 19;
pub const TCSBRKP: ::c_int = 0x5425;
pub const TCSANOW: ::c_int = 0;
pub const TCSADRAIN: ::c_int = 0x1;
pub const TCSAFLUSH: ::c_int = 0x2;
pub const VEOF: usize = 4;
pub const VEOL: usize = 11;
pub const VEOL2: usize = 16;
pub const VMIN: usize = 6;
pub const IEXTEN: ::tcflag_t = 0x00008000;
pub const TOSTOP: ::tcflag_t = 0x00000100;
pub const FLUSHO: ::tcflag_t = 0x00001000;
pub const EXTPROC: ::tcflag_t = 0o200000;

pub const ADFS_SUPER_MAGIC: ::c_long = 0x0000adf5;
pub const AFFS_SUPER_MAGIC: ::c_long = 0x0000adff;
pub const CODA_SUPER_MAGIC: ::c_long = 0x73757245;
pub const CRAMFS_MAGIC: ::c_long = 0x28cd3d45;
pub const EFS_SUPER_MAGIC: ::c_long = 0x00414a53;
pub const EXT2_SUPER_MAGIC: ::c_long = 0x0000ef53;
pub const EXT3_SUPER_MAGIC: ::c_long = 0x0000ef53;
pub const EXT4_SUPER_MAGIC: ::c_long = 0x0000ef53;
pub const HPFS_SUPER_MAGIC: ::c_long = 0xf995e849;
pub const HUGETLBFS_MAGIC: ::c_long = 0x958458f6;
pub const ISOFS_SUPER_MAGIC: ::c_long = 0x00009660;
pub const JFFS2_SUPER_MAGIC: ::c_long = 0x000072b6;
pub const MINIX_SUPER_MAGIC: ::c_long = 0x0000137f;
pub const MINIX_SUPER_MAGIC2: ::c_long = 0x0000138f;
pub const MINIX2_SUPER_MAGIC: ::c_long = 0x00002468;
pub const MINIX2_SUPER_MAGIC2: ::c_long = 0x00002478;
pub const MSDOS_SUPER_MAGIC: ::c_long = 0x00004d44;
pub const NCP_SUPER_MAGIC: ::c_long = 0x0000564c;
pub const NFS_SUPER_MAGIC: ::c_long = 0x00006969;
pub const OPENPROM_SUPER_MAGIC: ::c_long = 0x00009fa1;
pub const PROC_SUPER_MAGIC: ::c_long = 0x00009fa0;
pub const QNX4_SUPER_MAGIC: ::c_long = 0x0000002f;
pub const REISERFS_SUPER_MAGIC: ::c_long = 0x52654973;
pub const SMB_SUPER_MAGIC: ::c_long = 0x0000517b;
pub const TMPFS_MAGIC: ::c_long = 0x01021994;
pub const USBDEVICE_SUPER_MAGIC: ::c_long = 0x00009fa2;

pub const MAP_HUGETLB: ::c_int = 0x040000;

pub const PTRACE_TRACEME: ::c_int = 0;
pub const PTRACE_PEEKTEXT: ::c_int = 1;
pub const PTRACE_PEEKDATA: ::c_int = 2;
pub const PTRACE_PEEKUSER: ::c_int = 3;
pub const PTRACE_POKETEXT: ::c_int = 4;
pub const PTRACE_POKEDATA: ::c_int = 5;
pub const PTRACE_POKEUSER: ::c_int = 6;
pub const PTRACE_CONT: ::c_int = 7;
pub const PTRACE_KILL: ::c_int = 8;
pub const PTRACE_SINGLESTEP: ::c_int = 9;
pub const PTRACE_ATTACH: ::c_int = 16;
pub const PTRACE_DETACH: ::c_int = 17;
pub const PTRACE_SYSCALL: ::c_int = 24;
pub const PTRACE_SETOPTIONS: ::c_int = 0x4200;
pub const PTRACE_GETEVENTMSG: ::c_int = 0x4201;
pub const PTRACE_GETSIGINFO: ::c_int = 0x4202;
pub const PTRACE_SETSIGINFO: ::c_int = 0x4203;

pub const EFD_NONBLOCK: ::c_int = 0x800;

pub const F_GETLK: ::c_int = 5;
pub const F_GETOWN: ::c_int = 9;
pub const F_SETOWN: ::c_int = 8;
pub const F_SETLK: ::c_int = 6;
pub const F_SETLKW: ::c_int = 7;

pub const F_RDLCK: ::c_int = 0;
pub const F_WRLCK: ::c_int = 1;
pub const F_UNLCK: ::c_int = 2;

pub const TCGETS: ::c_int = 0x5401;
pub const TCSETS: ::c_int = 0x5402;
pub const TCSETSW: ::c_int = 0x5403;
pub const TCSETSF: ::c_int = 0x5404;
pub const TCGETA: ::c_int = 0x5405;
pub const TCSETA: ::c_int = 0x5406;
pub const TCSETAW: ::c_int = 0x5407;
pub const TCSETAF: ::c_int = 0x5408;
pub const TCSBRK: ::c_int = 0x5409;
pub const TCXONC: ::c_int = 0x540A;
pub const TCFLSH: ::c_int = 0x540B;
pub const TIOCGSOFTCAR: ::c_int = 0x5419;
pub const TIOCSSOFTCAR: ::c_int = 0x541A;
pub const TIOCINQ: ::c_int = 0x541B;
pub const TIOCLINUX: ::c_int = 0x541C;
pub const TIOCGSERIAL: ::c_int = 0x541E;
pub const TIOCEXCL: ::c_int = 0x540C;
pub const TIOCNXCL: ::c_int = 0x540D;
pub const TIOCSCTTY: ::c_int = 0x540E;
pub const TIOCGPGRP: ::c_int = 0x540F;
pub const TIOCSPGRP: ::c_int = 0x5410;
pub const TIOCOUTQ: ::c_int = 0x5411;
pub const TIOCSTI: ::c_int = 0x5412;
pub const TIOCGWINSZ: ::c_int = 0x5413;
pub const TIOCSWINSZ: ::c_int = 0x5414;
pub const TIOCMGET: ::c_int = 0x5415;
pub const TIOCMBIS: ::c_int = 0x5416;
pub const TIOCMBIC: ::c_int = 0x5417;
pub const TIOCMSET: ::c_int = 0x5418;
pub const FIONREAD: ::c_int = 0x541B;
pub const TIOCCONS: ::c_int = 0x541D;

pub const ST_RDONLY: ::c_ulong = 1;
pub const ST_NOSUID: ::c_ulong = 2;
pub const ST_NODEV: ::c_ulong = 4;
pub const ST_NOEXEC: ::c_ulong = 8;
pub const ST_SYNCHRONOUS: ::c_ulong = 16;
pub const ST_MANDLOCK: ::c_ulong = 64;
pub const ST_NOATIME: ::c_ulong = 1024;
pub const ST_NODIRATIME: ::c_ulong = 2048;
pub const ST_RELATIME: ::c_ulong = 4096;

pub const RTLD_NOLOAD: ::c_int = 0x4;

pub const SEM_FAILED: *mut sem_t = 0 as *mut sem_t;

pub const LINUX_REBOOT_MAGIC1: ::c_int = 0xfee1dead;
pub const LINUX_REBOOT_MAGIC2: ::c_int = 672274793;
pub const LINUX_REBOOT_MAGIC2A: ::c_int = 85072278;
pub const LINUX_REBOOT_MAGIC2B: ::c_int = 369367448;
pub const LINUX_REBOOT_MAGIC2C: ::c_int = 537993216;

pub const LINUX_REBOOT_CMD_RESTART: ::c_int = 0x01234567;
pub const LINUX_REBOOT_CMD_HALT: ::c_int = 0xCDEF0123;
pub const LINUX_REBOOT_CMD_CAD_ON: ::c_int = 0x89ABCDEF;
pub const LINUX_REBOOT_CMD_CAD_OFF: ::c_int = 0x00000000;
pub const LINUX_REBOOT_CMD_POWER_OFF: ::c_int = 0x4321FEDC;
pub const LINUX_REBOOT_CMD_RESTART2: ::c_int = 0xA1B2C3D4;
pub const LINUX_REBOOT_CMD_SW_SUSPEND: ::c_int = 0xD000FCE2;
pub const LINUX_REBOOT_CMD_KEXEC: ::c_int = 0x45584543;

pub const MCL_CURRENT: ::c_int = 0x0001;
pub const MCL_FUTURE: ::c_int = 0x0002;

pub const CBAUD: ::tcflag_t = 0o0010017;
pub const TAB1: ::c_int = 0x00000800;
pub const TAB2: ::c_int = 0x00001000;
pub const TAB3: ::c_int = 0x00001800;
pub const CR1: ::c_int  = 0x00000200;
pub const CR2: ::c_int  = 0x00000400;
pub const CR3: ::c_int  = 0x00000600;
pub const FF1: ::c_int  = 0x00008000;
pub const BS1: ::c_int  = 0x00002000;
pub const VT1: ::c_int  = 0x00004000;
pub const VWERASE: usize = 14;
pub const VREPRINT: usize = 12;
pub const VSUSP: usize = 10;
pub const VSTART: usize = 8;
pub const VSTOP: usize = 9;
pub const VDISCARD: usize = 13;
pub const VTIME: usize = 5;
pub const IXON: ::tcflag_t = 0x00000400;
pub const IXOFF: ::tcflag_t = 0x00001000;
pub const ONLCR: ::tcflag_t = 0x4;
pub const CSIZE: ::tcflag_t = 0x00000030;
pub const CS6: ::tcflag_t = 0x00000010;
pub const CS7: ::tcflag_t = 0x00000020;
pub const CS8: ::tcflag_t = 0x00000030;
pub const CSTOPB: ::tcflag_t = 0x00000040;
pub const CREAD: ::tcflag_t = 0x00000080;
pub const PARENB: ::tcflag_t = 0x00000100;
pub const PARODD: ::tcflag_t = 0x00000200;
pub const HUPCL: ::tcflag_t = 0x00000400;
pub const CLOCAL: ::tcflag_t = 0x00000800;
pub const ECHOKE: ::tcflag_t = 0x00000800;
pub const ECHOE: ::tcflag_t = 0x00000010;
pub const ECHOK: ::tcflag_t = 0x00000020;
pub const ECHONL: ::tcflag_t = 0x00000040;
pub const ECHOPRT: ::tcflag_t = 0x00000400;
pub const ECHOCTL: ::tcflag_t = 0x00000200;
pub const ISIG: ::tcflag_t = 0x00000001;
pub const ICANON: ::tcflag_t = 0x00000002;
pub const PENDIN: ::tcflag_t = 0x00004000;
pub const NOFLSH: ::tcflag_t = 0x00000080;
pub const VSWTC: usize = 7;
pub const OLCUC:  ::tcflag_t = 0o000002;
pub const NLDLY:  ::tcflag_t = 0o000400;
pub const CRDLY:  ::tcflag_t = 0o003000;
pub const TABDLY: ::tcflag_t = 0o014000;
pub const BSDLY:  ::tcflag_t = 0o020000;
pub const FFDLY:  ::tcflag_t = 0o100000;
pub const VTDLY:  ::tcflag_t = 0o040000;
pub const XTABS:  ::tcflag_t = 0o014000;

pub const B0: ::speed_t = 0o000000;
pub const B50: ::speed_t = 0o000001;
pub const B75: ::speed_t = 0o000002;
pub const B110: ::speed_t = 0o000003;
pub const B134: ::speed_t = 0o000004;
pub const B150: ::speed_t = 0o000005;
pub const B200: ::speed_t = 0o000006;
pub const B300: ::speed_t = 0o000007;
pub const B600: ::speed_t = 0o000010;
pub const B1200: ::speed_t = 0o000011;
pub const B1800: ::speed_t = 0o000012;
pub const B2400: ::speed_t = 0o000013;
pub const B4800: ::speed_t = 0o000014;
pub const B9600: ::speed_t = 0o000015;
pub const B19200: ::speed_t = 0o000016;
pub const B38400: ::speed_t = 0o000017;
pub const EXTA: ::speed_t = B19200;
pub const EXTB: ::speed_t = B38400;
pub const BOTHER: ::speed_t = 0o010000;
pub const B57600: ::speed_t = 0o010001;
pub const B115200: ::speed_t = 0o010002;
pub const B230400: ::speed_t = 0o010003;
pub const B460800: ::speed_t = 0o010004;
pub const B500000: ::speed_t = 0o010005;
pub const B576000: ::speed_t = 0o010006;
pub const B921600: ::speed_t = 0o010007;
pub const B1000000: ::speed_t = 0o010010;
pub const B1152000: ::speed_t = 0o010011;
pub const B1500000: ::speed_t = 0o010012;
pub const B2000000: ::speed_t = 0o010013;
pub const B2500000: ::speed_t = 0o010014;
pub const B3000000: ::speed_t = 0o010015;
pub const B3500000: ::speed_t = 0o010016;
pub const B4000000: ::speed_t = 0o010017;

pub const EAI_AGAIN: ::c_int = 2;
pub const EAI_BADFLAGS: ::c_int = 3;
pub const EAI_FAIL: ::c_int = 4;
pub const EAI_FAMILY: ::c_int = 5;
pub const EAI_MEMORY: ::c_int = 6;
pub const EAI_NODATA: ::c_int = 7;
pub const EAI_NONAME: ::c_int = 8;
pub const EAI_SERVICE: ::c_int = 9;
pub const EAI_SOCKTYPE: ::c_int = 10;
pub const EAI_SYSTEM: ::c_int = 11;
pub const EAI_OVERFLOW: ::c_int = 14;

pub const NETLINK_ROUTE: ::c_int = 0;
pub const NETLINK_UNUSED: ::c_int = 1;
pub const NETLINK_USERSOCK: ::c_int = 2;
pub const NETLINK_FIREWALL: ::c_int = 3;
pub const NETLINK_SOCK_DIAG: ::c_int = 4;
pub const NETLINK_NFLOG: ::c_int = 5;
pub const NETLINK_XFRM: ::c_int = 6;
pub const NETLINK_SELINUX: ::c_int = 7;
pub const NETLINK_ISCSI: ::c_int = 8;
pub const NETLINK_AUDIT: ::c_int = 9;
pub const NETLINK_FIB_LOOKUP: ::c_int = 10;
pub const NETLINK_CONNECTOR: ::c_int = 11;
pub const NETLINK_NETFILTER: ::c_int = 12;
pub const NETLINK_IP6_FW: ::c_int = 13;
pub const NETLINK_DNRTMSG: ::c_int = 14;
pub const NETLINK_KOBJECT_UEVENT: ::c_int = 15;
pub const NETLINK_GENERIC: ::c_int = 16;
pub const NETLINK_SCSITRANSPORT: ::c_int = 18;
pub const NETLINK_ECRYPTFS: ::c_int = 19;
pub const NETLINK_RDMA: ::c_int = 20;
pub const NETLINK_CRYPTO: ::c_int = 21;
pub const NETLINK_INET_DIAG: ::c_int = NETLINK_SOCK_DIAG;

pub const MAX_LINKS: ::c_int = 32;

pub const NLM_F_REQUEST: ::c_int = 1;
pub const NLM_F_MULTI: ::c_int = 2;
pub const NLM_F_ACK: ::c_int = 4;
pub const NLM_F_ECHO: ::c_int = 8;
pub const NLM_F_DUMP_INTR: ::c_int = 16;

pub const NLM_F_ROOT: ::c_int = 0x100;
pub const NLM_F_MATCH: ::c_int = 0x200;
pub const NLM_F_ATOMIC: ::c_int = 0x400;
pub const NLM_F_DUMP: ::c_int = NLM_F_ROOT | NLM_F_MATCH;

pub const NLM_F_REPLACE: ::c_int = 0x100;
pub const NLM_F_EXCL: ::c_int = 0x200;
pub const NLM_F_CREATE: ::c_int = 0x400;
pub const NLM_F_APPEND: ::c_int = 0x800;

pub const NLMSG_NOOP: ::c_int = 0x1;
pub const NLMSG_ERROR: ::c_int = 0x2;
pub const NLMSG_DONE: ::c_int = 0x3;
pub const NLMSG_OVERRUN: ::c_int = 0x4;
pub const NLMSG_MIN_TYPE: ::c_int = 0x10;

pub const GENL_NAMSIZ: ::c_int = 16;

pub const GENL_MIN_ID: ::c_int = NLMSG_MIN_TYPE;
pub const GENL_MAX_ID: ::c_int = 1023;

pub const GENL_ADMIN_PERM: ::c_int = 0x01;
pub const GENL_CMD_CAP_DO: ::c_int = 0x02;
pub const GENL_CMD_CAP_DUMP: ::c_int = 0x04;
pub const GENL_CMD_CAP_HASPOL: ::c_int = 0x08;
pub const GENL_UNS_ADMIN_PERM: ::c_int = 0x10;

pub const GENL_ID_CTRL: ::c_int = NLMSG_MIN_TYPE;
pub const GENL_ID_VFS_DQUOT: ::c_int = NLMSG_MIN_TYPE + 1;
pub const GENL_ID_PMCRAID: ::c_int = NLMSG_MIN_TYPE + 2;

pub const CTRL_CMD_UNSPEC: ::c_int = 0;
pub const CTRL_CMD_NEWFAMILY: ::c_int = 1;
pub const CTRL_CMD_DELFAMILY: ::c_int = 2;
pub const CTRL_CMD_GETFAMILY: ::c_int = 3;
pub const CTRL_CMD_NEWOPS: ::c_int = 4;
pub const CTRL_CMD_DELOPS: ::c_int = 5;
pub const CTRL_CMD_GETOPS: ::c_int = 6;
pub const CTRL_CMD_NEWMCAST_GRP: ::c_int = 7;
pub const CTRL_CMD_DELMCAST_GRP: ::c_int = 8;
pub const CTRL_CMD_GETMCAST_GRP: ::c_int = 9;

pub const CTRL_ATTR_UNSPEC: ::c_int = 0;
pub const CTRL_ATTR_FAMILY_ID: ::c_int = 1;
pub const CTRL_ATTR_FAMILY_NAME: ::c_int = 2;
pub const CTRL_ATTR_VERSION: ::c_int = 3;
pub const CTRL_ATTR_HDRSIZE: ::c_int = 4;
pub const CTRL_ATTR_MAXATTR: ::c_int = 5;
pub const CTRL_ATTR_OPS: ::c_int = 6;
pub const CTRL_ATTR_MCAST_GROUPS: ::c_int = 7;

pub const CTRL_ATTR_OP_UNSPEC: ::c_int = 0;
pub const CTRL_ATTR_OP_ID: ::c_int = 1;
pub const CTRL_ATTR_OP_FLAGS: ::c_int = 2;

pub const CTRL_ATTR_MCAST_GRP_UNSPEC: ::c_int = 0;
pub const CTRL_ATTR_MCAST_GRP_NAME: ::c_int = 1;
pub const CTRL_ATTR_MCAST_GRP_ID: ::c_int = 2;

pub const NETLINK_ADD_MEMBERSHIP: ::c_int = 1;
pub const NETLINK_DROP_MEMBERSHIP: ::c_int = 2;
pub const NETLINK_PKTINFO: ::c_int = 3;
pub const NETLINK_BROADCAST_ERROR: ::c_int = 4;
pub const NETLINK_NO_ENOBUFS: ::c_int = 5;
pub const NETLINK_RX_RING: ::c_int = 6;
pub const NETLINK_TX_RING: ::c_int = 7;

pub const GRND_NONBLOCK: ::c_uint = 0x0001;
pub const GRND_RANDOM: ::c_uint = 0x0002;

pub const SECCOMP_MODE_DISABLED: ::c_uint = 0;
pub const SECCOMP_MODE_STRICT: ::c_uint = 1;
pub const SECCOMP_MODE_FILTER: ::c_uint = 2;

pub const NLA_F_NESTED: ::c_int = 1 << 15;
pub const NLA_F_NET_BYTEORDER: ::c_int = 1 << 14;
pub const NLA_TYPE_MASK: ::c_int = !(NLA_F_NESTED | NLA_F_NET_BYTEORDER);

pub const NLA_ALIGNTO: ::c_int = 4;

pub const SIGEV_THREAD_ID: ::c_int = 4;

pub const CIBAUD: ::tcflag_t = 0o02003600000;
pub const CBAUDEX: ::tcflag_t = 0o010000;

pub const TIOCM_LE: ::c_int = 0x001;
pub const TIOCM_DTR: ::c_int = 0x002;
pub const TIOCM_RTS: ::c_int = 0x004;
pub const TIOCM_ST: ::c_int = 0x008;
pub const TIOCM_SR: ::c_int = 0x010;
pub const TIOCM_CTS: ::c_int = 0x020;
pub const TIOCM_CAR: ::c_int = 0x040;
pub const TIOCM_RNG: ::c_int = 0x080;
pub const TIOCM_DSR: ::c_int = 0x100;
pub const TIOCM_CD: ::c_int = TIOCM_CAR;
pub const TIOCM_RI: ::c_int = TIOCM_RNG;

pub const POLLWRNORM: ::c_short = 0x100;
pub const POLLWRBAND: ::c_short = 0x200;

pub const SFD_CLOEXEC: ::c_int = O_CLOEXEC;
pub const SFD_NONBLOCK: ::c_int = O_NONBLOCK;

pub const SOCK_NONBLOCK: ::c_int = O_NONBLOCK;

pub const SO_ORIGINAL_DST: ::c_int = 80;
pub const IP_ORIGDSTADDR : ::c_int = 20;
pub const IP_RECVORIGDSTADDR : ::c_int = IP_ORIGDSTADDR;
pub const IPV6_ORIGDSTADDR : ::c_int = 74;
pub const IPV6_RECVORIGDSTADDR : ::c_int = IPV6_ORIGDSTADDR;
pub const IUTF8: ::tcflag_t = 0x00004000;
pub const CMSPAR: ::tcflag_t = 0o10000000000;
pub const O_TMPFILE: ::c_int = 0o20000000 | O_DIRECTORY;

pub const MFD_CLOEXEC: ::c_uint = 0x0001;
pub const MFD_ALLOW_SEALING: ::c_uint = 0x0002;
pub const MFD_HUGETLB: ::c_uint = 0x0004;

// linux/netfilter.h
pub const NF_DROP: ::c_int = 0;
pub const NF_ACCEPT: ::c_int =  1;
pub const NF_STOLEN: ::c_int =  2;
pub const NF_QUEUE: ::c_int =  3;
pub const NF_REPEAT: ::c_int =  4;
pub const NF_STOP: ::c_int =  5;
pub const NF_MAX_VERDICT: ::c_int = NF_STOP;

pub const NF_VERDICT_MASK: ::c_int = 0x000000ff;
pub const NF_VERDICT_FLAG_QUEUE_BYPASS: ::c_int = 0x00008000;

pub const NF_VERDICT_QMASK: ::c_int = 0xffff0000;
pub const NF_VERDICT_QBITS: ::c_int = 16;

pub const NF_VERDICT_BITS: ::c_int = 16;

pub const NF_INET_PRE_ROUTING: ::c_int = 0;
pub const NF_INET_LOCAL_IN: ::c_int = 1;
pub const NF_INET_FORWARD: ::c_int = 2;
pub const NF_INET_LOCAL_OUT: ::c_int = 3;
pub const NF_INET_POST_ROUTING: ::c_int = 4;
pub const NF_INET_NUMHOOKS: ::c_int = 5;

pub const NF_NETDEV_INGRESS: ::c_int = 0;
pub const NF_NETDEV_NUMHOOKS: ::c_int = 1;

pub const NFPROTO_UNSPEC: ::c_int = 0;
pub const NFPROTO_INET: ::c_int = 1;
pub const NFPROTO_IPV4: ::c_int = 2;
pub const NFPROTO_ARP: ::c_int = 3;
pub const NFPROTO_NETDEV: ::c_int = 5;
pub const NFPROTO_BRIDGE: ::c_int = 7;
pub const NFPROTO_IPV6: ::c_int = 10;
pub const NFPROTO_DECNET: ::c_int = 12;
pub const NFPROTO_NUMPROTO: ::c_int = 13;

// linux/netfilter_ipv4.h
pub const NF_IP_PRE_ROUTING: ::c_int = 0;
pub const NF_IP_LOCAL_IN: ::c_int = 1;
pub const NF_IP_FORWARD: ::c_int = 2;
pub const NF_IP_LOCAL_OUT: ::c_int = 3;
pub const NF_IP_POST_ROUTING: ::c_int = 4;
pub const NF_IP_NUMHOOKS: ::c_int = 5;

pub const NF_IP_PRI_FIRST: ::c_int = ::INT_MIN;
pub const NF_IP_PRI_CONNTRACK_DEFRAG: ::c_int = -400;
pub const NF_IP_PRI_RAW: ::c_int = -300;
pub const NF_IP_PRI_SELINUX_FIRST: ::c_int = -225;
pub const NF_IP_PRI_CONNTRACK: ::c_int = -200;
pub const NF_IP_PRI_MANGLE: ::c_int = -150;
pub const NF_IP_PRI_NAT_DST: ::c_int = -100;
pub const NF_IP_PRI_FILTER: ::c_int = 0;
pub const NF_IP_PRI_SECURITY: ::c_int = 50;
pub const NF_IP_PRI_NAT_SRC: ::c_int = 100;
pub const NF_IP_PRI_SELINUX_LAST: ::c_int = 225;
pub const NF_IP_PRI_CONNTRACK_HELPER: ::c_int = 300;
pub const NF_IP_PRI_CONNTRACK_CONFIRM: ::c_int = ::INT_MAX;
pub const NF_IP_PRI_LAST: ::c_int = ::INT_MAX;

// linux/netfilter_ipv6.h
pub const NF_IP6_PRE_ROUTING: ::c_int = 0;
pub const NF_IP6_LOCAL_IN: ::c_int = 1;
pub const NF_IP6_FORWARD: ::c_int = 2;
pub const NF_IP6_LOCAL_OUT: ::c_int = 3;
pub const NF_IP6_POST_ROUTING: ::c_int = 4;
pub const NF_IP6_NUMHOOKS: ::c_int = 5;

pub const NF_IP6_PRI_FIRST: ::c_int = ::INT_MIN;
pub const NF_IP6_PRI_CONNTRACK_DEFRAG: ::c_int = -400;
pub const NF_IP6_PRI_RAW: ::c_int = -300;
pub const NF_IP6_PRI_SELINUX_FIRST: ::c_int = -225;
pub const NF_IP6_PRI_CONNTRACK: ::c_int = -200;
pub const NF_IP6_PRI_MANGLE: ::c_int = -150;
pub const NF_IP6_PRI_NAT_DST: ::c_int = -100;
pub const NF_IP6_PRI_FILTER: ::c_int = 0;
pub const NF_IP6_PRI_SECURITY: ::c_int = 50;
pub const NF_IP6_PRI_NAT_SRC: ::c_int = 100;
pub const NF_IP6_PRI_SELINUX_LAST: ::c_int = 225;
pub const NF_IP6_PRI_CONNTRACK_HELPER: ::c_int = 300;
pub const NF_IP6_PRI_LAST: ::c_int = ::INT_MAX;

// linux/netfilter/nf_tables.h
pub const NFT_TABLE_MAXNAMELEN: ::c_int = 32;
pub const NFT_CHAIN_MAXNAMELEN: ::c_int = 32;
pub const NFT_SET_MAXNAMELEN: ::c_int = 32;
pub const NFT_OBJ_MAXNAMELEN: ::c_int = 32;
pub const NFT_USERDATA_MAXLEN: ::c_int = 256;

pub const NFT_REG_VERDICT: ::c_int = 0;
pub const NFT_REG_1: ::c_int = 1;
pub const NFT_REG_2: ::c_int = 2;
pub const NFT_REG_3: ::c_int = 3;
pub const NFT_REG_4: ::c_int = 4;
pub const __NFT_REG_MAX: ::c_int = 5;
pub const NFT_REG32_00: ::c_int = 8;
pub const NFT_REG32_01: ::c_int = 9;
pub const NFT_REG32_02: ::c_int = 10;
pub const NFT_REG32_03: ::c_int = 11;
pub const NFT_REG32_04: ::c_int = 12;
pub const NFT_REG32_05: ::c_int = 13;
pub const NFT_REG32_06: ::c_int = 14;
pub const NFT_REG32_07: ::c_int = 15;
pub const NFT_REG32_08: ::c_int = 16;
pub const NFT_REG32_09: ::c_int = 17;
pub const NFT_REG32_10: ::c_int = 18;
pub const NFT_REG32_11: ::c_int = 19;
pub const NFT_REG32_12: ::c_int = 20;
pub const NFT_REG32_13: ::c_int = 21;
pub const NFT_REG32_14: ::c_int = 22;
pub const NFT_REG32_15: ::c_int = 23;

pub const NFT_REG_SIZE: ::c_int = 16;
pub const NFT_REG32_SIZE: ::c_int = 4;

pub const NFT_CONTINUE: ::c_int = -1;
pub const NFT_BREAK: ::c_int = -2;
pub const NFT_JUMP: ::c_int = -3;
pub const NFT_GOTO: ::c_int = -4;
pub const NFT_RETURN: ::c_int = -5;

pub const NFT_MSG_NEWTABLE: ::c_int = 0;
pub const NFT_MSG_GETTABLE: ::c_int = 1;
pub const NFT_MSG_DELTABLE: ::c_int = 2;
pub const NFT_MSG_NEWCHAIN: ::c_int = 3;
pub const NFT_MSG_GETCHAIN: ::c_int = 4;
pub const NFT_MSG_DELCHAIN: ::c_int = 5;
pub const NFT_MSG_NEWRULE: ::c_int = 6;
pub const NFT_MSG_GETRULE: ::c_int = 7;
pub const NFT_MSG_DELRULE: ::c_int = 8;
pub const NFT_MSG_NEWSET: ::c_int = 9;
pub const NFT_MSG_GETSET: ::c_int = 10;
pub const NFT_MSG_DELSET: ::c_int = 11;
pub const NFT_MSG_NEWSETELEM: ::c_int = 12;
pub const NFT_MSG_GETSETELEM: ::c_int = 13;
pub const NFT_MSG_DELSETELEM: ::c_int = 14;
pub const NFT_MSG_NEWGEN: ::c_int = 15;
pub const NFT_MSG_GETGEN: ::c_int = 16;
pub const NFT_MSG_TRACE: ::c_int = 17;
pub const NFT_MSG_NEWOBJ: ::c_int = 18;
pub const NFT_MSG_GETOBJ: ::c_int = 19;
pub const NFT_MSG_DELOBJ: ::c_int = 20;
pub const NFT_MSG_GETOBJ_RESET: ::c_int = 21;
pub const NFT_MSG_MAX: ::c_int = 22;

pub const NFT_SET_ANONYMOUS: ::c_int = 0x1;
pub const NFT_SET_CONSTANT: ::c_int = 0x2;
pub const NFT_SET_INTERVAL: ::c_int = 0x4;
pub const NFT_SET_MAP: ::c_int = 0x8;
pub const NFT_SET_TIMEOUT: ::c_int = 0x10;
pub const NFT_SET_EVAL: ::c_int = 0x20;

pub const NFT_SET_POL_PERFORMANCE: ::c_int = 0;
pub const NFT_SET_POL_MEMORY: ::c_int = 1;

pub const NFT_SET_ELEM_INTERVAL_END: ::c_int = 0x1;

pub const NFT_DATA_VALUE: ::c_uint = 0;
pub const NFT_DATA_VERDICT: ::c_uint = 0xffffff00;

pub const NFT_DATA_RESERVED_MASK: ::c_uint = 0xffffff00;

pub const NFT_DATA_VALUE_MAXLEN: ::c_int = 64;

pub const NFT_BYTEORDER_NTOH: ::c_int = 0;
pub const NFT_BYTEORDER_HTON: ::c_int = 1;

pub const NFT_CMP_EQ: ::c_int = 0;
pub const NFT_CMP_NEQ: ::c_int = 1;
pub const NFT_CMP_LT: ::c_int = 2;
pub const NFT_CMP_LTE: ::c_int = 3;
pub const NFT_CMP_GT: ::c_int = 4;
pub const NFT_CMP_GTE: ::c_int = 5;

pub const NFT_RANGE_EQ: ::c_int = 0;
pub const NFT_RANGE_NEQ: ::c_int = 1;

pub const NFT_LOOKUP_F_INV: ::c_int = (1 << 0);

pub const NFT_DYNSET_OP_ADD: ::c_int = 0;
pub const NFT_DYNSET_OP_UPDATE: ::c_int = 1;

pub const NFT_DYNSET_F_INV: ::c_int = (1 << 0);

pub const NFT_PAYLOAD_LL_HEADER: ::c_int = 0;
pub const NFT_PAYLOAD_NETWORK_HEADER: ::c_int = 1;
pub const NFT_PAYLOAD_TRANSPORT_HEADER: ::c_int = 2;

pub const NFT_PAYLOAD_CSUM_NONE: ::c_int = 0;
pub const NFT_PAYLOAD_CSUM_INET: ::c_int = 1;

pub const NFT_META_LEN: ::c_int = 0;
pub const NFT_META_PROTOCOL: ::c_int = 1;
pub const NFT_META_PRIORITY: ::c_int = 2;
pub const NFT_META_MARK: ::c_int = 3;
pub const NFT_META_IIF: ::c_int = 4;
pub const NFT_META_OIF: ::c_int = 5;
pub const NFT_META_IIFNAME: ::c_int = 6;
pub const NFT_META_OIFNAME: ::c_int = 7;
pub const NFT_META_IIFTYPE: ::c_int = 8;
pub const NFT_META_OIFTYPE: ::c_int = 9;
pub const NFT_META_SKUID: ::c_int = 10;
pub const NFT_META_SKGID: ::c_int = 11;
pub const NFT_META_NFTRACE: ::c_int = 12;
pub const NFT_META_RTCLASSID: ::c_int = 13;
pub const NFT_META_SECMARK: ::c_int = 14;
pub const NFT_META_NFPROTO: ::c_int = 15;
pub const NFT_META_L4PROTO: ::c_int = 16;
pub const NFT_META_BRI_IIFNAME: ::c_int = 17;
pub const NFT_META_BRI_OIFNAME: ::c_int = 18;
pub const NFT_META_PKTTYPE: ::c_int = 19;
pub const NFT_META_CPU: ::c_int = 20;
pub const NFT_META_IIFGROUP: ::c_int = 21;
pub const NFT_META_OIFGROUP: ::c_int = 22;
pub const NFT_META_CGROUP: ::c_int = 23;
pub const NFT_META_PRANDOM: ::c_int = 24;

pub const NFT_CT_STATE: ::c_int = 0;
pub const NFT_CT_DIRECTION: ::c_int = 1;
pub const NFT_CT_STATUS: ::c_int = 2;
pub const NFT_CT_MARK: ::c_int = 3;
pub const NFT_CT_SECMARK: ::c_int = 4;
pub const NFT_CT_EXPIRATION: ::c_int = 5;
pub const NFT_CT_HELPER: ::c_int = 6;
pub const NFT_CT_L3PROTOCOL: ::c_int = 7;
pub const NFT_CT_SRC: ::c_int = 8;
pub const NFT_CT_DST: ::c_int = 9;
pub const NFT_CT_PROTOCOL: ::c_int = 10;
pub const NFT_CT_PROTO_SRC: ::c_int = 11;
pub const NFT_CT_PROTO_DST: ::c_int = 12;
pub const NFT_CT_LABELS: ::c_int = 13;
pub const NFT_CT_PKTS: ::c_int = 14;
pub const NFT_CT_BYTES: ::c_int = 15;

pub const NFT_LIMIT_PKTS: ::c_int = 0;
pub const NFT_LIMIT_PKT_BYTES: ::c_int = 1;

pub const NFT_LIMIT_F_INV: ::c_int = (1 << 0);

pub const NFT_QUEUE_FLAG_BYPASS: ::c_int = 0x01;
pub const NFT_QUEUE_FLAG_CPU_FANOUT: ::c_int = 0x02;
pub const NFT_QUEUE_FLAG_MASK: ::c_int = 0x03;

pub const NFT_QUOTA_F_INV: ::c_int = (1 << 0);

pub const NFT_REJECT_ICMP_UNREACH: ::c_int = 0;
pub const NFT_REJECT_TCP_RST: ::c_int = 1;
pub const NFT_REJECT_ICMPX_UNREACH: ::c_int = 2;

pub const NFT_REJECT_ICMPX_NO_ROUTE: ::c_int = 0;
pub const NFT_REJECT_ICMPX_PORT_UNREACH: ::c_int = 1;
pub const NFT_REJECT_ICMPX_HOST_UNREACH: ::c_int = 2;
pub const NFT_REJECT_ICMPX_ADMIN_PROHIBITED: ::c_int = 3;

pub const NFT_NAT_SNAT: ::c_int = 0;
pub const NFT_NAT_DNAT: ::c_int = 1;

pub const NFT_TRACETYPE_UNSPEC: ::c_int = 0;
pub const NFT_TRACETYPE_POLICY: ::c_int = 1;
pub const NFT_TRACETYPE_RETURN: ::c_int = 2;
pub const NFT_TRACETYPE_RULE: ::c_int = 3;

pub const NFT_NG_INCREMENTAL: ::c_int = 0;
pub const NFT_NG_RANDOM: ::c_int = 1;

pub const IFF_TUN: ::c_int = 0x0001;
pub const IFF_TAP: ::c_int = 0x0002;
pub const IFF_NO_PI: ::c_int = 0x1000;

// start android/platform/bionic/libc/kernel/uapi/linux/if_ether.h
// from https://android.googlesource.com/
// platform/bionic/+/master/libc/kernel/uapi/linux/if_ether.h
pub const ETH_ALEN: ::c_int = 6;
pub const ETH_HLEN: ::c_int = 14;
pub const ETH_ZLEN: ::c_int = 60;
pub const ETH_DATA_LEN: ::c_int = 1500;
pub const ETH_FRAME_LEN: ::c_int = 1514;
pub const ETH_FCS_LEN: ::c_int = 4;
pub const ETH_MIN_MTU: ::c_int = 68;
pub const ETH_MAX_MTU: ::c_int = 0xFFFF;
pub const ETH_P_LOOP: ::c_int = 0x0060;
pub const ETH_P_PUP: ::c_int = 0x0200;
pub const ETH_P_PUPAT: ::c_int = 0x0201;
pub const ETH_P_TSN: ::c_int = 0x22F0;
pub const ETH_P_IP: ::c_int = 0x0800;
pub const ETH_P_X25: ::c_int = 0x0805;
pub const ETH_P_ARP: ::c_int = 0x0806;
pub const ETH_P_BPQ: ::c_int = 0x08FF;
pub const ETH_P_IEEEPUP: ::c_int = 0x0a00;
pub const ETH_P_IEEEPUPAT: ::c_int = 0x0a01;
pub const ETH_P_BATMAN: ::c_int = 0x4305;
pub const ETH_P_DEC: ::c_int = 0x6000;
pub const ETH_P_DNA_DL: ::c_int = 0x6001;
pub const ETH_P_DNA_RC: ::c_int = 0x6002;
pub const ETH_P_DNA_RT: ::c_int = 0x6003;
pub const ETH_P_LAT: ::c_int = 0x6004;
pub const ETH_P_DIAG: ::c_int = 0x6005;
pub const ETH_P_CUST: ::c_int = 0x6006;
pub const ETH_P_SCA: ::c_int = 0x6007;
pub const ETH_P_TEB: ::c_int = 0x6558;
pub const ETH_P_RARP: ::c_int = 0x8035;
pub const ETH_P_ATALK: ::c_int = 0x809B;
pub const ETH_P_AARP: ::c_int = 0x80F3;
pub const ETH_P_8021Q: ::c_int = 0x8100;
/* see rust-lang/libc#924 pub const ETH_P_ERSPAN: ::c_int = 0x88BE;*/
pub const ETH_P_IPX: ::c_int = 0x8137;
pub const ETH_P_IPV6: ::c_int = 0x86DD;
pub const ETH_P_PAUSE: ::c_int = 0x8808;
pub const ETH_P_SLOW: ::c_int = 0x8809;
pub const ETH_P_WCCP: ::c_int = 0x883E;
pub const ETH_P_MPLS_UC: ::c_int = 0x8847;
pub const ETH_P_MPLS_MC: ::c_int = 0x8848;
pub const ETH_P_ATMMPOA: ::c_int = 0x884c;
pub const ETH_P_PPP_DISC: ::c_int = 0x8863;
pub const ETH_P_PPP_SES: ::c_int = 0x8864;
pub const ETH_P_LINK_CTL: ::c_int = 0x886c;
pub const ETH_P_ATMFATE: ::c_int = 0x8884;
pub const ETH_P_PAE: ::c_int = 0x888E;
pub const ETH_P_AOE: ::c_int = 0x88A2;
pub const ETH_P_8021AD: ::c_int = 0x88A8;
pub const ETH_P_802_EX1: ::c_int = 0x88B5;
pub const ETH_P_TIPC: ::c_int = 0x88CA;
pub const ETH_P_MACSEC: ::c_int = 0x88E5;
pub const ETH_P_8021AH: ::c_int = 0x88E7;
pub const ETH_P_MVRP: ::c_int = 0x88F5;
pub const ETH_P_1588: ::c_int = 0x88F7;
pub const ETH_P_NCSI: ::c_int = 0x88F8;
pub const ETH_P_PRP: ::c_int = 0x88FB;
pub const ETH_P_FCOE: ::c_int = 0x8906;
/* see rust-lang/libc#924 pub const ETH_P_IBOE: ::c_int = 0x8915;*/
pub const ETH_P_TDLS: ::c_int = 0x890D;
pub const ETH_P_FIP: ::c_int = 0x8914;
pub const ETH_P_80221: ::c_int = 0x8917;
pub const ETH_P_HSR: ::c_int = 0x892F;
/* see rust-lang/libc#924 pub const ETH_P_NSH: ::c_int = 0x894F;*/
pub const ETH_P_LOOPBACK: ::c_int = 0x9000;
pub const ETH_P_QINQ1: ::c_int = 0x9100;
pub const ETH_P_QINQ2: ::c_int = 0x9200;
pub const ETH_P_QINQ3: ::c_int = 0x9300;
pub const ETH_P_EDSA: ::c_int = 0xDADA;
/* see rust-lang/libc#924 pub const ETH_P_IFE: ::c_int = 0xED3E;*/
pub const ETH_P_AF_IUCV: ::c_int = 0xFBFB;
pub const ETH_P_802_3_MIN: ::c_int = 0x0600;
pub const ETH_P_802_3: ::c_int = 0x0001;
pub const ETH_P_AX25: ::c_int = 0x0002;
pub const ETH_P_ALL: ::c_int = 0x0003;
pub const ETH_P_802_2: ::c_int = 0x0004;
pub const ETH_P_SNAP: ::c_int = 0x0005;
pub const ETH_P_DDCMP: ::c_int = 0x0006;
pub const ETH_P_WAN_PPP: ::c_int = 0x0007;
pub const ETH_P_PPP_MP: ::c_int = 0x0008;
pub const ETH_P_LOCALTALK: ::c_int = 0x0009;
pub const ETH_P_CAN: ::c_int = 0x000C;
pub const ETH_P_CANFD: ::c_int = 0x000D;
pub const ETH_P_PPPTALK: ::c_int = 0x0010;
pub const ETH_P_TR_802_2: ::c_int = 0x0011;
pub const ETH_P_MOBITEX: ::c_int = 0x0015;
pub const ETH_P_CONTROL: ::c_int = 0x0016;
pub const ETH_P_IRDA: ::c_int = 0x0017;
pub const ETH_P_ECONET: ::c_int = 0x0018;
pub const ETH_P_HDLC: ::c_int = 0x0019;
pub const ETH_P_ARCNET: ::c_int = 0x001A;
pub const ETH_P_DSA: ::c_int = 0x001B;
pub const ETH_P_TRAILER: ::c_int = 0x001C;
pub const ETH_P_PHONET: ::c_int = 0x00F5;
pub const ETH_P_IEEE802154: ::c_int = 0x00F6;
pub const ETH_P_CAIF: ::c_int = 0x00F7;
pub const ETH_P_XDSA: ::c_int = 0x00F8;
/* see rust-lang/libc#924 pub const ETH_P_MAP: ::c_int = 0x00F9;*/
// end android/platform/bionic/libc/kernel/uapi/linux/if_ether.h

pub const SIOCADDRT: ::c_ulong = 0x0000890B;
pub const SIOCDELRT: ::c_ulong = 0x0000890C;
pub const SIOCGIFNAME: ::c_ulong = 0x00008910;
pub const SIOCSIFLINK: ::c_ulong = 0x00008911;
pub const SIOCGIFCONF: ::c_ulong = 0x00008912;
pub const SIOCGIFFLAGS: ::c_ulong = 0x00008913;
pub const SIOCSIFFLAGS: ::c_ulong = 0x00008914;
pub const SIOCGIFADDR: ::c_ulong = 0x00008915;
pub const SIOCSIFADDR: ::c_ulong = 0x00008916;
pub const SIOCGIFDSTADDR: ::c_ulong = 0x00008917;
pub const SIOCSIFDSTADDR: ::c_ulong = 0x00008918;
pub const SIOCGIFBRDADDR: ::c_ulong = 0x00008919;
pub const SIOCSIFBRDADDR: ::c_ulong = 0x0000891A;
pub const SIOCGIFNETMASK: ::c_ulong = 0x0000891B;
pub const SIOCSIFNETMASK: ::c_ulong = 0x0000891C;
pub const SIOCGIFMETRIC: ::c_ulong = 0x0000891D;
pub const SIOCSIFMETRIC: ::c_ulong = 0x0000891E;
pub const SIOCGIFMEM: ::c_ulong = 0x0000891F;
pub const SIOCSIFMEM: ::c_ulong = 0x00008920;
pub const SIOCGIFMTU: ::c_ulong = 0x00008921;
pub const SIOCSIFMTU: ::c_ulong = 0x00008922;
pub const SIOCSIFHWADDR: ::c_ulong = 0x00008924;
pub const SIOCGIFENCAP: ::c_ulong = 0x00008925;
pub const SIOCSIFENCAP: ::c_ulong = 0x00008926;
pub const SIOCGIFHWADDR: ::c_ulong = 0x00008927;
pub const SIOCGIFSLAVE: ::c_ulong = 0x00008929;
pub const SIOCSIFSLAVE: ::c_ulong = 0x00008930;
pub const SIOCADDMULTI: ::c_ulong = 0x00008931;
pub const SIOCDELMULTI: ::c_ulong = 0x00008932;
pub const SIOCDARP: ::c_ulong = 0x00008953;
pub const SIOCGARP: ::c_ulong = 0x00008954;
pub const SIOCSARP: ::c_ulong = 0x00008955;
pub const SIOCDRARP: ::c_ulong = 0x00008960;
pub const SIOCGRARP: ::c_ulong = 0x00008961;
pub const SIOCSRARP: ::c_ulong = 0x00008962;
pub const SIOCGIFMAP: ::c_ulong = 0x00008970;
pub const SIOCSIFMAP: ::c_ulong = 0x00008971;

// linux/module.h
pub const MODULE_INIT_IGNORE_MODVERSIONS: ::c_uint = 0x0001;
pub const MODULE_INIT_IGNORE_VERMAGIC: ::c_uint = 0x0002;

// Similarity to Linux it's not used but defined for compatibility.
pub const ENOATTR: ::c_int = ::ENODATA;

f! {
    pub fn CMSG_NXTHDR(mhdr: *const msghdr,
                       cmsg: *const cmsghdr) -> *mut cmsghdr {
        let next = (cmsg as usize
                    + super::CMSG_ALIGN((*cmsg).cmsg_len as usize))
            as *mut cmsghdr;
        let max = (*mhdr).msg_control as usize
            + (*mhdr).msg_controllen as usize;
        if (next.offset(1)) as usize > max {
            0 as *mut cmsghdr
        } else {
            next as *mut cmsghdr
        }
    }

    pub fn CPU_ZERO(cpuset: &mut cpu_set_t) -> () {
        for slot in cpuset.__bits.iter_mut() {
            *slot = 0;
        }
    }

    pub fn CPU_SET(cpu: usize, cpuset: &mut cpu_set_t) -> () {
        let size_in___bits = 8 * ::mem::size_of_val(&cpuset.__bits[0]);
        let (idx, offset) = (cpu / size_in___bits, cpu % size_in___bits);
        cpuset.__bits[idx] |= 1 << offset;
        ()
    }

    pub fn CPU_CLR(cpu: usize, cpuset: &mut cpu_set_t) -> () {
        let size_in___bits = 8 * ::mem::size_of_val(&cpuset.__bits[0]);
        let (idx, offset) = (cpu / size_in___bits, cpu % size_in___bits);
        cpuset.__bits[idx] &= !(1 << offset);
        ()
    }

    pub fn CPU_ISSET(cpu: usize, cpuset: &cpu_set_t) -> bool {
        let size_in___bits = 8 * ::mem::size_of_val(&cpuset.__bits[0]);
        let (idx, offset) = (cpu / size_in___bits, cpu % size_in___bits);
        0 != (cpuset.__bits[idx] & (1 << offset))
    }

    pub fn CPU_EQUAL(set1: &cpu_set_t, set2: &cpu_set_t) -> bool {
        set1.__bits == set2.__bits
    }
    pub fn major(dev: ::dev_t) -> ::c_int {
        ((dev >> 8) & 0xfff) as ::c_int
    }
    pub fn minor(dev: ::dev_t) -> ::c_int {
        ((dev & 0xff) | ((dev >> 12) & 0xfff00)) as ::c_int
    }
    pub fn makedev(ma: ::c_int, mi: ::c_int) -> ::dev_t {
        let ma = ma as ::dev_t;
        let mi = mi as ::dev_t;
        ((ma & 0xfff) << 8) | (mi & 0xff) | ((mi & 0xfff00) << 12)
    }

    pub fn NLA_ALIGN(len: ::c_int) -> ::c_int {
        return ((len) + NLA_ALIGNTO - 1) & !(NLA_ALIGNTO - 1)
    }
}

extern {
    static mut __progname: *mut ::c_char;
}

extern {
    pub fn madvise(addr: *const ::c_void, len: ::size_t, advice: ::c_int)
                   -> ::c_int;
    pub fn ioctl(fd: ::c_int, request: ::c_int, ...) -> ::c_int;
    pub fn msync(addr: *const ::c_void, len: ::size_t,
                 flags: ::c_int) -> ::c_int;
    pub fn mprotect(addr: *const ::c_void, len: ::size_t, prot: ::c_int)
                    -> ::c_int;
    pub fn recvfrom(socket: ::c_int, buf: *mut ::c_void, len: ::size_t,
                    flags: ::c_int, addr: *const ::sockaddr,
                    addrlen: *mut ::socklen_t) -> ::ssize_t;
    pub fn getnameinfo(sa: *const ::sockaddr,
                       salen: ::socklen_t,
                       host: *mut ::c_char,
                       hostlen: ::size_t,
                       serv: *mut ::c_char,
                       sevlen: ::size_t,
                       flags: ::c_int) -> ::c_int;
    pub fn ptrace(request: ::c_int, ...) -> ::c_long;
    pub fn getpriority(which: ::c_int, who: ::c_int) -> ::c_int;
    pub fn setpriority(which: ::c_int, who: ::c_int, prio: ::c_int) -> ::c_int;
    pub fn __sched_cpualloc(count: ::size_t) -> *mut ::cpu_set_t;
    pub fn __sched_cpufree(set: *mut ::cpu_set_t);
    pub fn __sched_cpucount(setsize: ::size_t, set: *mut cpu_set_t) -> ::c_int;
    pub fn sched_getcpu() -> ::c_int;

    pub fn utmpname(name: *const ::c_char) -> ::c_int;
    pub fn setutent();
    pub fn getutent() -> *mut utmp;

    pub fn posix_fallocate(fd: ::c_int, offset: ::off_t,
                           len: ::off_t) -> ::c_int;
    pub fn signalfd(fd: ::c_int, mask: *const ::sigset_t, flags: ::c_int)
                    -> ::c_int;
    pub fn syscall(num: ::c_long, ...) -> ::c_long;
    pub fn sched_getaffinity(pid: ::pid_t,
                             cpusetsize: ::size_t,
                             cpuset: *mut cpu_set_t) -> ::c_int;
    pub fn sched_setaffinity(pid: ::pid_t,
                             cpusetsize: ::size_t,
                             cpuset: *const cpu_set_t) -> ::c_int;
    pub fn epoll_create(size: ::c_int) -> ::c_int;
    pub fn epoll_create1(flags: ::c_int) -> ::c_int;
    pub fn epoll_wait(epfd: ::c_int,
                      events: *mut ::epoll_event,
                      maxevents: ::c_int,
                      timeout: ::c_int) -> ::c_int;
    pub fn epoll_ctl(epfd: ::c_int,
                     op: ::c_int,
                     fd: ::c_int,
                     event: *mut ::epoll_event) -> ::c_int;
    pub fn pthread_getschedparam(native: ::pthread_t,
                                 policy: *mut ::c_int,
                                 param: *mut ::sched_param) -> ::c_int;
    pub fn unshare(flags: ::c_int) -> ::c_int;
    pub fn umount(target: *const ::c_char) -> ::c_int;
    pub fn sched_get_priority_max(policy: ::c_int) -> ::c_int;
    pub fn tee(fd_in: ::c_int,
               fd_out: ::c_int,
               len: ::size_t,
               flags: ::c_uint) -> ::ssize_t;
    pub fn settimeofday(tv: *const ::timeval, tz: *const ::timezone) -> ::c_int;
    pub fn splice(fd_in: ::c_int,
                  off_in: *mut ::loff_t,
                  fd_out: ::c_int,
                  off_out: *mut ::loff_t,
                  len: ::size_t,
                  flags: ::c_uint) -> ::ssize_t;
    pub fn eventfd(init: ::c_uint, flags: ::c_int) -> ::c_int;
    pub fn sched_rr_get_interval(pid: ::pid_t, tp: *mut ::timespec) -> ::c_int;
    pub fn sem_timedwait(sem: *mut sem_t,
                         abstime: *const ::timespec) -> ::c_int;
    pub fn sem_getvalue(sem: *mut sem_t,
                        sval: *mut ::c_int) -> ::c_int;
    pub fn sched_setparam(pid: ::pid_t, param: *const ::sched_param) -> ::c_int;
    pub fn setns(fd: ::c_int, nstype: ::c_int) -> ::c_int;
    pub fn swapoff(puath: *const ::c_char) -> ::c_int;
    pub fn vmsplice(fd: ::c_int,
                    iov: *const ::iovec,
                    nr_segs: ::size_t,
                    flags: ::c_uint) -> ::ssize_t;
    pub fn mount(src: *const ::c_char,
                 target: *const ::c_char,
                 fstype: *const ::c_char,
                 flags: ::c_ulong,
                 data: *const ::c_void) -> ::c_int;
    pub fn personality(persona: ::c_ulong) -> ::c_int;
    pub fn prctl(option: ::c_int, ...) -> ::c_int;
    pub fn sched_getparam(pid: ::pid_t, param: *mut ::sched_param) -> ::c_int;
    pub fn ppoll(fds: *mut ::pollfd,
                 nfds: nfds_t,
                 timeout: *const ::timespec,
                 sigmask: *const sigset_t) -> ::c_int;
    pub fn pthread_mutex_timedlock(lock: *mut pthread_mutex_t,
                                   abstime: *const ::timespec) -> ::c_int;
    pub fn clone(cb: extern fn(*mut ::c_void) -> ::c_int,
                 child_stack: *mut ::c_void,
                 flags: ::c_int,
                 arg: *mut ::c_void, ...) -> ::c_int;
    pub fn sched_getscheduler(pid: ::pid_t) -> ::c_int;
    pub fn clock_nanosleep(clk_id: ::clockid_t,
                           flags: ::c_int,
                           rqtp: *const ::timespec,
                           rmtp:  *mut ::timespec) -> ::c_int;
    pub fn pthread_attr_getguardsize(attr: *const ::pthread_attr_t,
                                     guardsize: *mut ::size_t) -> ::c_int;
    pub fn sethostname(name: *const ::c_char, len: ::size_t) -> ::c_int;
    pub fn sched_get_priority_min(policy: ::c_int) -> ::c_int;
    pub fn pthread_condattr_getpshared(attr: *const pthread_condattr_t,
                                       pshared: *mut ::c_int) -> ::c_int;
    pub fn sysinfo(info: *mut ::sysinfo) -> ::c_int;
    pub fn umount2(target: *const ::c_char, flags: ::c_int) -> ::c_int;
    pub fn pthread_setschedparam(native: ::pthread_t,
                                 policy: ::c_int,
                                 param: *const ::sched_param) -> ::c_int;
    pub fn swapon(path: *const ::c_char, swapflags: ::c_int) -> ::c_int;
    pub fn sched_setscheduler(pid: ::pid_t,
                              policy: ::c_int,
                              param: *const ::sched_param) -> ::c_int;
    pub fn sendfile(out_fd: ::c_int,
                    in_fd: ::c_int,
                    offset: *mut off_t,
                    count: ::size_t) -> ::ssize_t;
    pub fn setfsgid(gid: ::gid_t) -> ::c_int;
    pub fn setfsuid(uid: ::uid_t) -> ::c_int;
    pub fn sigsuspend(mask: *const ::sigset_t) -> ::c_int;
    #[cfg_attr(target_os = "solaris", link_name = "__posix_getgrgid_r")]
    pub fn getgrgid_r(uid: ::uid_t,
                      grp: *mut ::group,
                      buf: *mut ::c_char,
                      buflen: ::size_t,
                      result: *mut *mut ::group) -> ::c_int;
    #[cfg_attr(all(target_os = "macos", target_arch = "x86"),
               link_name = "sigaltstack$UNIX2003")]
    #[cfg_attr(target_os = "netbsd", link_name = "__sigaltstack14")]
    pub fn sigaltstack(ss: *const stack_t,
                       oss: *mut stack_t) -> ::c_int;
    pub fn sem_close(sem: *mut sem_t) -> ::c_int;
    pub fn getdtablesize() -> ::c_int;
    #[cfg_attr(target_os = "solaris", link_name = "__posix_getgrnam_r")]
    pub fn getgrnam_r(name: *const ::c_char,
                      grp: *mut ::group,
                      buf: *mut ::c_char,
                      buflen: ::size_t,
                      result: *mut *mut ::group) -> ::c_int;
    #[cfg_attr(all(target_os = "macos", target_arch = "x86"),
               link_name = "pthread_sigmask$UNIX2003")]
    pub fn pthread_sigmask(how: ::c_int, set: *const sigset_t,
                           oldset: *mut sigset_t) -> ::c_int;
    pub fn sem_open(name: *const ::c_char, oflag: ::c_int, ...) -> *mut sem_t;
    pub fn getgrnam(name: *const ::c_char) -> *mut ::group;
    pub fn pthread_kill(thread: ::pthread_t, sig: ::c_int) -> ::c_int;
    pub fn sem_unlink(name: *const ::c_char) -> ::c_int;
    pub fn daemon(nochdir: ::c_int, noclose: ::c_int) -> ::c_int;
    #[cfg_attr(target_os = "netbsd", link_name = "__getpwnam_r50")]
    #[cfg_attr(target_os = "solaris", link_name = "__posix_getpwnam_r")]
    pub fn getpwnam_r(name: *const ::c_char,
                      pwd: *mut passwd,
                      buf: *mut ::c_char,
                      buflen: ::size_t,
                      result: *mut *mut passwd) -> ::c_int;
    #[cfg_attr(target_os = "netbsd", link_name = "__getpwuid_r50")]
    #[cfg_attr(target_os = "solaris", link_name = "__posix_getpwuid_r")]
    pub fn getpwuid_r(uid: ::uid_t,
                      pwd: *mut passwd,
                      buf: *mut ::c_char,
                      buflen: ::size_t,
                      result: *mut *mut passwd) -> ::c_int;
    #[cfg_attr(all(target_os = "macos", target_arch ="x86"),
               link_name = "sigwait$UNIX2003")]
    #[cfg_attr(target_os = "solaris", link_name = "__posix_sigwait")]
    pub fn sigwait(set: *const sigset_t,
                   sig: *mut ::c_int) -> ::c_int;
    pub fn pthread_atfork(prepare: ::Option<unsafe extern fn()>,
                          parent: ::Option<unsafe extern fn()>,
                          child: ::Option<unsafe extern fn()>) -> ::c_int;
    pub fn getgrgid(gid: ::gid_t) -> *mut ::group;
    pub fn getgrouplist(user: *const ::c_char,
                        group: ::gid_t,
                        groups: *mut ::gid_t,
                        ngroups: *mut ::c_int) -> ::c_int;
    pub fn initgroups(user: *const ::c_char, group: ::gid_t) -> ::c_int;
    pub fn pthread_mutexattr_getpshared(attr: *const pthread_mutexattr_t,
                                        pshared: *mut ::c_int) -> ::c_int;
    #[cfg_attr(all(target_os = "macos", target_arch = "x86"),
               link_name = "popen$UNIX2003")]
    pub fn popen(command: *const c_char,
                 mode: *const c_char) -> *mut ::FILE;
    pub fn faccessat(dirfd: ::c_int, pathname: *const ::c_char,
                     mode: ::c_int, flags: ::c_int) -> ::c_int;
    pub fn pthread_create(native: *mut ::pthread_t,
                          attr: *const ::pthread_attr_t,
                          f: extern fn(*mut ::c_void) -> *mut ::c_void,
                          value: *mut ::c_void) -> ::c_int;
    pub fn __errno() -> *mut ::c_int;
<<<<<<< HEAD
    pub fn inotify_rm_watch(fd: ::c_int, wd: ::uint32_t) -> ::c_int;
=======
    pub fn sendmmsg(sockfd: ::c_int, msgvec: *const ::mmsghdr, vlen: ::c_uint,
                    flags: ::c_int) -> ::c_int;
    pub fn recvmmsg(sockfd: ::c_int, msgvec: *mut ::mmsghdr, vlen: ::c_uint,
                    flags: ::c_int, timeout: *const ::timespec) -> ::c_int;
>>>>>>> 315e600a
}

cfg_if! {
    if #[cfg(target_pointer_width = "32")] {
        mod b32;
        pub use self::b32::*;
    } else if #[cfg(target_pointer_width = "64")] {
        mod b64;
        pub use self::b64::*;
    } else {
        // Unknown target_pointer_width
    }
}<|MERGE_RESOLUTION|>--- conflicted
+++ resolved
@@ -1952,14 +1952,11 @@
                           f: extern fn(*mut ::c_void) -> *mut ::c_void,
                           value: *mut ::c_void) -> ::c_int;
     pub fn __errno() -> *mut ::c_int;
-<<<<<<< HEAD
     pub fn inotify_rm_watch(fd: ::c_int, wd: ::uint32_t) -> ::c_int;
-=======
     pub fn sendmmsg(sockfd: ::c_int, msgvec: *const ::mmsghdr, vlen: ::c_uint,
                     flags: ::c_int) -> ::c_int;
     pub fn recvmmsg(sockfd: ::c_int, msgvec: *mut ::mmsghdr, vlen: ::c_uint,
                     flags: ::c_int, timeout: *const ::timespec) -> ::c_int;
->>>>>>> 315e600a
 }
 
 cfg_if! {
