pub type c_char = i8;
pub type wchar_t = i32;
pub type c_long = i64;
pub type c_ulong = u64;
pub type nlink_t = u64;

s! {
    pub struct stat {
        pub st_dev: ::dev_t,
        pub st_ino: ::ino_t,
        pub st_nlink: ::nlink_t,
        pub st_mode: ::mode_t,
        pub st_uid: ::uid_t,
        pub st_gid: ::gid_t,
        __pad0: ::c_int,
        pub st_rdev: ::dev_t,
        pub st_size: ::off_t,
        pub st_blksize: ::blksize_t,
        pub st_blocks: ::blkcnt_t,
        pub st_atime: ::time_t,
        pub st_atime_nsec: ::c_long,
        pub st_mtime: ::time_t,
        pub st_mtime_nsec: ::c_long,
        pub st_ctime: ::time_t,
        pub st_ctime_nsec: ::c_long,
        __unused: [::c_long; 3],
    }

    pub struct stat64 {
        pub st_dev: ::dev_t,
        pub st_ino: ::ino64_t,
        pub st_nlink: ::nlink_t,
        pub st_mode: ::mode_t,
        pub st_uid: ::uid_t,
        pub st_gid: ::gid_t,
        __pad0: ::c_int,
        pub st_rdev: ::dev_t,
        pub st_size: ::off_t,
        pub st_blksize: ::blksize_t,
        pub st_blocks: ::blkcnt64_t,
        pub st_atime: ::time_t,
        pub st_atime_nsec: ::c_long,
        pub st_mtime: ::time_t,
        pub st_mtime_nsec: ::c_long,
        pub st_ctime: ::time_t,
        pub st_ctime_nsec: ::c_long,
        __reserved: [::c_long; 3],
    }

    pub struct stack_t {
        pub ss_sp: *mut ::c_void,
        pub ss_flags: ::c_int,
        pub ss_size: ::size_t
    }

    pub struct pthread_attr_t {
        __size: [u64; 7]
    }

    pub struct sigset_t {
        __val: [::c_ulong; 16],
    }

    pub struct shmid_ds {
        pub shm_perm: ::ipc_perm,
        pub shm_segsz: ::size_t,
        pub shm_atime: ::time_t,
        pub shm_dtime: ::time_t,
        pub shm_ctime: ::time_t,
        pub shm_cpid: ::pid_t,
        pub shm_lpid: ::pid_t,
        pub shm_nattch: ::c_ulong,
        __pad1: ::c_ulong,
        __pad2: ::c_ulong,
    }

    pub struct statfs {
        pub f_type: ::c_ulong,
        pub f_bsize: ::c_ulong,
        pub f_blocks: ::fsblkcnt_t,
        pub f_bfree: ::fsblkcnt_t,
        pub f_bavail: ::fsblkcnt_t,
        pub f_files: ::fsfilcnt_t,
        pub f_ffree: ::fsfilcnt_t,
        pub f_fsid: ::fsid_t,
        pub f_namelen: ::c_ulong,
        pub f_frsize: ::c_ulong,
        pub f_flags: ::c_ulong,
        pub f_spare: [::c_ulong; 4],
    }

    pub struct msghdr {
        pub msg_name: *mut ::c_void,
        pub msg_namelen: ::socklen_t,
        pub msg_iov: *mut ::iovec,
        pub msg_iovlen: ::c_int,
        __pad1: ::c_int,
        pub msg_control: *mut ::c_void,
        pub msg_controllen: ::socklen_t,
        __pad2: ::socklen_t,
        pub msg_flags: ::c_int,
    }
}

pub const __SIZEOF_PTHREAD_RWLOCK_T: usize = 56;
pub const __SIZEOF_PTHREAD_MUTEX_T: usize = 40;

pub const O_DIRECT: ::c_int = 0x4000;
pub const O_DIRECTORY: ::c_int = 0x10000;
pub const O_NOFOLLOW: ::c_int = 0x20000;
pub const O_ASYNC: ::c_int = 0x2000;

pub const FIOCLEX: ::c_int = 0x5451;
pub const FIONBIO: ::c_int = 0x5421;

pub const RLIMIT_RSS: ::c_int = 5;
pub const RLIMIT_NOFILE: ::c_int = 7;
pub const RLIMIT_AS: ::c_int = 9;
pub const RLIMIT_NPROC: ::c_int = 6;
pub const RLIMIT_MEMLOCK: ::c_int = 8;

pub const O_APPEND: ::c_int = 1024;
pub const O_CREAT: ::c_int = 64;
pub const O_EXCL: ::c_int = 128;
pub const O_NOCTTY: ::c_int = 256;
pub const O_NONBLOCK: ::c_int = 2048;
pub const O_SYNC: ::c_int = 1052672;
pub const O_RSYNC: ::c_int = 1052672;
pub const O_DSYNC: ::c_int = 4096;

pub const SOCK_NONBLOCK: ::c_int = 2048;

pub const MAP_ANON: ::c_int = 0x0020;
pub const MAP_GROWSDOWN: ::c_int = 0x0100;
pub const MAP_DENYWRITE: ::c_int = 0x0800;
pub const MAP_EXECUTABLE: ::c_int = 0x01000;
pub const MAP_LOCKED: ::c_int = 0x02000;
pub const MAP_NORESERVE: ::c_int = 0x04000;
pub const MAP_POPULATE: ::c_int = 0x08000;
pub const MAP_NONBLOCK: ::c_int = 0x010000;
pub const MAP_STACK: ::c_int = 0x020000;
pub const MAP_32BIT: ::c_int = 0x0040;

pub const SOCK_STREAM: ::c_int = 1;
pub const SOCK_DGRAM: ::c_int = 2;

pub const SOL_SOCKET: ::c_int = 1;

pub const EDEADLK: ::c_int = 35;
pub const ENAMETOOLONG: ::c_int = 36;
pub const ENOLCK: ::c_int = 37;
pub const ENOSYS: ::c_int = 38;
pub const ENOTEMPTY: ::c_int = 39;
pub const ELOOP: ::c_int = 40;
pub const ENOMSG: ::c_int = 42;
pub const EIDRM: ::c_int = 43;
pub const ECHRNG: ::c_int = 44;
pub const EL2NSYNC: ::c_int = 45;
pub const EL3HLT: ::c_int = 46;
pub const EL3RST: ::c_int = 47;
pub const ELNRNG: ::c_int = 48;
pub const EUNATCH: ::c_int = 49;
pub const ENOCSI: ::c_int = 50;
pub const EL2HLT: ::c_int = 51;
pub const EBADE: ::c_int = 52;
pub const EBADR: ::c_int = 53;
pub const EXFULL: ::c_int = 54;
pub const ENOANO: ::c_int = 55;
pub const EBADRQC: ::c_int = 56;
pub const EBADSLT: ::c_int = 57;
pub const EDEADLOCK: ::c_int = EDEADLK;
pub const EMULTIHOP: ::c_int = 72;
pub const EBADMSG: ::c_int = 74;
pub const EOVERFLOW: ::c_int = 75;
pub const ENOTUNIQ: ::c_int = 76;
pub const EBADFD: ::c_int = 77;
pub const EREMCHG: ::c_int = 78;
pub const ELIBACC: ::c_int = 79;
pub const ELIBBAD: ::c_int = 80;
pub const ELIBSCN: ::c_int = 81;
pub const ELIBMAX: ::c_int = 82;
pub const ELIBEXEC: ::c_int = 83;
pub const EILSEQ: ::c_int = 84;
pub const ERESTART: ::c_int = 85;
pub const ESTRPIPE: ::c_int = 86;
pub const EUSERS: ::c_int = 87;
pub const ENOTSOCK: ::c_int = 88;
pub const EDESTADDRREQ: ::c_int = 89;
pub const EMSGSIZE: ::c_int = 90;
pub const EPROTOTYPE: ::c_int = 91;
pub const ENOPROTOOPT: ::c_int = 92;
pub const EPROTONOSUPPORT: ::c_int = 93;
pub const ESOCKTNOSUPPORT: ::c_int = 94;
pub const EOPNOTSUPP: ::c_int = 95;
pub const EPFNOSUPPORT: ::c_int = 96;
pub const EAFNOSUPPORT: ::c_int = 97;
pub const EADDRINUSE: ::c_int = 98;
pub const EADDRNOTAVAIL: ::c_int = 99;
pub const ENETDOWN: ::c_int = 100;
pub const ENETUNREACH: ::c_int = 101;
pub const ENETRESET: ::c_int = 102;
pub const ECONNABORTED: ::c_int = 103;
pub const ECONNRESET: ::c_int = 104;
pub const ENOBUFS: ::c_int = 105;
pub const EISCONN: ::c_int = 106;
pub const ENOTCONN: ::c_int = 107;
pub const ESHUTDOWN: ::c_int = 108;
pub const ETOOMANYREFS: ::c_int = 109;
pub const ETIMEDOUT: ::c_int = 110;
pub const ECONNREFUSED: ::c_int = 111;
pub const EHOSTDOWN: ::c_int = 112;
pub const EHOSTUNREACH: ::c_int = 113;
pub const EALREADY: ::c_int = 114;
pub const EINPROGRESS: ::c_int = 115;
pub const ESTALE: ::c_int = 116;
pub const EUCLEAN: ::c_int = 117;
pub const ENOTNAM: ::c_int = 118;
pub const ENAVAIL: ::c_int = 119;
pub const EISNAM: ::c_int = 120;
pub const EREMOTEIO: ::c_int = 121;
pub const EDQUOT: ::c_int = 122;
pub const ENOMEDIUM: ::c_int = 123;
pub const EMEDIUMTYPE: ::c_int = 124;
pub const ECANCELED: ::c_int = 125;
pub const ENOKEY: ::c_int = 126;
pub const EKEYEXPIRED: ::c_int = 127;
pub const EKEYREVOKED: ::c_int = 128;
pub const EKEYREJECTED: ::c_int = 129;
pub const EOWNERDEAD: ::c_int = 130;
pub const ENOTRECOVERABLE: ::c_int = 131;
pub const ERFKILL: ::c_int = 132;
pub const EHWPOISON: ::c_int = 133;

pub const SO_REUSEADDR: ::c_int = 2;
pub const SO_TYPE: ::c_int = 3;
pub const SO_ERROR: ::c_int = 4;
pub const SO_DONTROUTE: ::c_int = 5;
pub const SO_BROADCAST: ::c_int = 6;
pub const SO_SNDBUF: ::c_int = 7;
pub const SO_RCVBUF: ::c_int = 8;
pub const SO_KEEPALIVE: ::c_int = 9;
pub const SO_OOBINLINE: ::c_int = 10;
pub const SO_LINGER: ::c_int = 13;
pub const SO_REUSEPORT: ::c_int = 15;
pub const SO_RCVLOWAT: ::c_int = 18;
pub const SO_SNDLOWAT: ::c_int = 19;
pub const SO_RCVTIMEO: ::c_int = 20;
pub const SO_SNDTIMEO: ::c_int = 21;
pub const SO_ACCEPTCONN: ::c_int = 30;

pub const SA_ONSTACK: ::c_int = 0x08000000;
pub const SA_SIGINFO: ::c_int = 0x00000004;
pub const SA_NOCLDWAIT: ::c_int = 0x00000002;

pub const SIGCHLD: ::c_int = 17;
pub const SIGBUS: ::c_int = 7;
pub const SIGTTIN: ::c_int = 21;
pub const SIGTTOU: ::c_int = 22;
pub const SIGXCPU: ::c_int = 24;
pub const SIGXFSZ: ::c_int = 25;
pub const SIGVTALRM: ::c_int = 26;
pub const SIGPROF: ::c_int = 27;
pub const SIGWINCH: ::c_int = 28;
pub const SIGUSR1: ::c_int = 10;
pub const SIGUSR2: ::c_int = 12;
pub const SIGCONT: ::c_int = 18;
pub const SIGSTOP: ::c_int = 19;
pub const SIGTSTP: ::c_int = 20;
pub const SIGURG: ::c_int = 23;
pub const SIGIO: ::c_int = 29;
pub const SIGSYS: ::c_int = 31;
pub const SIGSTKFLT: ::c_int = 16;
pub const SIGPOLL: ::c_int = 29;
pub const SIGPWR: ::c_int = 30;
pub const SIG_SETMASK: ::c_int = 2;
pub const SIG_BLOCK: ::c_int = 0x000000;
pub const SIG_UNBLOCK: ::c_int = 0x01;

pub const EXTPROC: ::tcflag_t = 0x00010000;

pub const MAP_HUGETLB: ::c_int = 0x040000;

pub const F_GETLK: ::c_int = 5;
pub const F_GETOWN: ::c_int = 9;
pub const F_SETLK: ::c_int = 6;
pub const F_SETLKW: ::c_int = 7;
pub const F_SETOWN: ::c_int = 8;

pub const VEOF: usize = 4;
pub const VEOL: usize = 11;
pub const VEOL2: usize = 16;
pub const VMIN: usize = 6;
pub const IEXTEN: ::tcflag_t = 0x00008000;
pub const TOSTOP: ::tcflag_t = 0x00000100;
pub const FLUSHO: ::tcflag_t = 0x00001000;

pub const TCGETS: ::c_ulong = 0x5401;
pub const TCSETS: ::c_ulong = 0x5402;
pub const TCSETSW: ::c_ulong = 0x5403;
pub const TCSETSF: ::c_ulong = 0x5404;
pub const TCGETA: ::c_ulong = 0x5405;
pub const TCSETA: ::c_ulong = 0x5406;
pub const TCSETAW: ::c_ulong = 0x5407;
pub const TCSETAF: ::c_ulong = 0x5408;
pub const TCSBRK: ::c_ulong = 0x5409;
pub const TCXONC: ::c_ulong = 0x540A;
pub const TCFLSH: ::c_ulong = 0x540B;
pub const TIOCGSOFTCAR: ::c_ulong = 0x5419;
pub const TIOCSSOFTCAR: ::c_ulong = 0x541A;
pub const TIOCLINUX: ::c_ulong = 0x541C;
pub const TIOCGSERIAL: ::c_ulong = 0x541E;
pub const TIOCEXCL: ::c_ulong = 0x540C;
pub const TIOCNXCL: ::c_ulong = 0x540D;
pub const TIOCSCTTY: ::c_ulong = 0x540E;
pub const TIOCGPGRP: ::c_ulong = 0x540F;
pub const TIOCSPGRP: ::c_ulong = 0x5410;
pub const TIOCOUTQ: ::c_ulong = 0x5411;
pub const TIOCSTI: ::c_ulong = 0x5412;
pub const TIOCGWINSZ: ::c_ulong = 0x5413;
pub const TIOCSWINSZ: ::c_ulong = 0x5414;
pub const TIOCMGET: ::c_ulong = 0x5415;
pub const TIOCMBIS: ::c_ulong = 0x5416;
pub const TIOCMBIC: ::c_ulong = 0x5417;
pub const TIOCMSET: ::c_ulong = 0x5418;
pub const FIONREAD: ::c_ulong = 0x541B;
<<<<<<< HEAD
pub const TIOCCONS: ::c_ulong = 0x541D;

pub const SYS_gettid: ::c_int = 186;    // Valid for x86_64

s! {
    pub struct stat {
        pub st_dev: ::dev_t,
        pub st_ino: ::ino_t,
        pub st_nlink: ::nlink_t,
        pub st_mode: ::mode_t,
        pub st_uid: ::uid_t,
        pub st_gid: ::gid_t,
        __pad0: ::c_int,
        pub st_rdev: ::dev_t,
        pub st_size: ::off_t,
        pub st_blksize: ::blksize_t,
        pub st_blocks: ::blkcnt_t,
        pub st_atime: ::time_t,
        pub st_atime_nsec: ::c_long,
        pub st_mtime: ::time_t,
        pub st_mtime_nsec: ::c_long,
        pub st_ctime: ::time_t,
        pub st_ctime_nsec: ::c_long,
        __unused: [::c_long; 3],
    }

    pub struct stat64 {
        pub st_dev: ::dev_t,
        pub st_ino: ::ino64_t,
        pub st_nlink: ::nlink_t,
        pub st_mode: ::mode_t,
        pub st_uid: ::uid_t,
        pub st_gid: ::gid_t,
        __pad0: ::c_int,
        pub st_rdev: ::dev_t,
        pub st_size: ::off_t,
        pub st_blksize: ::blksize_t,
        pub st_blocks: ::blkcnt64_t,
        pub st_atime: ::time_t,
        pub st_atime_nsec: ::c_long,
        pub st_mtime: ::time_t,
        pub st_mtime_nsec: ::c_long,
        pub st_ctime: ::time_t,
        pub st_ctime_nsec: ::c_long,
        __reserved: [::c_long; 3],
    }

    pub struct stack_t {
        pub ss_sp: *mut ::c_void,
        pub ss_flags: ::c_int,
        pub ss_size: ::size_t
    }

    pub struct pthread_attr_t {
        __size: [u64; 7]
    }

    pub struct sigset_t {
        __val: [::c_ulong; 16],
    }

    pub struct shmid_ds {
        pub shm_perm: ::ipc_perm,
        pub shm_segsz: ::size_t,
        pub shm_atime: ::time_t,
        pub shm_dtime: ::time_t,
        pub shm_ctime: ::time_t,
        pub shm_cpid: ::pid_t,
        pub shm_lpid: ::pid_t,
        pub shm_nattch: ::c_ulong,
        __pad1: ::c_ulong,
        __pad2: ::c_ulong,
    }

    pub struct statfs {
        pub f_type: ::c_ulong,
        pub f_bsize: ::c_ulong,
        pub f_blocks: ::fsblkcnt_t,
        pub f_bfree: ::fsblkcnt_t,
        pub f_bavail: ::fsblkcnt_t,
        pub f_files: ::fsfilcnt_t,
        pub f_ffree: ::fsfilcnt_t,
        pub f_fsid: ::fsid_t,
        pub f_namelen: ::c_ulong,
        pub f_frsize: ::c_ulong,
        pub f_flags: ::c_ulong,
        pub f_spare: [::c_ulong; 4],
    }

    pub struct msghdr {
        pub msg_name: *mut ::c_void,
        pub msg_namelen: ::socklen_t,
        pub msg_iov: *mut ::iovec,
        pub msg_iovlen: ::c_int,
        __pad1: ::c_int,
        pub msg_control: *mut ::c_void,
        pub msg_controllen: ::socklen_t,
        __pad2: ::socklen_t,
        pub msg_flags: ::c_int,
    }
}
=======
pub const TIOCCONS: ::c_ulong = 0x541D;
>>>>>>> 8a8bc668
<|MERGE_RESOLUTION|>--- conflicted
+++ resolved
@@ -323,108 +323,6 @@
 pub const TIOCMBIC: ::c_ulong = 0x5417;
 pub const TIOCMSET: ::c_ulong = 0x5418;
 pub const FIONREAD: ::c_ulong = 0x541B;
-<<<<<<< HEAD
 pub const TIOCCONS: ::c_ulong = 0x541D;
 
-pub const SYS_gettid: ::c_int = 186;    // Valid for x86_64
-
-s! {
-    pub struct stat {
-        pub st_dev: ::dev_t,
-        pub st_ino: ::ino_t,
-        pub st_nlink: ::nlink_t,
-        pub st_mode: ::mode_t,
-        pub st_uid: ::uid_t,
-        pub st_gid: ::gid_t,
-        __pad0: ::c_int,
-        pub st_rdev: ::dev_t,
-        pub st_size: ::off_t,
-        pub st_blksize: ::blksize_t,
-        pub st_blocks: ::blkcnt_t,
-        pub st_atime: ::time_t,
-        pub st_atime_nsec: ::c_long,
-        pub st_mtime: ::time_t,
-        pub st_mtime_nsec: ::c_long,
-        pub st_ctime: ::time_t,
-        pub st_ctime_nsec: ::c_long,
-        __unused: [::c_long; 3],
-    }
-
-    pub struct stat64 {
-        pub st_dev: ::dev_t,
-        pub st_ino: ::ino64_t,
-        pub st_nlink: ::nlink_t,
-        pub st_mode: ::mode_t,
-        pub st_uid: ::uid_t,
-        pub st_gid: ::gid_t,
-        __pad0: ::c_int,
-        pub st_rdev: ::dev_t,
-        pub st_size: ::off_t,
-        pub st_blksize: ::blksize_t,
-        pub st_blocks: ::blkcnt64_t,
-        pub st_atime: ::time_t,
-        pub st_atime_nsec: ::c_long,
-        pub st_mtime: ::time_t,
-        pub st_mtime_nsec: ::c_long,
-        pub st_ctime: ::time_t,
-        pub st_ctime_nsec: ::c_long,
-        __reserved: [::c_long; 3],
-    }
-
-    pub struct stack_t {
-        pub ss_sp: *mut ::c_void,
-        pub ss_flags: ::c_int,
-        pub ss_size: ::size_t
-    }
-
-    pub struct pthread_attr_t {
-        __size: [u64; 7]
-    }
-
-    pub struct sigset_t {
-        __val: [::c_ulong; 16],
-    }
-
-    pub struct shmid_ds {
-        pub shm_perm: ::ipc_perm,
-        pub shm_segsz: ::size_t,
-        pub shm_atime: ::time_t,
-        pub shm_dtime: ::time_t,
-        pub shm_ctime: ::time_t,
-        pub shm_cpid: ::pid_t,
-        pub shm_lpid: ::pid_t,
-        pub shm_nattch: ::c_ulong,
-        __pad1: ::c_ulong,
-        __pad2: ::c_ulong,
-    }
-
-    pub struct statfs {
-        pub f_type: ::c_ulong,
-        pub f_bsize: ::c_ulong,
-        pub f_blocks: ::fsblkcnt_t,
-        pub f_bfree: ::fsblkcnt_t,
-        pub f_bavail: ::fsblkcnt_t,
-        pub f_files: ::fsfilcnt_t,
-        pub f_ffree: ::fsfilcnt_t,
-        pub f_fsid: ::fsid_t,
-        pub f_namelen: ::c_ulong,
-        pub f_frsize: ::c_ulong,
-        pub f_flags: ::c_ulong,
-        pub f_spare: [::c_ulong; 4],
-    }
-
-    pub struct msghdr {
-        pub msg_name: *mut ::c_void,
-        pub msg_namelen: ::socklen_t,
-        pub msg_iov: *mut ::iovec,
-        pub msg_iovlen: ::c_int,
-        __pad1: ::c_int,
-        pub msg_control: *mut ::c_void,
-        pub msg_controllen: ::socklen_t,
-        __pad2: ::socklen_t,
-        pub msg_flags: ::c_int,
-    }
-}
-=======
-pub const TIOCCONS: ::c_ulong = 0x541D;
->>>>>>> 8a8bc668
+pub const SYS_gettid: ::c_int = 186;    // Valid for x86_64