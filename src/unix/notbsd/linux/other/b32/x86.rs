pub type c_char = i8;
pub type wchar_t = i32;

s! {
    pub struct mcontext_t {
        __private: [u32; 22]
    }

    pub struct ucontext_t {
        pub uc_flags: ::c_ulong,
        pub uc_link: *mut ucontext_t,
        pub uc_stack: ::stack_t,
        pub uc_mcontext: mcontext_t,
        pub uc_sigmask: ::sigset_t,
        __private: [u8; 112],
    }
}

pub const O_DIRECT: ::c_int = 0x4000;
pub const O_DIRECTORY: ::c_int = 0x10000;
pub const O_NOFOLLOW: ::c_int = 0x20000;

pub const MAP_LOCKED: ::c_int = 0x02000;
pub const MAP_NORESERVE: ::c_int = 0x04000;
pub const MAP_32BIT: ::c_int = 0x0040;

pub const EDEADLOCK: ::c_int = 35;

pub const SO_PEERCRED: ::c_int = 17;
pub const SO_RCVLOWAT: ::c_int = 18;
pub const SO_SNDLOWAT: ::c_int = 19;
pub const SO_RCVTIMEO: ::c_int = 20;
pub const SO_SNDTIMEO: ::c_int = 21;

pub const FIOCLEX: ::c_ulong = 0x5451;
pub const FIONBIO: ::c_ulong = 0x5421;

<<<<<<< HEAD
pub const SYS_gettid: ::c_int = 224;

s! {

    pub struct mcontext_t {
        __private: [u32; 22]
    }

    pub struct ucontext_t {
        pub uc_flags: ::c_ulong,
        pub uc_link: *mut ucontext_t,
        pub uc_stack: ::stack_t,
        pub uc_mcontext: mcontext_t,
        pub uc_sigmask: ::sigset_t,
        __private: [u8; 112],
    }

}

=======
>>>>>>> 8a8bc668
extern {
    pub fn getcontext(ucp: *mut ucontext_t) -> ::c_int;
    pub fn setcontext(ucp: *const ucontext_t) -> ::c_int;
    pub fn makecontext(ucp: *mut ucontext_t,
                       func:  extern fn (),
                       argc: ::c_int, ...);
    pub fn swapcontext(uocp: *mut ucontext_t,
                       ucp: *const ucontext_t) -> ::c_int;
}<|MERGE_RESOLUTION|>--- conflicted
+++ resolved
@@ -35,28 +35,8 @@
 pub const FIOCLEX: ::c_ulong = 0x5451;
 pub const FIONBIO: ::c_ulong = 0x5421;
 
-<<<<<<< HEAD
 pub const SYS_gettid: ::c_int = 224;
 
-s! {
-
-    pub struct mcontext_t {
-        __private: [u32; 22]
-    }
-
-    pub struct ucontext_t {
-        pub uc_flags: ::c_ulong,
-        pub uc_link: *mut ucontext_t,
-        pub uc_stack: ::stack_t,
-        pub uc_mcontext: mcontext_t,
-        pub uc_sigmask: ::sigset_t,
-        __private: [u8; 112],
-    }
-
-}
-
-=======
->>>>>>> 8a8bc668
 extern {
     pub fn getcontext(ucp: *mut ucontext_t) -> ::c_int;
     pub fn setcontext(ucp: *const ucontext_t) -> ::c_int;
