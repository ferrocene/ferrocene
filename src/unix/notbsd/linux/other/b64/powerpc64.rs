--- conflicted
+++ resolved
@@ -5,32 +5,6 @@
 pub type nlink_t = u64;
 pub type blksize_t = i64;
 
-<<<<<<< HEAD
-pub const __SIZEOF_PTHREAD_MUTEX_T: usize = 40;
-pub const __SIZEOF_PTHREAD_MUTEXATTR_T: usize = 4;
-
-pub const O_DIRECTORY: ::c_int = 0x4000;
-pub const O_NOFOLLOW: ::c_int = 0x8000;
-pub const O_DIRECT: ::c_int = 0x20000;
-
-pub const MAP_LOCKED: ::c_int = 0x00080;
-pub const MAP_NORESERVE: ::c_int = 0x00040;
-
-pub const EDEADLOCK: ::c_int = 58;
-
-pub const SO_PEERCRED: ::c_int = 21;
-pub const SO_RCVLOWAT: ::c_int = 16;
-pub const SO_SNDLOWAT: ::c_int = 17;
-pub const SO_RCVTIMEO: ::c_int = 18;
-pub const SO_SNDTIMEO: ::c_int = 19;
-
-pub const FIOCLEX: ::c_ulong = 0x20006601;
-pub const FIONBIO: ::c_ulong = 0x8004667e;
-
-pub const SYS_gettid: ::c_int = 207;
-
-=======
->>>>>>> 8a8bc668
 s! {
     pub struct stat {
         pub st_dev: ::dev_t,
@@ -98,4 +72,6 @@
 pub const SO_SNDTIMEO: ::c_int = 19;
 
 pub const FIOCLEX: ::c_ulong = 0x20006601;
-pub const FIONBIO: ::c_ulong = 0x8004667e;+pub const FIONBIO: ::c_ulong = 0x8004667e;
+
+pub const SYS_gettid: ::c_int = 207;