//@ compile-flags: -C opt-level=0 -C no-prepopulate-passes

// This test checks that arguments/returns in opt-level=0 builds,
// while lacking attributes used for optimization, still have ABI-affecting attributes.

#![crate_type = "lib"]
#![feature(rustc_attrs)]

pub struct S {
    _field: [i32; 8],
}

// CHECK: zeroext i1 @boolean(i1 zeroext %x)
#[no_mangle]
pub fn boolean(x: bool) -> bool {
    x
}

// CHECK-LABEL: @boolean_call
#[no_mangle]
pub fn boolean_call(x: bool, f: fn(bool) -> bool) -> bool {
    // CHECK: call zeroext i1 %f(i1 zeroext %x)
    f(x)
}

// CHECK: align 4 ptr @borrow(ptr align 4 %x)
#[no_mangle]
pub fn borrow(x: &i32) -> &i32 {
    x
}

// CHECK: align 4 ptr @borrow_mut(ptr align 4 %x)
#[no_mangle]
pub fn borrow_mut(x: &mut i32) -> &mut i32 {
    x
}

// CHECK-LABEL: @borrow_call
#[no_mangle]
pub fn borrow_call(x: &i32, f: fn(&i32) -> &i32) -> &i32 {
    // CHECK: call align 4 ptr %f(ptr align 4 %x)
    f(x)
}

// CHECK: void @struct_(ptr sret([32 x i8]) align 4{{( %_0)?}}, ptr align 4 %x)
#[no_mangle]
pub fn struct_(x: S) -> S {
    x
}

// CHECK-LABEL: @struct_call
#[no_mangle]
pub fn struct_call(x: S, f: fn(S) -> S) -> S {
    // CHECK: call void %f(ptr sret([32 x i8]) align 4{{( %_0)?}}, ptr align 4 %{{.+}})
    f(x)
}

// CHECK: { i1, i8 } @enum_(i1 zeroext %x.0, i8 %x.1)
#[no_mangle]
pub fn enum_(x: Option<u8>) -> Option<u8> {
    x
}

// CHECK-LABEL: @enum_call
#[no_mangle]
pub fn enum_call(x: Option<u8>, f: fn(Option<u8>) -> Option<u8>) -> Option<u8> {
<<<<<<< HEAD
  // CHECK: call { i1, i8 } %f(i1 zeroext %x.0, i8 %x.1)
  f(x)
}

// ferrocene-annotations: um_rustc_C_opt_level
=======
    // CHECK: call { i1, i8 } %f(i1 zeroext %x.0, i8 %x.1)
    f(x)
}
>>>>>>> 4aa9880a
<|MERGE_RESOLUTION|>--- conflicted
+++ resolved
@@ -64,14 +64,8 @@
 // CHECK-LABEL: @enum_call
 #[no_mangle]
 pub fn enum_call(x: Option<u8>, f: fn(Option<u8>) -> Option<u8>) -> Option<u8> {
-<<<<<<< HEAD
-  // CHECK: call { i1, i8 } %f(i1 zeroext %x.0, i8 %x.1)
-  f(x)
-}
-
-// ferrocene-annotations: um_rustc_C_opt_level
-=======
     // CHECK: call { i1, i8 } %f(i1 zeroext %x.0, i8 %x.1)
     f(x)
 }
->>>>>>> 4aa9880a
+
+// ferrocene-annotations: um_rustc_C_opt_level