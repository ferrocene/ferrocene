--- conflicted
+++ resolved
@@ -9,14 +9,12 @@
 use ui_test as compiletest;
 use ui_test::Mode as TestMode;
 
-<<<<<<< HEAD
-=======
 use std::collections::BTreeMap;
->>>>>>> bafde543
 use std::env::{self, remove_var, set_var, var_os};
 use std::ffi::{OsStr, OsString};
 use std::fs;
 use std::path::{Path, PathBuf};
+use std::sync::LazyLock;
 use test_utils::IS_RUSTC_TEST_SUITE;
 
 // Test dependencies may need an `extern crate` here to ensure that they show up
@@ -32,8 +30,6 @@
 extern crate syn;
 extern crate tokio;
 
-<<<<<<< HEAD
-=======
 /// All crates used in UI tests are listed here
 static TEST_DEPENDENCIES: &[&str] = &[
     "clippy_lints",
@@ -114,7 +110,6 @@
 // whether to run internal tests or not
 const RUN_INTERNAL_TESTS: bool = cfg!(feature = "internal");
 
->>>>>>> bafde543
 fn base_config(test_dir: &str) -> compiletest::Config {
     let mut config = compiletest::Config {
         mode: TestMode::Yolo,
@@ -125,14 +120,8 @@
         } else {
             compiletest::OutputConflictHandling::Error("cargo test -- -- --bless".into())
         },
-<<<<<<< HEAD
-        dependencies_crate_manifest_path: Some("clippy_test_deps/Cargo.toml".into()),
         target: None,
         out_dir: PathBuf::from(std::env::var_os("CARGO_TARGET_DIR").unwrap_or("target".into())).join("ui_test"),
-=======
-        target: None,
-        out_dir: "target/ui_test".into(),
->>>>>>> bafde543
         ..compiletest::Config::rustc(Path::new("tests").join(test_dir))
     };
 
@@ -145,12 +134,6 @@
     let deps_path = current_exe_path.parent().unwrap();
     let profile_path = deps_path.parent().unwrap();
 
-<<<<<<< HEAD
-    config.program.args.push("--emit=metadata".into());
-    config.program.args.push("-Aunused".into());
-    config.program.args.push("-Zui-testing".into());
-    config.program.args.push("-Dwarnings".into());
-=======
     config.program.args.extend(
         [
             "--emit=metadata",
@@ -168,7 +151,6 @@
         let dep = format!("-Ldependency={}", Path::new(host_libs).join("deps").display());
         config.program.args.push(dep.into());
     }
->>>>>>> bafde543
 
     // Normalize away slashes in windows paths.
     config.stderr_filter(r"\\", "/");
@@ -226,13 +208,7 @@
     if !RUN_INTERNAL_TESTS {
         return;
     }
-<<<<<<< HEAD
-    let mut config = base_config("ui-internal");
-    config.dependency_builder.args.push("--features".into());
-    config.dependency_builder.args.push("internal".into());
-=======
     let config = base_config("ui-internal");
->>>>>>> bafde543
     compiletest::run_tests(config).unwrap();
 }
 
@@ -241,14 +217,7 @@
 
     config.stderr_filter(
         &regex::escape(
-<<<<<<< HEAD
             &fs::canonicalize("tests")
-=======
-            &std::path::Path::new(file!())
-                .parent()
-                .unwrap()
-                .canonicalize()
->>>>>>> bafde543
                 .unwrap()
                 .parent()
                 .unwrap()
@@ -260,15 +229,9 @@
     );
 
     let name = config.root_dir.display().to_string();
-<<<<<<< HEAD
 
     let test_filter = test_filter();
 
-=======
-
-    let test_filter = test_filter();
-
->>>>>>> bafde543
     ui_test::run_tests_generic(
         config,
         |path| test_filter(path) && path.extension() == Some("rs".as_ref()),
@@ -300,17 +263,13 @@
         .push(("RUSTFLAGS".into(), Some("-Dwarnings".into())));
     // We need to do this while we still have a rustc in the `program` field.
     config.fill_host_and_target().unwrap();
-<<<<<<< HEAD
     config.dependencies_crate_manifest_path = None;
-=======
->>>>>>> bafde543
     config.program.program.set_file_name(if cfg!(windows) {
         "cargo-clippy.exe"
     } else {
         "cargo-clippy"
     });
     config.edition = None;
-<<<<<<< HEAD
 
     config.stderr_filter(
         &regex::escape(
@@ -325,25 +284,6 @@
         "$$DIR",
     );
 
-=======
-
-    config.stderr_filter(
-        &regex::escape(
-            &std::path::Path::new(file!())
-                .parent()
-                .unwrap()
-                .canonicalize()
-                .unwrap()
-                .parent()
-                .unwrap()
-                .display()
-                .to_string()
-                .replace('\\', "/"),
-        ),
-        "$$DIR",
-    );
-
->>>>>>> bafde543
     let name = config.root_dir.display().to_string();
 
     let test_filter = test_filter();
@@ -372,14 +312,6 @@
     }
 
     set_var("CLIPPY_DISABLE_DOCS_LINKS", "true");
-<<<<<<< HEAD
-    run_ui();
-    run_ui_toml();
-    run_ui_cargo();
-    run_internal_tests();
-    rustfix_coverage_known_exceptions_accuracy();
-    ui_cargo_toml_metadata();
-=======
     // The SPEEDTEST_* env variables can be used to check Clippy's performance on your PR. It runs the
     // affected test 1000 times and gets the average.
     if let Ok(speedtest) = std::env::var("SPEEDTEST") {
@@ -419,7 +351,6 @@
         rustfix_coverage_known_exceptions_accuracy();
         ui_cargo_toml_metadata();
     }
->>>>>>> bafde543
 }
 
 const RUSTFIX_COVERAGE_KNOWN_EXCEPTIONS: &[&str] = &[
