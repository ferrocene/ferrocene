--- conflicted
+++ resolved
@@ -1,17 +1,12 @@
 - // MIR for `bar` before InstrumentCoverage
 + // MIR for `bar` after InstrumentCoverage
-  
+
   fn bar() -> bool {
       let mut _0: bool;
-  
+
       bb0: {
-<<<<<<< HEAD
-+         Coverage::Counter(0) for /the/src/instrument_coverage.rs:21:1 - 23:2;
-=======
 +         Coverage::Counter(0) for [/the/src/instrument_coverage.rs:20:1 - 22:2];
->>>>>>> 9371d6a3
           _0 = const true;
           return;
       }
   }
-  