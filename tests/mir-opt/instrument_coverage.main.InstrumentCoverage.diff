--- conflicted
+++ resolved
@@ -1,64 +1,46 @@
 - // MIR for `main` before InstrumentCoverage
 + // MIR for `main` after InstrumentCoverage
-  
+
   fn main() -> () {
       let mut _0: ();
       let mut _1: ();
       let mut _2: bool;
       let mut _3: !;
-  
+
       bb0: {
-<<<<<<< HEAD
-+         Coverage::Counter(0) for /the/src/instrument_coverage.rs:12:1 - 12:11;
-=======
 +         Coverage::Counter(0) for [/the/src/instrument_coverage.rs:11:1 - 11:11];
->>>>>>> 9371d6a3
           goto -> bb1;
       }
-  
+
       bb1: {
-<<<<<<< HEAD
-+         Coverage::Expression(0) = Counter(0) + Counter(1) for /the/src/instrument_coverage.rs:13:5 - 14:17;
-=======
 +         Coverage::Expression(0) = Counter(0) + Counter(1) for [/the/src/instrument_coverage.rs:12:5 - 13:17];
->>>>>>> 9371d6a3
           falseUnwind -> [real: bb2, unwind: bb6];
       }
-  
+
       bb2: {
           StorageLive(_2);
           _2 = bar() -> [return: bb3, unwind: bb6];
       }
-  
+
       bb3: {
           switchInt(move _2) -> [0: bb5, otherwise: bb4];
       }
-  
+
       bb4: {
-<<<<<<< HEAD
-+         Coverage::Expression(2) = Expression(1) + Zero for /the/src/instrument_coverage.rs:18:1 - 18:2;
-+         Coverage::Expression(1) = Expression(0) - Counter(1) for /the/src/instrument_coverage.rs:15:13 - 15:18;
-=======
 +         Coverage::Expression(1) = Expression(0) - Counter(1) for [/the/src/instrument_coverage.rs:14:13 - 14:18, /the/src/instrument_coverage.rs:17:1 - 17:2];
->>>>>>> 9371d6a3
           _0 = const ();
           StorageDead(_2);
           return;
       }
-  
+
       bb5: {
-<<<<<<< HEAD
-+         Coverage::Counter(1) for /the/src/instrument_coverage.rs:16:10 - 16:11;
-=======
 +         Coverage::Counter(1) for [/the/src/instrument_coverage.rs:15:10 - 15:11];
->>>>>>> 9371d6a3
           _1 = const ();
           StorageDead(_2);
           goto -> bb1;
       }
-  
+
       bb6 (cleanup): {
           resume;
       }
   }
-  