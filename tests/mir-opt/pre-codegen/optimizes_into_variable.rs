// skip-filecheck
// EMIT_MIR_FOR_EACH_PANIC_STRATEGY
//@ compile-flags: -C overflow-checks=on

struct Point {
    x: u32,
    y: u32,
}

// EMIT_MIR_FOR_EACH_BIT_WIDTH
// EMIT_MIR optimizes_into_variable.main.ScalarReplacementOfAggregates.diff
// EMIT_MIR optimizes_into_variable.main.GVN.diff
// EMIT_MIR optimizes_into_variable.main.SimplifyLocals-final.after.mir
// EMIT_MIR optimizes_into_variable.main.PreCodegen.after.mir
fn main() {
    let x = 2 + 2;
    let y = [0, 1, 2, 3, 4, 5][3];
<<<<<<< HEAD
    let z = (Point { x: 12, y: 42}).y;
}

// ferrocene-annotations: um_rustc_C_overflow_checks
=======
    let z = (Point { x: 12, y: 42 }).y;
}
>>>>>>> 4aa9880a
<|MERGE_RESOLUTION|>--- conflicted
+++ resolved
@@ -15,12 +15,7 @@
 fn main() {
     let x = 2 + 2;
     let y = [0, 1, 2, 3, 4, 5][3];
-<<<<<<< HEAD
-    let z = (Point { x: 12, y: 42}).y;
+    let z = (Point { x: 12, y: 42 }).y;
 }
 
-// ferrocene-annotations: um_rustc_C_overflow_checks
-=======
-    let z = (Point { x: 12, y: 42 }).y;
-}
->>>>>>> 4aa9880a
+// ferrocene-annotations: um_rustc_C_overflow_checks