// This test checks that cross-language inlining actually works by checking
// the generated machine code.
// See https://github.com/rust-lang/rust/pull/57514

//@ needs-force-clang-based-tests
// NOTE(#126180): This test only runs on `x86_64-gnu-debug`, because that CI job sets
// RUSTBUILD_FORCE_CLANG_BASED_TESTS and only runs tests which contain "clang" in their
// name.

use run_make_support::{clang, env_var, llvm_ar, llvm_objdump, rustc, static_lib_name};

#[cfg(any(target_arch = "aarch64", target_arch = "arm"))]
static RUST_ALWAYS_INLINED_PATTERN: &'static str = "bl.*<rust_always_inlined>";
#[cfg(any(target_arch = "x86", target_arch = "x86_64"))]
static RUST_ALWAYS_INLINED_PATTERN: &'static str = "call.*rust_always_inlined";
#[cfg(any(target_arch = "aarch64", target_arch = "arm"))]
static C_ALWAYS_INLINED_PATTERN: &'static str = "bl.*<c_always_inlined>";
#[cfg(any(target_arch = "x86", target_arch = "x86_64"))]
static C_ALWAYS_INLINED_PATTERN: &'static str = "call.*c_always_inlined";

#[cfg(any(target_arch = "aarch64", target_arch = "arm"))]
static RUST_NEVER_INLINED_PATTERN: &'static str = "bl.*<rust_never_inlined>";
#[cfg(any(target_arch = "x86", target_arch = "x86_64"))]
static RUST_NEVER_INLINED_PATTERN: &'static str = "call.*rust_never_inlined";
#[cfg(any(target_arch = "aarch64", target_arch = "arm"))]
static C_NEVER_INLINED_PATTERN: &'static str = "bl.*<c_never_inlined>";
#[cfg(any(target_arch = "x86", target_arch = "x86_64"))]
static C_NEVER_INLINED_PATTERN: &'static str = "call.*c_never_inlined";

fn main() {
    rustc()
        .linker_plugin_lto("on")
        .output(static_lib_name("rustlib-xlto"))
        .opt_level("2")
        .codegen_units(1)
        .input("rustlib.rs")
        .run();
    clang()
        .lto("thin")
        .use_ld("lld")
        .arg("-lrustlib-xlto")
        .out_exe("cmain")
        .input("cmain.c")
        .arg("-O3")
        .run();
    // Make sure we don't find a call instruction to the function we expect to
    // always be inlined.
    llvm_objdump()
        .disassemble()
        .input("cmain")
        .run()
        .assert_stdout_not_contains_regex(RUST_ALWAYS_INLINED_PATTERN);
    // As a sanity check, make sure we do find a call instruction to a
    // non-inlined function
    llvm_objdump()
        .disassemble()
        .input("cmain")
        .run()
        .assert_stdout_contains_regex(RUST_NEVER_INLINED_PATTERN);
    clang().input("clib.c").lto("thin").arg("-c").out_exe("clib.o").arg("-O2").run();
    llvm_ar().obj_to_ar().output_input(static_lib_name("xyz"), "clib.o").run();
    rustc()
        .linker_plugin_lto("on")
        .opt_level("2")
        .linker(&env_var("CLANG"))
        .link_arg("-fuse-ld=lld")
        .input("main.rs")
        .output("rsmain")
        .run();
    llvm_objdump()
        .disassemble()
        .input("rsmain")
        .run()
        .assert_stdout_not_contains_regex(C_ALWAYS_INLINED_PATTERN);
    llvm_objdump()
        .disassemble()
        .input("rsmain")
        .run()
<<<<<<< HEAD
        .assert_stdout_contains_regex("call.*c_never_inlined");
}

// ferrocene-annotations: um_rustc_C_link_arg
// ferrocene-annotations: um_rustc_C_opt_level
// ferrocene-annotations: um_rustc_C_linker
// ferrocene-annotations: um_rustc_C_codegen_units
=======
        .assert_stdout_contains_regex(C_NEVER_INLINED_PATTERN);
}
>>>>>>> bed12b47
<|MERGE_RESOLUTION|>--- conflicted
+++ resolved
@@ -76,15 +76,10 @@
         .disassemble()
         .input("rsmain")
         .run()
-<<<<<<< HEAD
-        .assert_stdout_contains_regex("call.*c_never_inlined");
+        .assert_stdout_contains_regex(C_NEVER_INLINED_PATTERN);
 }
 
 // ferrocene-annotations: um_rustc_C_link_arg
 // ferrocene-annotations: um_rustc_C_opt_level
 // ferrocene-annotations: um_rustc_C_linker
-// ferrocene-annotations: um_rustc_C_codegen_units
-=======
-        .assert_stdout_contains_regex(C_NEVER_INLINED_PATTERN);
-}
->>>>>>> bed12b47
+// ferrocene-annotations: um_rustc_C_codegen_units