--- conflicted
+++ resolved
@@ -17,11 +17,7 @@
         .run_unchecked();
     out.assert_stdout_contains("lfoo");
     out.assert_stdout_contains("lbar");
-<<<<<<< HEAD
+    assert!(out.stdout_utf8().ends_with('\n'));
 }
 
-// ferrocene-annotations: um_rustc_C_link_arg
-=======
-    assert!(out.stdout_utf8().ends_with('\n'));
-}
->>>>>>> d3d07073
+// ferrocene-annotations: um_rustc_C_link_arg