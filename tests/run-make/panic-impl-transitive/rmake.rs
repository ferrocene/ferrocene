--- conflicted
+++ resolved
@@ -10,17 +10,7 @@
 
 fn main() {
     rustc().input("panic-impl-provider.rs").run();
-<<<<<<< HEAD
-    rustc()
-        .input("panic-impl-consumer.rs")
-        .panic("abort")
-        .emit("llvm-ir")
-        .library_search_path(tmp_dir())
-        .run();
+    rustc().input("panic-impl-consumer.rs").panic("abort").emit("llvm-ir").run();
 }
 
-// ferrocene-annotations: um_rustc_C_panic
-=======
-    rustc().input("panic-impl-consumer.rs").panic("abort").emit("llvm-ir").run();
-}
->>>>>>> 9efd7af7
+// ferrocene-annotations: um_rustc_C_panic