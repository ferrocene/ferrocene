--- conflicted
+++ resolved
@@ -34,16 +34,8 @@
         .codegen_units(1)
         .emit("llvm-ir")
         .run();
-<<<<<<< HEAD
-    llvm_filecheck()
-        .patterns("filecheck-patterns.txt")
-        .stdin(fs_wrapper::read("interesting.ll"))
-        .run();
+    llvm_filecheck().patterns("filecheck-patterns.txt").stdin(rfs::read("interesting.ll")).run();
 }
 
 // ferrocene-annotations: um_rustc_C_link_args
-// ferrocene-annotations: um_rustc_C_codegen_units
-=======
-    llvm_filecheck().patterns("filecheck-patterns.txt").stdin(rfs::read("interesting.ll")).run();
-}
->>>>>>> b8849425
+// ferrocene-annotations: um_rustc_C_codegen_units