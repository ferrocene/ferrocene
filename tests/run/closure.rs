// Compiler:
//
// Run-time:
//   status: 0
//   stdout: Arg: 1
//     Argument: 1
//     String arg: 1
//     Int argument: 2
//     Both args: 11

<<<<<<< HEAD
#![feature(no_core)]

=======
#![feature(no_core, start)]
>>>>>>> 499de70f
#![no_std]
#![no_core]
#![no_main]

extern crate mini_core;
use mini_core::*;

#[no_mangle]
extern "C" fn main(argc: i32, _argv: *const *const u8) -> i32 {
    let string = "Arg: %d\n\0";
    let mut closure = || unsafe {
        libc::printf(string as *const str as *const i8, argc);
    };
    closure();

    let mut closure = || unsafe {
        libc::printf("Argument: %d\n\0" as *const str as *const i8, argc);
    };
    closure();

    let mut closure = |string| unsafe {
        libc::printf(string as *const str as *const i8, argc);
    };
    closure("String arg: %d\n\0");

    let mut closure = |arg: isize| unsafe {
        libc::printf("Int argument: %d\n\0" as *const str as *const i8, arg);
    };
    closure(argc + 1);

    let mut closure = |string, arg: isize| unsafe {
        libc::printf(string as *const str as *const i8, arg);
    };
    closure("Both args: %d\n\0", argc + 10);

    0
}<|MERGE_RESOLUTION|>--- conflicted
+++ resolved
@@ -8,12 +8,7 @@
 //     Int argument: 2
 //     Both args: 11
 
-<<<<<<< HEAD
 #![feature(no_core)]
-
-=======
-#![feature(no_core, start)]
->>>>>>> 499de70f
 #![no_std]
 #![no_core]
 #![no_main]
