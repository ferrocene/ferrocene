#![allow(unused)]

// @has 'toggle_item_contents/struct.PubStruct.html'
// @count - '//details[@class="toggle type-contents-toggle"]' 0
pub struct PubStruct {
    pub a: usize,
    pub b: usize,
}

// @has 'toggle_item_contents/struct.BigPubStruct.html'
// @count - '//details[@class="toggle type-contents-toggle"]' 1
// @has - '//details[@class="toggle type-contents-toggle"]' 'Show 13 fields'
pub struct BigPubStruct {
    pub a: usize,
    pub b: usize,
    pub c: usize,
    pub d: usize,
    pub e: usize,
    pub f: usize,
    pub g: usize,
    pub h: usize,
    pub i: usize,
    pub j: usize,
    pub k: usize,
    pub l: usize,
    pub m: usize,
}

// @has 'toggle_item_contents/union.BigUnion.html'
// @count - '//details[@class="toggle type-contents-toggle"]' 1
// @has - '//details[@class="toggle type-contents-toggle"]' 'Show 13 fields'
pub union BigUnion {
    pub a: usize,
    pub b: usize,
    pub c: usize,
    pub d: usize,
    pub e: usize,
    pub f: usize,
    pub g: usize,
    pub h: usize,
    pub i: usize,
    pub j: usize,
    pub k: usize,
    pub l: usize,
    pub m: usize,
}

// @has 'toggle_item_contents/union.Union.html'
// @count - '//details[@class="toggle type-contents-toggle"]' 0
pub union Union {
    pub a: usize,
    pub b: usize,
    pub c: usize,
}

// @has 'toggle_item_contents/struct.PrivStruct.html'
// @count - '//details[@class="toggle type-contents-toggle"]' 0
// @has - '//div[@class="item-decl"]' '/* private fields */'
pub struct PrivStruct {
    a: usize,
    b: usize,
}

// @has 'toggle_item_contents/enum.Enum.html'
// @!has - '//details[@class="toggle type-contents-toggle"]' ''
pub enum Enum {
    A, B, C,
    D {
        a: u8,
        b: u8
    }
}

// @has 'toggle_item_contents/enum.EnumStructVariant.html'
// @!has - '//details[@class="toggle type-contents-toggle"]' ''
pub enum EnumStructVariant {
    A, B, C,
    D {
        a: u8,
    }
}

// @has 'toggle_item_contents/enum.LargeEnum.html'
<<<<<<< HEAD
// @count - '//*[@class="rust enum"]//details[@class="toggle type-contents-toggle"]' 1
// @has - '//*[@class="rust enum"]//details[@class="toggle type-contents-toggle"]' 'Show 13 variants'
=======
// @count - '//div[@class="item-decl"]/pre//details[@class="toggle type-contents-toggle"]' 1
// @has - '//div[@class="item-decl"]/pre//details[@class="toggle type-contents-toggle"]' 'Show 13 variants'
>>>>>>> 002dbbea
pub enum LargeEnum {
    A, B, C, D, E, F(u8), G, H, I, J, K, L, M
}

// @has 'toggle_item_contents/trait.Trait.html'
// @count - '//details[@class="toggle type-contents-toggle"]' 0
pub trait Trait {
    type A;
    #[must_use]
    fn foo();
    fn bar();
}

// @has 'toggle_item_contents/trait.GinormousTrait.html'
// @count - '//details[@class="toggle type-contents-toggle"]' 1
// @has - '//details[@class="toggle type-contents-toggle"]' 'Show 16 associated items'
pub trait GinormousTrait {
    type A;
    type B;
    type C;
    type D;
    type E;
    type F;
    type G;
    type H;
    type I;
    type J;
    type K;
    type L;
    type M;
    const N: usize = 1;
    #[must_use]
    fn foo();
    fn bar();
}

// @has 'toggle_item_contents/trait.HugeTrait.html'
// @count - '//details[@class="toggle type-contents-toggle"]' 1
// @has - '//details[@class="toggle type-contents-toggle"]' 'Show 12 associated constants and 2 methods'
pub trait HugeTrait {
    type A;
    const M: usize = 1;
    const N: usize = 1;
    const O: usize = 1;
    const P: usize = 1;
    const Q: usize = 1;
    const R: usize = 1;
    const S: usize = 1;
    const T: usize = 1;
    const U: usize = 1;
    const V: usize = 1;
    const W: usize = 1;
    const X: usize = 1;
    #[must_use]
    fn foo();
    fn bar();
}

// @has 'toggle_item_contents/trait.GiganticTrait.html'
// @count - '//details[@class="toggle type-contents-toggle"]' 1
// @has - '//details[@class="toggle type-contents-toggle"]' 'Show 1 associated constant and 1 method'
pub trait GiganticTrait {
    type A;
    type B;
    type C;
    type D;
    type E;
    type F;
    type G;
    type H;
    type I;
    type J;
    type K;
    type L;
    const M: usize = 1;
    #[must_use]
    fn foo();
}

// @has 'toggle_item_contents/trait.BigTrait.html'
// @count - '//details[@class="toggle type-contents-toggle"]' 1
// @has - '//details[@class="toggle type-contents-toggle"]' 'Show 14 methods'
pub trait BigTrait {
    type A;
    #[must_use]
    fn foo();
    fn bar();
    fn baz();
    fn quux();
    fn frob();
    fn greeble();
    fn blap();
    fn whoop();
    fn pow();
    fn bang();
    fn oomph();
    fn argh();
    fn wap();
    fn ouch();
}<|MERGE_RESOLUTION|>--- conflicted
+++ resolved
@@ -81,13 +81,8 @@
 }
 
 // @has 'toggle_item_contents/enum.LargeEnum.html'
-<<<<<<< HEAD
-// @count - '//*[@class="rust enum"]//details[@class="toggle type-contents-toggle"]' 1
-// @has - '//*[@class="rust enum"]//details[@class="toggle type-contents-toggle"]' 'Show 13 variants'
-=======
 // @count - '//div[@class="item-decl"]/pre//details[@class="toggle type-contents-toggle"]' 1
 // @has - '//div[@class="item-decl"]/pre//details[@class="toggle type-contents-toggle"]' 'Show 13 variants'
->>>>>>> 002dbbea
 pub enum LargeEnum {
     A, B, C, D, E, F(u8), G, H, I, J, K, L, M
 }
