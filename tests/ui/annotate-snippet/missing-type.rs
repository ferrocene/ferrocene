// compile-flags: --error-format human-annotate-rs -Z unstable-options
// error-pattern:cannot find type `Iter` in this scope

pub fn main() {
<<<<<<< HEAD
    let x: Iter; //~ ERROR cannot find type `Iter` in this scope
}

// ferrocene-annotations: um_rustc_error_format
=======
    let x: Iter;
}
>>>>>>> b3e2f7b1
<|MERGE_RESOLUTION|>--- conflicted
+++ resolved
@@ -2,12 +2,7 @@
 // error-pattern:cannot find type `Iter` in this scope
 
 pub fn main() {
-<<<<<<< HEAD
-    let x: Iter; //~ ERROR cannot find type `Iter` in this scope
+    let x: Iter;
 }
 
-// ferrocene-annotations: um_rustc_error_format
-=======
-    let x: Iter;
-}
->>>>>>> b3e2f7b1
+// ferrocene-annotations: um_rustc_error_format