--- conflicted
+++ resolved
@@ -17,12 +17,6 @@
 #[used(linker)] //~ ERROR unused attribute
 static mut USED_COMPILER_LINKER3: [usize; 1] = [0];
 
-<<<<<<< HEAD
-fn main() {}
-
-// ferrocene-annotations: fls_7skf24auayqy
-// Attribute used
-=======
 #[used(compiler)]
 #[used]
 static mut USED_WITHOUT_ATTR1: [usize; 1] = [0];
@@ -32,4 +26,6 @@
 static mut USED_WITHOUT_ATTR2: [usize; 1] = [0];
 
 fn main() {}
->>>>>>> 17bbad18
+
+// ferrocene-annotations: fls_7skf24auayqy
+// Attribute used