--- conflicted
+++ resolved
@@ -26,16 +26,11 @@
     let y = foo::small;
     assert!(x != y);
     assert_eq!(x, foo::large);
-<<<<<<< HEAD
-    assert!((x != foo::small));
+    assert!(x != foo::small);
 }
 
 // ferrocene-annotations: fls_nsvzzbldhq53
 // Comparison Expressions
 //
 // ferrocene-annotations: fls_izdv9i4spokw
-// Operator Expressions
-=======
-    assert!(x != foo::small);
-}
->>>>>>> f8ce3b27
+// Operator Expressions