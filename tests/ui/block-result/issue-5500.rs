--- conflicted
+++ resolved
@@ -1,17 +1,10 @@
 fn main() { //~ NOTE expected `()` because of default return type
     &panic!()
     //~^ ERROR mismatched types
-<<<<<<< HEAD
-    //~| expected unit type `()`
-    //~| found reference `&_`
-    //~| expected `()`, found `&_`
-}
-
-// ferrocene-annotations: fls_hndm19t57wby
-// Block Expressions
-=======
     //~| NOTE expected unit type `()`
     //~| NOTE found reference `&_`
     //~| NOTE expected `()`, found `&_`
 }
->>>>>>> 2a0e13fc
+
+// ferrocene-annotations: fls_hndm19t57wby
+// Block Expressions