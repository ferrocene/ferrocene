--- conflicted
+++ resolved
@@ -3,13 +3,6 @@
 fn main() {
     let x: isize;
     foo(x); //~ ERROR E0381
-<<<<<<< HEAD
-}
-
-//
-// ferrocene-annotations: fls_3xvm61x0t251
-// Initialization
-=======
 
     // test for #120634
     struct A(u8);
@@ -24,4 +17,7 @@
     //~| ERROR used binding `c`
     //~| ERROR used binding `d`
 }
->>>>>>> 6eab85b8
+
+//
+// ferrocene-annotations: fls_3xvm61x0t251
+// Initialization