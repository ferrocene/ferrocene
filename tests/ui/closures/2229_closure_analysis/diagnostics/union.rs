//@ edition:2021

// Test that we point to the correct location that results a union being captured.
// Union is special because it can't be disjointly captured.

union A {
    y: u32,
    x: (),
}

fn main() {
    let mut a = A { y: 1 };
    let mut c = || {
    //~^ NOTE `a.y` is borrowed here
        let _ = unsafe { &a.y };
        let _ = &mut a;
        //~^ NOTE borrow occurs due to use in closure
        let _ = unsafe { &mut a.y };
    };
    a.y = 1;
    //~^ ERROR cannot assign to `a.y` because it is borrowed [E0506]
    //~| NOTE `a.y` is assigned to here
    c();
<<<<<<< HEAD
    //~^ borrow later used here
}

// ferrocene-annotations: fls_fmdn7n7s413d
// Union Type
//
// ferrocene-annotations: fls_9kjpxri0axvg
// Weak Keywords
=======
    //~^ NOTE borrow later used here
}
>>>>>>> ab434ad5
<|MERGE_RESOLUTION|>--- conflicted
+++ resolved
@@ -21,16 +21,11 @@
     //~^ ERROR cannot assign to `a.y` because it is borrowed [E0506]
     //~| NOTE `a.y` is assigned to here
     c();
-<<<<<<< HEAD
-    //~^ borrow later used here
+    //~^ NOTE borrow later used here
 }
 
 // ferrocene-annotations: fls_fmdn7n7s413d
 // Union Type
 //
 // ferrocene-annotations: fls_9kjpxri0axvg
-// Weak Keywords
-=======
-    //~^ NOTE borrow later used here
-}
->>>>>>> ab434ad5
+// Weak Keywords