--- conflicted
+++ resolved
@@ -8,12 +8,8 @@
     foo(|| bar())
     //~^ ERROR mismatched types [E0308]
     //~| HELP consider using a semicolon here
-<<<<<<< HEAD
+    //~| HELP try adding a return type
 }
 
 // ferrocene-annotations: fls_exe4zodlwfez
-// Type Unification
-=======
-    //~| HELP try adding a return type
-}
->>>>>>> 9a7f273a
+// Type Unification