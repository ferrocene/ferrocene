// Tests that we forbid coercion from `[T; n]` to `&[T]`

fn main() {
    let _: &[i32] = [0];
    //~^ ERROR mismatched types
<<<<<<< HEAD
    //~| expected `&[i32]`, found `[{integer}; 1]`
}

// ferrocene-annotations: fls_uj0kpjwyld60
// Array Types
//
// ferrocene-annotations: fls_vpbikb73dw4k
// Slice Types
=======
    //~| NOTE expected `&[i32]`, found `[{integer}; 1]`
    //~| NOTE expected due to this
}
>>>>>>> 2a0e13fc
<|MERGE_RESOLUTION|>--- conflicted
+++ resolved
@@ -3,17 +3,12 @@
 fn main() {
     let _: &[i32] = [0];
     //~^ ERROR mismatched types
-<<<<<<< HEAD
-    //~| expected `&[i32]`, found `[{integer}; 1]`
+    //~| NOTE expected `&[i32]`, found `[{integer}; 1]`
+    //~| NOTE expected due to this
 }
 
 // ferrocene-annotations: fls_uj0kpjwyld60
 // Array Types
 //
 // ferrocene-annotations: fls_vpbikb73dw4k
-// Slice Types
-=======
-    //~| NOTE expected `&[i32]`, found `[{integer}; 1]`
-    //~| NOTE expected due to this
-}
->>>>>>> 2a0e13fc
+// Slice Types