<<<<<<< HEAD
// compile-flags: --error-format=human --cfg a{b}
// error-pattern: invalid `--cfg` argument: `a{b}` (expected `key` or `key="value"`)
fn main() {}

// ferrocene-annotations: um_rustc_cfg
=======
//@ compile-flags: --error-format=human --cfg a{b}
//@ error-pattern: invalid `--cfg` argument: `a{b}` (expected `key` or `key="value"`)
fn main() {}
>>>>>>> 878d17fc
<|MERGE_RESOLUTION|>--- conflicted
+++ resolved
@@ -1,11 +1,5 @@
-<<<<<<< HEAD
-// compile-flags: --error-format=human --cfg a{b}
-// error-pattern: invalid `--cfg` argument: `a{b}` (expected `key` or `key="value"`)
-fn main() {}
-
-// ferrocene-annotations: um_rustc_cfg
-=======
 //@ compile-flags: --error-format=human --cfg a{b}
 //@ error-pattern: invalid `--cfg` argument: `a{b}` (expected `key` or `key="value"`)
 fn main() {}
->>>>>>> 878d17fc
+
+// ferrocene-annotations: um_rustc_cfg