// Test for missing quotes around value, issue #66450.
<<<<<<< HEAD
// compile-flags: --error-format=human --cfg key=value
// error-pattern: invalid `--cfg` argument: `key=value` (expected `key` or `key="value"`, ensure escaping is appropriate for your shell, try 'key="value"' or key=\"value\")
fn main() {}

// ferrocene-annotations: um_rustc_cfg
=======
//@ compile-flags: --error-format=human --cfg key=value
//@ error-pattern: invalid `--cfg` argument: `key=value` (expected `key` or `key="value"`, ensure escaping is appropriate for your shell, try 'key="value"' or key=\"value\")
fn main() {}
>>>>>>> 878d17fc
<|MERGE_RESOLUTION|>--- conflicted
+++ resolved
@@ -1,12 +1,6 @@
 // Test for missing quotes around value, issue #66450.
-<<<<<<< HEAD
-// compile-flags: --error-format=human --cfg key=value
-// error-pattern: invalid `--cfg` argument: `key=value` (expected `key` or `key="value"`, ensure escaping is appropriate for your shell, try 'key="value"' or key=\"value\")
-fn main() {}
-
-// ferrocene-annotations: um_rustc_cfg
-=======
 //@ compile-flags: --error-format=human --cfg key=value
 //@ error-pattern: invalid `--cfg` argument: `key=value` (expected `key` or `key="value"`, ensure escaping is appropriate for your shell, try 'key="value"' or key=\"value\")
 fn main() {}
->>>>>>> 878d17fc
+
+// ferrocene-annotations: um_rustc_cfg