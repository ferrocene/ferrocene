//@ revisions: old next
//@[next] compile-flags: -Znext-solver

struct Foo<const N: u8 = { 255 + 1 }>;
<<<<<<< HEAD
//~^ ERROR evaluation of constant value failed
fn main() {}

// ferrocene-annotations: fls_66m4rnbssgig
// Constant Expressions
=======
//~^ ERROR overflow
fn main() {}
>>>>>>> fe2622d9
<|MERGE_RESOLUTION|>--- conflicted
+++ resolved
@@ -2,13 +2,8 @@
 //@[next] compile-flags: -Znext-solver
 
 struct Foo<const N: u8 = { 255 + 1 }>;
-<<<<<<< HEAD
-//~^ ERROR evaluation of constant value failed
+//~^ ERROR overflow
 fn main() {}
 
 // ferrocene-annotations: fls_66m4rnbssgig
-// Constant Expressions
-=======
-//~^ ERROR overflow
-fn main() {}
->>>>>>> fe2622d9
+// Constant Expressions