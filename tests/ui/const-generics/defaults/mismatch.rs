//@ dont-require-annotations: NOTE

pub struct Example<const N: usize = 13>;
pub struct Example2<T = u32, const N: usize = 13>(T);
pub struct Example3<const N: usize = 13, T = u32>(T);
pub struct Example4<const N: usize = 13, const M: usize = 4>;

fn main() {
    let e: Example<13> = ();
    //~^ ERROR mismatched types
    //~| NOTE expected struct `Example`
    let e: Example2<u32, 13> = ();
    //~^ ERROR mismatched types
    //~| NOTE expected struct `Example2`
    let e: Example3<13, u32> = ();
    //~^ ERROR mismatched types
    //~| NOTE expected struct `Example3`
    let e: Example3<7> = ();
    //~^ ERROR mismatched types
    //~| NOTE expected struct `Example3<7>`
    let e: Example4<7> = ();
    //~^ ERROR mismatched types
<<<<<<< HEAD
    //~| expected struct `Example4<7>`
}

// ferrocene-annotations: fls_exe4zodlwfez
// Type Unification
=======
    //~| NOTE expected struct `Example4<7>`
}
>>>>>>> 2a0e13fc
<|MERGE_RESOLUTION|>--- conflicted
+++ resolved
@@ -20,13 +20,8 @@
     //~| NOTE expected struct `Example3<7>`
     let e: Example4<7> = ();
     //~^ ERROR mismatched types
-<<<<<<< HEAD
-    //~| expected struct `Example4<7>`
+    //~| NOTE expected struct `Example4<7>`
 }
 
 // ferrocene-annotations: fls_exe4zodlwfez
-// Type Unification
-=======
-    //~| NOTE expected struct `Example4<7>`
-}
->>>>>>> 2a0e13fc
+// Type Unification