--- conflicted
+++ resolved
@@ -25,7 +25,7 @@
 fn main() {
     let mut array = ArrayHolder::new();
     //~^ ERROR: type annotations needed
-<<<<<<< HEAD
+    //~| ERROR type annotations needed
 }
 
 // ferrocene-annotations: fls_l21tjqjkkaa0
@@ -35,8 +35,4 @@
 // Implementation conformance
 //
 // ferrocene-annotations: fls_fk2m2irwpeof
-// Implementations
-=======
-    //~| ERROR type annotations needed
-}
->>>>>>> 30676aa5
+// Implementations