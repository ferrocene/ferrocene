--- conflicted
+++ resolved
@@ -24,7 +24,7 @@
 
 fn main() {
     let mut array = ArrayHolder::new();
-<<<<<<< HEAD
+    //~^ ERROR: type annotations needed
 }
 
 // ferrocene-annotations: fls_l21tjqjkkaa0
@@ -34,8 +34,4 @@
 // Implementation conformance
 //
 // ferrocene-annotations: fls_fk2m2irwpeof
-// Implementations
-=======
-    //~^ ERROR: type annotations needed
-}
->>>>>>> f7a99204
+// Implementations