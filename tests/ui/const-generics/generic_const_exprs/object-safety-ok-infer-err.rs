--- conflicted
+++ resolved
@@ -18,12 +18,8 @@
 fn main() {
     use_dyn(&());
     //~^ ERROR type annotations needed
-<<<<<<< HEAD
+    //~| ERROR type annotations needed
 }
 
 // ferrocene-annotations: fls_4ikc07mfrez5
-// Object safety
-=======
-    //~| ERROR type annotations needed
-}
->>>>>>> 313234c8
+// Object safety