#![feature(adt_const_params, unsized_const_params)]
#![allow(incomplete_features)]

use std::marker::UnsizedConstParamTy;

#[derive(Debug, PartialEq, Eq, UnsizedConstParamTy)]
struct Foo {
    value: i32,
    nested: &'static Bar<i32>,
}

#[derive(Debug, PartialEq, Eq, UnsizedConstParamTy)]
struct Bar<T>(T);

struct Test<const F: Foo>;

fn main() {
<<<<<<< HEAD
    let x: Test<{
        Foo {
            value: 3,
            nested: &Bar(4),
        }
    }> = Test;
    let y: Test<{
        Foo {
            value: 3,
            nested: &Bar(5),
        }
    }> = x; //~ ERROR mismatched types
}

// ferrocene-annotations: fls_exe4zodlwfez
// Type Unification
=======
    let x: Test<{ Foo { value: 3, nested: &Bar(4) } }> = Test;
    let y: Test<{ Foo { value: 3, nested: &Bar(5) } }> = x; //~ ERROR mismatched types
}
>>>>>>> b8849425
<|MERGE_RESOLUTION|>--- conflicted
+++ resolved
@@ -15,25 +15,9 @@
 struct Test<const F: Foo>;
 
 fn main() {
-<<<<<<< HEAD
-    let x: Test<{
-        Foo {
-            value: 3,
-            nested: &Bar(4),
-        }
-    }> = Test;
-    let y: Test<{
-        Foo {
-            value: 3,
-            nested: &Bar(5),
-        }
-    }> = x; //~ ERROR mismatched types
+    let x: Test<{ Foo { value: 3, nested: &Bar(4) } }> = Test;
+    let y: Test<{ Foo { value: 3, nested: &Bar(5) } }> = x; //~ ERROR mismatched types
 }
 
 // ferrocene-annotations: fls_exe4zodlwfez
-// Type Unification
-=======
-    let x: Test<{ Foo { value: 3, nested: &Bar(4) } }> = Test;
-    let y: Test<{ Foo { value: 3, nested: &Bar(5) } }> = x; //~ ERROR mismatched types
-}
->>>>>>> b8849425
+// Type Unification