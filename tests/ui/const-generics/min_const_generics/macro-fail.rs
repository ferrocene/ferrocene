--- conflicted
+++ resolved
@@ -38,7 +38,7 @@
 
   let _fail = Example::<gimme_a_const!()>;
   //~^ ERROR unexpected end of macro invocation
-<<<<<<< HEAD
+  //~| ERROR: type provided when a constant was expected
 }
 
 // ferrocene-annotations: fls_xa7lp0zg1ol2
@@ -60,8 +60,4 @@
 // Rule matching
 
 // ferrocene-annotations: fls_qpx6lgapce57
-// Token matching
-=======
-  //~| ERROR: type provided when a constant was expected
-}
->>>>>>> 841a5660
+// Token matching