struct Example<const N: usize>;

macro_rules! external_macro {
  () => {{
    //~^ ERROR expected type
    const X: usize = 1337;
    X
  }}
}

trait Marker<const N: usize> {}
impl<const N: usize> Marker<N> for Example<N> {}

fn make_marker() -> impl Marker<gimme_a_const!(marker)> {
  //~^ ERROR: type provided when a constant was expected
  //~| ERROR: type provided when a constant was expected
  Example::<gimme_a_const!(marker)>
  //~^ ERROR: type provided when a constant was expected
}

fn from_marker(_: impl Marker<{
    #[macro_export]
    macro_rules! inline { () => {{ 3 }} }; inline!()
}>) {}

fn main() {
  let _ok = Example::<{
    #[macro_export]
    macro_rules! gimme_a_const {
      ($rusty: ident) => {{ let $rusty = 3; *&$rusty }}
      //~^ ERROR expected type
      //~| ERROR expected type
    };
    gimme_a_const!(run)
  }>;

  let _fail = Example::<external_macro!()>;
  //~^ ERROR: type provided when a constant

  let _fail = Example::<gimme_a_const!()>;
  //~^ ERROR unexpected end of macro invocation
  //~| ERROR: type provided when a constant was expected
<<<<<<< HEAD
  //~| ERROR type annotations needed
}

// ferrocene-annotations: fls_xa7lp0zg1ol2
// Declarative macros

// ferrocene-annotations: fls_wjldgtio5o75
// Macro expansion

// ferrocene-annotations: fls_vnvt40pa48n8
// Macro invocation

// ferrocene-annotations: fls_4apk1exafxii
// Macro matching

// ferrocene-annotations: fls_ym00b6ewf4n3
// Macro transcription

// ferrocene-annotations: fls_n3ktmjqf87qb
// Rule matching

// ferrocene-annotations: fls_qpx6lgapce57
// Token matching
=======
}
>>>>>>> cdd99284
<|MERGE_RESOLUTION|>--- conflicted
+++ resolved
@@ -40,8 +40,6 @@
   let _fail = Example::<gimme_a_const!()>;
   //~^ ERROR unexpected end of macro invocation
   //~| ERROR: type provided when a constant was expected
-<<<<<<< HEAD
-  //~| ERROR type annotations needed
 }
 
 // ferrocene-annotations: fls_xa7lp0zg1ol2
@@ -63,7 +61,4 @@
 // Rule matching
 
 // ferrocene-annotations: fls_qpx6lgapce57
-// Token matching
-=======
-}
->>>>>>> cdd99284
+// Token matching