--- conflicted
+++ resolved
@@ -18,13 +18,8 @@
 }
 
 fn main() {
-<<<<<<< HEAD
-    assert_eq!(Const::<{&A as *const _}>::get(), 3)
+    assert_eq!(Const::<{ &A as *const _ }>::get(), 3)
 }
 
 // ferrocene-annotations: fls_ppd1xwve3tr7
-// Raw Pointer Types
-=======
-    assert_eq!(Const::<{ &A as *const _ }>::get(), 3)
-}
->>>>>>> b8849425
+// Raw Pointer Types