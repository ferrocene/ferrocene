--- conflicted
+++ resolved
@@ -7,12 +7,7 @@
     //~^ ERROR type provided when a const
     example::<[usize; 4 + 5]>();
     //~^ ERROR type provided when a const
-<<<<<<< HEAD
-    //~| ERROR type annotations needed
 }
 
 // ferrocene-annotations: fls_utuu8mdbuyxm
-// Generic Arguments
-=======
-}
->>>>>>> cdd99284
+// Generic Arguments