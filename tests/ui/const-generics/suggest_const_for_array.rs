--- conflicted
+++ resolved
@@ -3,16 +3,6 @@
 fn example<const N: usize>() {}
 
 fn other() {
-<<<<<<< HEAD
-  example::<[usize; 3]>();
-  //~^ ERROR type provided when a const
-  example::<[usize; 4+5]>();
-  //~^ ERROR type provided when a const
-}
-
-// ferrocene-annotations: fls_utuu8mdbuyxm
-// Generic Arguments
-=======
     example::<[usize; 3]>();
     //~^ ERROR type provided when a const
     //~| ERROR type annotations needed
@@ -20,4 +10,6 @@
     //~^ ERROR type provided when a const
     //~| ERROR type annotations needed
 }
->>>>>>> 24e7f1c0
+
+// ferrocene-annotations: fls_utuu8mdbuyxm
+// Generic Arguments