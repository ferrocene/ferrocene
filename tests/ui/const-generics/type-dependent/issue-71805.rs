//@ run-pass
use std::mem::MaybeUninit;

trait CollectSlice<'a>: Iterator {
    fn inner_array<const N: usize>(&mut self) -> [Self::Item; N];

    fn custom_collect_array<const N: usize>(&mut self) -> [Self::Item; N] {
        let result = self.inner_array();
        assert!(self.next().is_none());
        result
    }
}

impl<'a, I: ?Sized> CollectSlice<'a> for I
where
    I: Iterator,
{
    fn inner_array<const N: usize>(&mut self) -> [Self::Item; N] {
        let mut result: [MaybeUninit<Self::Item>; N] =
            unsafe { MaybeUninit::uninit().assume_init() };

        let mut count = 0;
        for (dest, item) in result.iter_mut().zip(self) {
            *dest = MaybeUninit::new(item);
            count += 1;
        }

        assert_eq!(N, count);

        let temp_ptr: *const [MaybeUninit<Self::Item>; N] = &result;
        unsafe { std::ptr::read(temp_ptr as *const [Self::Item; N]) }
    }
}

fn main() {
    let mut foos = [0u64; 9].iter().cloned();
<<<<<<< HEAD
    let _bar: [u64; 9] = foos.collect_array::<9_usize>();
}

// ferrocene-annotations: fls_e1pgdlv81vul
// Implementation conformance

// ferrocene-annotations: fls_fk2m2irwpeof
// Implementations

// ferrocene-annotations: fls_85vx1qfa061i
// Traits
=======
    let _bar: [u64; 9] = foos.custom_collect_array::<9_usize>();
}
>>>>>>> 42669b45
<|MERGE_RESOLUTION|>--- conflicted
+++ resolved
@@ -34,8 +34,7 @@
 
 fn main() {
     let mut foos = [0u64; 9].iter().cloned();
-<<<<<<< HEAD
-    let _bar: [u64; 9] = foos.collect_array::<9_usize>();
+    let _bar: [u64; 9] = foos.custom_collect_array::<9_usize>();
 }
 
 // ferrocene-annotations: fls_e1pgdlv81vul
@@ -45,8 +44,4 @@
 // Implementations
 
 // ferrocene-annotations: fls_85vx1qfa061i
-// Traits
-=======
-    let _bar: [u64; 9] = foos.custom_collect_array::<9_usize>();
-}
->>>>>>> 42669b45
+// Traits