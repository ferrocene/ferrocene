//@ only-x86_64
//@ stderr-per-bitwidth
//@ dont-require-annotations: NOTE

#[repr(C)]
union Nonsense {
    u: usize,
    int_32_ref: &'static i32,
    uint_8: u8,
    uint_16: u16,
    uint_32: u32,
    uint_64: u64,
    uint_128: u128,
    int_8: i8,
    int_16: i16,
    int_32: i32,
    int_64: i64,
    int_128: i128,
    float_32: f32,
    float_64: f64,
    truthy_falsey: bool,
    character: char,
    stringy: &'static str,
}

fn main() {
    const I32_REF_USIZE_UNION: usize = unsafe { Nonsense { int_32_ref: &3 }.u };
    //~^ ERROR unable to turn pointer into integer

    const I32_REF_U8_UNION: u8 = unsafe { Nonsense { int_32_ref: &3 }.uint_8 };
    //~^ ERROR unable to turn pointer into integer

    const I32_REF_U16_UNION: u16 = unsafe { Nonsense { int_32_ref: &3 }.uint_16 };
    //~^ ERROR unable to turn pointer into integer

    const I32_REF_U32_UNION: u32 = unsafe { Nonsense { int_32_ref: &3 }.uint_32 };
    //~^ ERROR unable to turn pointer into integer

    const I32_REF_U64_UNION: u64 = unsafe { Nonsense { int_32_ref: &3 }.uint_64 };
    //~^ ERROR unable to turn pointer into integer

    const I32_REF_U128_UNION: u128 = unsafe { Nonsense { int_32_ref: &3 }.uint_128 };
    //~^ ERROR uninitialized

    const I32_REF_I8_UNION: i8 = unsafe { Nonsense { int_32_ref: &3 }.int_8 };
    //~^ ERROR unable to turn pointer into integer

    const I32_REF_I16_UNION: i16 = unsafe { Nonsense { int_32_ref: &3 }.int_16 };
    //~^ ERROR unable to turn pointer into integer

    const I32_REF_I32_UNION: i32 = unsafe { Nonsense { int_32_ref: &3 }.int_32 };
    //~^ ERROR unable to turn pointer into integer

    const I32_REF_I64_UNION: i64 = unsafe { Nonsense { int_32_ref: &3 }.int_64 };
    //~^ ERROR unable to turn pointer into integer

    const I32_REF_I128_UNION: i128 = unsafe { Nonsense { int_32_ref: &3 }.int_128 };
    //~^ ERROR uninitialized

    const I32_REF_F32_UNION: f32 = unsafe { Nonsense { int_32_ref: &3 }.float_32 };
    //~^ ERROR unable to turn pointer into integer

    const I32_REF_F64_UNION: f64 = unsafe { Nonsense { int_32_ref: &3 }.float_64 };
    //~^ ERROR unable to turn pointer into integer

    const I32_REF_BOOL_UNION: bool = unsafe { Nonsense { int_32_ref: &3 }.truthy_falsey };
    //~^ ERROR unable to turn pointer into integer

    const I32_REF_CHAR_UNION: char = unsafe { Nonsense { int_32_ref: &3 }.character };
    //~^ ERROR unable to turn pointer into integer

    const STR_U8_UNION: u8 = unsafe { Nonsense { stringy: "3" }.uint_8 };
    //~^ ERROR unable to turn pointer into integer

    const STR_U16_UNION: u16 = unsafe { Nonsense { stringy: "3" }.uint_16 };
    //~^ ERROR unable to turn pointer into integer

    const STR_U32_UNION: u32 = unsafe { Nonsense { stringy: "3" }.uint_32 };
    //~^ ERROR unable to turn pointer into integer

    const STR_U64_UNION: u64 = unsafe { Nonsense { stringy: "3" }.uint_64 };
    //~^ ERROR unable to turn pointer into integer

    const STR_U128_UNION: u128 = unsafe { Nonsense { stringy: "3" }.uint_128 };
    //~^ ERROR unable to turn pointer into integer

    const STR_I8_UNION: i8 = unsafe { Nonsense { stringy: "3" }.int_8 };
    //~^ ERROR unable to turn pointer into integer

    const STR_I16_UNION: i16 = unsafe { Nonsense { stringy: "3" }.int_16 };
    //~^ ERROR unable to turn pointer into integer

    const STR_I32_UNION: i32 = unsafe { Nonsense { stringy: "3" }.int_32 };
    //~^ ERROR unable to turn pointer into integer

    const STR_I64_UNION: i64 = unsafe { Nonsense { stringy: "3" }.int_64 };
    //~^ ERROR unable to turn pointer into integer

    const STR_I128_UNION: i128 = unsafe { Nonsense { stringy: "3" }.int_128 };
    //~^ ERROR unable to turn pointer into integer

    const STR_F32_UNION: f32 = unsafe { Nonsense { stringy: "3" }.float_32 };
    //~^ ERROR unable to turn pointer into integer

    const STR_F64_UNION: f64 = unsafe { Nonsense { stringy: "3" }.float_64 };
    //~^ ERROR unable to turn pointer into integer

    const STR_BOOL_UNION: bool = unsafe { Nonsense { stringy: "3" }.truthy_falsey };
    //~^ ERROR unable to turn pointer into integer

    const STR_CHAR_UNION: char = unsafe { Nonsense { stringy: "3" }.character };
<<<<<<< HEAD
    //~^ ERROR evaluation of constant value failed
}

// ferrocene-annotations: fls_18k3uajrgq5f
// Field Access Expressions
//
// ferrocene-annotations: fls_8tsynkj2cufj
// Struct Expressions
//
// ferrocene-annotations: fls_fmdn7n7s413d
// Union Type
//
// ferrocene-annotations: fls_9kjpxri0axvg
// Weak Keywords
//
// ferrocene-annotations: fls_6ydylimiv553
// Place Expressions
//
// ferrocene-annotations: fls_xcwfotmq2e5d
// Field Resolution
=======
    //~^ ERROR unable to turn pointer into integer
}
>>>>>>> fe2622d9
<|MERGE_RESOLUTION|>--- conflicted
+++ resolved
@@ -109,8 +109,7 @@
     //~^ ERROR unable to turn pointer into integer
 
     const STR_CHAR_UNION: char = unsafe { Nonsense { stringy: "3" }.character };
-<<<<<<< HEAD
-    //~^ ERROR evaluation of constant value failed
+    //~^ ERROR unable to turn pointer into integer
 }
 
 // ferrocene-annotations: fls_18k3uajrgq5f
@@ -129,8 +128,4 @@
 // Place Expressions
 //
 // ferrocene-annotations: fls_xcwfotmq2e5d
-// Field Resolution
-=======
-    //~^ ERROR unable to turn pointer into integer
-}
->>>>>>> fe2622d9
+// Field Resolution