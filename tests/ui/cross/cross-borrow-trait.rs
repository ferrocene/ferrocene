// Test that cross-borrowing (implicitly converting from `Box<T>` to `&T`) is
// forbidden when `T` is a trait.

//@ dont-require-annotations: NOTE

struct Foo;
trait Trait { fn foo(&self) {} }
impl Trait for Foo {}

pub fn main() {
    let x: Box<dyn Trait> = Box::new(Foo);
    let _y: &dyn Trait = x; //~ ERROR E0308
<<<<<<< HEAD
                            //~| expected reference `&dyn Trait`
                            //~| found struct `Box<dyn Trait>`
}

// ferrocene-annotations: fls_a14slch83hzn
// Borrowing
//
// ferrocene-annotations: fls_qa98qdi42orq
// Trait Object Type
=======
                            //~| NOTE expected reference `&dyn Trait`
                            //~| NOTE found struct `Box<dyn Trait>`
}
>>>>>>> 2a0e13fc
<|MERGE_RESOLUTION|>--- conflicted
+++ resolved
@@ -10,18 +10,12 @@
 pub fn main() {
     let x: Box<dyn Trait> = Box::new(Foo);
     let _y: &dyn Trait = x; //~ ERROR E0308
-<<<<<<< HEAD
-                            //~| expected reference `&dyn Trait`
-                            //~| found struct `Box<dyn Trait>`
+                            //~| NOTE expected reference `&dyn Trait`
+                            //~| NOTE found struct `Box<dyn Trait>`
 }
 
 // ferrocene-annotations: fls_a14slch83hzn
 // Borrowing
 //
 // ferrocene-annotations: fls_qa98qdi42orq
-// Trait Object Type
-=======
-                            //~| NOTE expected reference `&dyn Trait`
-                            //~| NOTE found struct `Box<dyn Trait>`
-}
->>>>>>> 2a0e13fc
+// Trait Object Type