--- conflicted
+++ resolved
@@ -9,13 +9,8 @@
     }
 
     let f = Foo { foo: 10 };
-<<<<<<< HEAD
-    format!("{:?}", f);
+    let _ = format!("{:?}", f);
 }
 
 // ferrocene-annotations: fls_qcb1n9c0e5hz
-// Functions
-=======
-    let _ = format!("{:?}", f);
-}
->>>>>>> b94a24ba
+// Functions