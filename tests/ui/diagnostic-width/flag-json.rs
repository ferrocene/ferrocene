--- conflicted
+++ resolved
@@ -4,14 +4,9 @@
 // arbitrarily low value so that the effect is visible.
 
 fn main() {
-<<<<<<< HEAD
-    let _: () = 42;
-}
-
-// ferrocene-annotations: um_rustc_error_format
-=======
     let _: () = 42; //~ ERROR mismatched types
                     //~| NOTE expected `()`, found integer
                     //~| NOTE expected due to this
 }
->>>>>>> 2a0e13fc
+
+// ferrocene-annotations: um_rustc_error_format