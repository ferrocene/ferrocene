--- conflicted
+++ resolved
@@ -6,11 +6,6 @@
 
 fn main() {
     let _: () = 42;
-<<<<<<< HEAD
-    //~^ ERROR arguments to this function are incorrect
 }
 
-// ferrocene-annotations: um_rustc_error_format
-=======
-}
->>>>>>> b3e2f7b1
+// ferrocene-annotations: um_rustc_error_format