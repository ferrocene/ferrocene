--- conflicted
+++ resolved
@@ -35,13 +35,8 @@
 }
 
 fn main() {
-<<<<<<< HEAD
-    S.hello_method(); //~ no method named `hello_method` found
+    S.hello_method(); //~ ERROR no method named `hello_method` found
 }
 
 // ferrocene-annotations: fls_fk2m2irwpeof
-// Implementations
-=======
-    S.hello_method(); //~ ERROR no method named `hello_method` found
-}
->>>>>>> ab434ad5
+// Implementations