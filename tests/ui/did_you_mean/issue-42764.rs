enum DoubleOption<T> {
    FirstSome(T),
    AlternativeSome(T),
    Nothing,
}

fn this_function_expects_a_double_option<T>(d: DoubleOption<T>) {}

fn main() {
    let n: usize = 42;
    this_function_expects_a_double_option(n);
    //~^ ERROR mismatched types
    //~| HELP try wrapping the expression in a variant of `DoubleOption`
}


// But don't issue the "try using a variant" help if the one-"variant" ADT is
// actually a one-field struct.

struct Payload;

struct Wrapper { payload: Payload }

struct Context { wrapper: Wrapper }

fn overton() {
    let _c = Context { wrapper: Payload{} };
    //~^ ERROR mismatched types
<<<<<<< HEAD
    //~| try wrapping the expression in `Wrapper`
}

// ferrocene-annotations: fls_exe4zodlwfez
// Type Unification
=======
    //~| HELP try wrapping the expression in `Wrapper`
}
>>>>>>> ab434ad5
<|MERGE_RESOLUTION|>--- conflicted
+++ resolved
@@ -26,13 +26,8 @@
 fn overton() {
     let _c = Context { wrapper: Payload{} };
     //~^ ERROR mismatched types
-<<<<<<< HEAD
-    //~| try wrapping the expression in `Wrapper`
+    //~| HELP try wrapping the expression in `Wrapper`
 }
 
 // ferrocene-annotations: fls_exe4zodlwfez
-// Type Unification
-=======
-    //~| HELP try wrapping the expression in `Wrapper`
-}
->>>>>>> ab434ad5
+// Type Unification