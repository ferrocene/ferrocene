//@ build-fail

//
#![crate_type="rlib"]
#![allow(warnings)]

#[export_name="fail"]
pub fn a() {
}

#[no_mangle]
pub fn fail() {
<<<<<<< HEAD
//~^ symbol `fail` is already defined
}

// ferrocene-annotations: fls_osd6c4utyjb3
// FFI
//
// ferrocene-annotations: fls_pgp7ezcc9lh8
// Foreign Function Interface Attributes
//
// ferrocene-annotations: fls_olzilmy8n0nl
// Attribute export_name
=======
//~^ ERROR symbol `fail` is already defined
}
>>>>>>> ab434ad5
<|MERGE_RESOLUTION|>--- conflicted
+++ resolved
@@ -10,8 +10,7 @@
 
 #[no_mangle]
 pub fn fail() {
-<<<<<<< HEAD
-//~^ symbol `fail` is already defined
+//~^ ERROR symbol `fail` is already defined
 }
 
 // ferrocene-annotations: fls_osd6c4utyjb3
@@ -21,8 +20,4 @@
 // Foreign Function Interface Attributes
 //
 // ferrocene-annotations: fls_olzilmy8n0nl
-// Attribute export_name
-=======
-//~^ ERROR symbol `fail` is already defined
-}
->>>>>>> ab434ad5
+// Attribute export_name