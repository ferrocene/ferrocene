//@ build-fail

#![crate_type="rlib"]
#![allow(warnings)]


pub trait A {
    fn fail(self);
}

struct B;
struct C;

impl A for B {
    #[no_mangle]
    fn fail(self) {}
}

impl A for C {
    #[no_mangle]
<<<<<<< HEAD
    fn fail(self) {}
}

// ferrocene-annotations: fls_osd6c4utyjb3
// FFI
//
// ferrocene-annotations: fls_pgp7ezcc9lh8
// Foreign Function Interface Attributes
=======
    fn fail(self) {} //~ ERROR symbol `fail` is already defined
}
>>>>>>> 93cb31d1
<|MERGE_RESOLUTION|>--- conflicted
+++ resolved
@@ -18,16 +18,11 @@
 
 impl A for C {
     #[no_mangle]
-<<<<<<< HEAD
-    fn fail(self) {}
+    fn fail(self) {} //~ ERROR symbol `fail` is already defined
 }
 
 // ferrocene-annotations: fls_osd6c4utyjb3
 // FFI
 //
 // ferrocene-annotations: fls_pgp7ezcc9lh8
-// Foreign Function Interface Attributes
-=======
-    fn fail(self) {} //~ ERROR symbol `fail` is already defined
-}
->>>>>>> 93cb31d1
+// Foreign Function Interface Attributes