//@ run-pass

struct Test<T: ?Sized>(T);

fn main() {
    let x = Test([1,2,3]);
    let x : &Test<[i32]> = &x;

    let & ref _y = x;

    // Make sure binding to a fat pointer behind a reference
    // still works
    let slice = &[1,2,3];
    let x = Test(&slice);
    let Test(&_slice) = x;
<<<<<<< HEAD


    let x = (10, [1,2,3]);
    let x : &(i32, [i32]) = &x;

    let & ref _y = x;

    let slice = &[1,2,3];
    let x = (10, &slice);
    let (_, &_slice) = x;
}

// ferrocene-annotations: fls_qztk0bkju9u
// Borrow Expression
// ferrocene-annotations: fls_7bxv8lybxm18
// Identifier Patterns
//
// ferrocene-annotations: fls_izdv9i4spokw
// Operator Expressions
=======
}
>>>>>>> dbe5c0cb
<|MERGE_RESOLUTION|>--- conflicted
+++ resolved
@@ -13,17 +13,6 @@
     let slice = &[1,2,3];
     let x = Test(&slice);
     let Test(&_slice) = x;
-<<<<<<< HEAD
-
-
-    let x = (10, [1,2,3]);
-    let x : &(i32, [i32]) = &x;
-
-    let & ref _y = x;
-
-    let slice = &[1,2,3];
-    let x = (10, &slice);
-    let (_, &_slice) = x;
 }
 
 // ferrocene-annotations: fls_qztk0bkju9u
@@ -32,7 +21,4 @@
 // Identifier Patterns
 //
 // ferrocene-annotations: fls_izdv9i4spokw
-// Operator Expressions
-=======
-}
->>>>>>> dbe5c0cb
+// Operator Expressions