#![feature(stmt_expr_attributes)]

fn main() {
<<<<<<< HEAD
    let _ = #[cfg(FALSE)] if true {}; //~ ERROR removing an expression
}

// ferrocene-annotations: fls_fymvsy6ig99a
// Attribute cfg
// ferrocene-annotations: fls_mkut7gut49gi
// If Expressions
=======
    let _ = #[cfg(false)] if true {}; //~ ERROR removing an expression
}
>>>>>>> 88d5fedf
<|MERGE_RESOLUTION|>--- conflicted
+++ resolved
@@ -1,15 +1,10 @@
 #![feature(stmt_expr_attributes)]
 
 fn main() {
-<<<<<<< HEAD
-    let _ = #[cfg(FALSE)] if true {}; //~ ERROR removing an expression
+    let _ = #[cfg(false)] if true {}; //~ ERROR removing an expression
 }
 
 // ferrocene-annotations: fls_fymvsy6ig99a
 // Attribute cfg
 // ferrocene-annotations: fls_mkut7gut49gi
-// If Expressions
-=======
-    let _ = #[cfg(false)] if true {}; //~ ERROR removing an expression
-}
->>>>>>> 88d5fedf
+// If Expressions