--- conflicted
+++ resolved
@@ -1,16 +1,11 @@
 fn main() {
     let x = if true { 10i32 } else { 10u32 };
     //~^ ERROR `if` and `else` have incompatible types
-<<<<<<< HEAD
-    //~| expected `i32`, found `u32`
+    //~| NOTE expected `i32`, found `u32`
+    //~| NOTE expected because of this
 }
 
 // ferrocene-annotations: fls_exe4zodlwfez
 // Type Unification
 // ferrocene-annotations: fls_mkut7gut49gi
-// If Expressions
-=======
-    //~| NOTE expected `i32`, found `u32`
-    //~| NOTE expected because of this
-}
->>>>>>> 2a0e13fc
+// If Expressions