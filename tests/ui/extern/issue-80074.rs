--- conflicted
+++ resolved
@@ -11,7 +11,12 @@
 
 fn main() {
     foo!();
-<<<<<<< HEAD
+    //~^ WARN: macro `foo` is private
+    //~| WARN: it will become a hard error in a future release!
+    bar!();
+    //~^ ERROR: cannot find macro `bar` in this scope
+    m!();
+    //~^ ERROR: cannot find macro `m` in this scope
 }
 
 // ferrocene-annotations: fls_qxjy0f758x5s
@@ -19,13 +24,4 @@
 // ferrocene-annotations: fls_9gprp17h6t1q
 // Use Imports
 // ferrocene-annotations: fls_gklst7joeo33
-// External Crates
-=======
-    //~^ WARN: macro `foo` is private
-    //~| WARN: it will become a hard error in a future release!
-    bar!();
-    //~^ ERROR: cannot find macro `bar` in this scope
-    m!();
-    //~^ ERROR: cannot find macro `m` in this scope
-}
->>>>>>> ea792e1d
+// External Crates