//@ run-pass
#![allow(unused_assignments)]
#![allow(unused_variables)]

pub fn main() {
    let mut y: isize = 42;
    let mut z: isize = 42;
    let mut x: isize;
    while z < 50 {
        z += 1;
        while false { x = y; y = z; }
        println!("{}", y);
    }
<<<<<<< HEAD
    assert!((y == 42 && z == 50));
}

// ferrocene-annotations: fls_5jjm1kt43axd
// While Loops
=======
    assert!(y == 42 && z == 50);
}
>>>>>>> f5fbdadd
<|MERGE_RESOLUTION|>--- conflicted
+++ resolved
@@ -11,13 +11,8 @@
         while false { x = y; y = z; }
         println!("{}", y);
     }
-<<<<<<< HEAD
-    assert!((y == 42 && z == 50));
+    assert!(y == 42 && z == 50);
 }
 
 // ferrocene-annotations: fls_5jjm1kt43axd
-// While Loops
-=======
-    assert!(y == 42 && z == 50);
-}
->>>>>>> f5fbdadd
+// While Loops