use std::marker;

struct Heap;

struct Vec<T, A = Heap>(
    marker::PhantomData<(T,A)>);

struct HashMap<K, V, S = ()>(marker::PhantomData<(K,V,S)>);

fn main() {
    let _: Vec;
    //~^ ERROR missing generics for struct `Vec`
<<<<<<< HEAD
}

// ferrocene-annotations: fls_xjcxbajhzp3d
// Type Parameters
=======
    //~| SUGGESTION <T>

    let _x = (1..10).collect::<HashMap>();
    //~^ ERROR missing generics for struct `HashMap`
    //~| SUGGESTION <_, _>

    ().extend::<[(); 0]>({
        fn not_the_extend() {
            let _: Vec;
            //~^ ERROR missing generics for struct `Vec`
            //~| SUGGESTION <T>
        }
        []
    });
}
>>>>>>> ca88666e
<|MERGE_RESOLUTION|>--- conflicted
+++ resolved
@@ -10,12 +10,6 @@
 fn main() {
     let _: Vec;
     //~^ ERROR missing generics for struct `Vec`
-<<<<<<< HEAD
-}
-
-// ferrocene-annotations: fls_xjcxbajhzp3d
-// Type Parameters
-=======
     //~| SUGGESTION <T>
 
     let _x = (1..10).collect::<HashMap>();
@@ -31,4 +25,6 @@
         []
     });
 }
->>>>>>> ca88666e
+
+// ferrocene-annotations: fls_xjcxbajhzp3d
+// Type Parameters