--- conflicted
+++ resolved
@@ -1,12 +1,7 @@
 // compile-flags: --test
 
 #![allow(soft_unstable)]
-<<<<<<< HEAD
-#![test] //~ ERROR cannot determine resolution for the attribute macro `test`
+#![test]
 //~^ ERROR 4:1: 4:9: `test` attribute cannot be used at crate level
 
-// ferrocene-annotations: um_rustc_test
-=======
-#![test]
-//~^ ERROR 4:1: 4:9: `test` attribute cannot be used at crate level
->>>>>>> 0674f9a3
+// ferrocene-annotations: um_rustc_test