--- conflicted
+++ resolved
@@ -6,13 +6,8 @@
 
 fn main() {
     let _ = foo("foo");
-<<<<<<< HEAD
-    //~^ ERROR type annotations needed for `[usize; _]`
+    //~^ ERROR type annotations needed
 }
 
 // ferrocene-annotations: fls_utuu8mdbuyxm
-// Generic Arguments
-=======
-    //~^ ERROR type annotations needed
-}
->>>>>>> 4aa9880a
+// Generic Arguments