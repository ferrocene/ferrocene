--- conflicted
+++ resolved
@@ -14,16 +14,10 @@
     <Struct as Ambiguous<_>>::method();
     //~^ ERROR type annotations needed
     //~| NOTE cannot infer type of the type parameter `A`
-<<<<<<< HEAD
-    //~| ERROR type annotations needed
-    //~| NOTE infer type of the type parameter `A`
 }
 
 // ferrocene-annotations: fls_fk2m2irwpeof
 // Implementations
 //
 // ferrocene-annotations: fls_utuu8mdbuyxm
-// Generic Arguments
-=======
-}
->>>>>>> e5a10fca
+// Generic Arguments