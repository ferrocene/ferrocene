error: this argument is a mutable reference, but not used mutably
  --> $DIR/let_underscore_future.rs:11:35
   |
LL | fn do_something_to_future(future: &mut impl Future<Output = ()>) {}
   |                                   ^^^^^^^^^^^^^^^^^^^^^^^^^^^^^ help: consider changing to: `&impl Future<Output = ()>`
   |
   = note: `-D clippy::needless-pass-by-ref-mut` implied by `-D warnings`

error: non-binding `let` on a future
  --> $DIR/let_underscore_future.rs:14:5
   |
LL |     let _ = some_async_fn();
   |     ^^^^^^^^^^^^^^^^^^^^^^^^
   |
   = help: consider awaiting the future or dropping explicitly with `std::mem::drop`
   = note: `-D clippy::let-underscore-future` implied by `-D warnings`

error: non-binding `let` on a future
  --> $DIR/let_underscore_future.rs:15:5
   |
LL |     let _ = custom();
   |     ^^^^^^^^^^^^^^^^^
   |
   = help: consider awaiting the future or dropping explicitly with `std::mem::drop`

error: non-binding `let` on a future
  --> $DIR/let_underscore_future.rs:19:5
   |
LL |     let _ = future;
   |     ^^^^^^^^^^^^^^^
   |
   = help: consider awaiting the future or dropping explicitly with `std::mem::drop`

<<<<<<< HEAD
=======
error: this argument is a mutable reference, but not used mutably
  --> $DIR/let_underscore_future.rs:11:35
   |
LL | fn do_something_to_future(future: &mut impl Future<Output = ()>) {}
   |                                   ^^^^^^^^^^^^^^^^^^^^^^^^^^^^^ help: consider changing to: `&impl Future<Output = ()>`
   |
   = note: `-D clippy::needless-pass-by-ref-mut` implied by `-D warnings`

>>>>>>> d3c5b488
error: aborting due to 4 previous errors
<|MERGE_RESOLUTION|>--- conflicted
+++ resolved
@@ -1,11 +1,3 @@
-error: this argument is a mutable reference, but not used mutably
-  --> $DIR/let_underscore_future.rs:11:35
-   |
-LL | fn do_something_to_future(future: &mut impl Future<Output = ()>) {}
-   |                                   ^^^^^^^^^^^^^^^^^^^^^^^^^^^^^ help: consider changing to: `&impl Future<Output = ()>`
-   |
-   = note: `-D clippy::needless-pass-by-ref-mut` implied by `-D warnings`
-
 error: non-binding `let` on a future
   --> $DIR/let_underscore_future.rs:14:5
    |
@@ -31,8 +23,6 @@
    |
    = help: consider awaiting the future or dropping explicitly with `std::mem::drop`
 
-<<<<<<< HEAD
-=======
 error: this argument is a mutable reference, but not used mutably
   --> $DIR/let_underscore_future.rs:11:35
    |
@@ -41,5 +31,4 @@
    |
    = note: `-D clippy::needless-pass-by-ref-mut` implied by `-D warnings`
 
->>>>>>> d3c5b488
 error: aborting due to 4 previous errors
