//@ build-fail

fn main() {
    println!("Size: {}", std::mem::size_of::<[u8; u64::MAX as usize]>());
<<<<<<< HEAD
}

// ferrocene-annotations: fls_uj0kpjwyld60
// Array Type
//
// ferrocene-annotations: fls_utuu8mdbuyxm
// Generic Arguments
=======
    //~^ ERROR evaluation of constant value failed
}
>>>>>>> 93cb31d1
<|MERGE_RESOLUTION|>--- conflicted
+++ resolved
@@ -2,15 +2,11 @@
 
 fn main() {
     println!("Size: {}", std::mem::size_of::<[u8; u64::MAX as usize]>());
-<<<<<<< HEAD
+    //~^ ERROR evaluation of constant value failed
 }
 
 // ferrocene-annotations: fls_uj0kpjwyld60
 // Array Type
 //
 // ferrocene-annotations: fls_utuu8mdbuyxm
-// Generic Arguments
-=======
-    //~^ ERROR evaluation of constant value failed
-}
->>>>>>> 93cb31d1
+// Generic Arguments