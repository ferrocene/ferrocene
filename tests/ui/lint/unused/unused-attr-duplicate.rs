// Tests for repeating attribute warnings.
//@ aux-build:lint_unused_extern_crate.rs
//@ compile-flags:--test
// Not tested due to extra requirements:
// - panic_handler: needs extra setup
// - target_feature: platform-specific
// - link_section: platform-specific
// - proc_macro, proc_macro_derive, proc_macro_attribute: needs to be a
//   proc-macro, and have special handling for mixing.
// - unstable attributes (not going to bother)
// - no_main: extra setup
#![deny(unused_attributes)]
#![crate_name = "unused_attr_duplicate"]
#![crate_name = "unused_attr_duplicate2"] //~ ERROR unused attribute
//~^ WARN this was previously accepted
#![recursion_limit = "128"]
#![recursion_limit = "256"] //~ ERROR unused attribute
//~^ WARN this was previously accepted
#![type_length_limit = "1048576"]
#![type_length_limit = "1"] //~ ERROR unused attribute
//~^ WARN this was previously accepted
#![no_std]
#![no_std] //~ ERROR unused attribute
#![no_implicit_prelude]
#![no_implicit_prelude] //~ ERROR unused attribute
#![windows_subsystem = "console"]
#![windows_subsystem = "windows"] //~ ERROR unused attribute
//~^ WARN this was previously accepted
#![no_builtins]
#![no_builtins] //~ ERROR unused attribute

#[no_link]
#[no_link] //~ ERROR unused attribute
extern crate lint_unused_extern_crate;

#[macro_use]
#[macro_use] //~ ERROR unused attribute
pub mod m {
    #[macro_export]
    #[macro_export] //~ ERROR unused attribute
    macro_rules! foo {
        () => {};
    }
}

#[path = "auxiliary/lint_unused_extern_crate.rs"]
#[path = "bar.rs"] //~ ERROR unused attribute
//~^ WARN this was previously accepted
pub mod from_path;

#[test]
#[ignore]
#[ignore = "some text"] //~ ERROR unused attribute
#[should_panic]
#[should_panic(expected = "values don't match")] //~ ERROR unused attribute
//~^ WARN this was previously accepted
fn t1() {}

#[must_use]
#[must_use = "some message"] //~ ERROR unused attribute
//~^ WARN this was previously accepted
// No warnings for #[repr], would require more logic.
#[repr(C)]
#[repr(C)]
#[non_exhaustive]
#[non_exhaustive] //~ ERROR unused attribute
pub struct X;

#[automatically_derived]
#[automatically_derived] //~ ERROR unused attribute
impl X {}

#[inline(always)]
#[inline(never)] //~ ERROR unused attribute
//~^ WARN this was previously accepted
#[cold]
#[cold] //~ ERROR unused attribute
#[track_caller]
#[track_caller] //~ ERROR unused attribute
pub fn xyz() {}

// No warnings for #[link], would require more logic.
#[link(name = "rust_test_helpers", kind = "static")]
#[link(name = "rust_test_helpers", kind = "static")]
extern "C" {
    #[link_name = "this_does_not_exist"] //~ ERROR unused attribute
    //~^ WARN this was previously accepted
    #[link_name = "rust_dbg_extern_identity_u32"]
    pub fn name_in_rust(v: u32) -> u32;
}

#[export_name = "exported_symbol_name"] //~ ERROR unused attribute
//~^ WARN this was previously accepted
#[export_name = "exported_symbol_name2"]
pub fn export_test() {}

#[no_mangle]
#[no_mangle] //~ ERROR unused attribute
pub fn no_mangle_test() {}

#[used]
#[used] //~ ERROR unused attribute
static FOO: u32 = 0;

<<<<<<< HEAD
fn main() {}

// ferrocene-annotations: fls_kpwbpp5hc00s
// Attribute cold
//
// ferrocene-annotations: fls_zakwockktml8
// Attribute no_builtins
//
// ferrocene-annotations: fls_bqw87nz4qbrb
// Attribute automatically_derived
=======
#[link_section = ".text"]
//~^ ERROR unused attribute
//~| WARN this was previously accepted
#[link_section = ".bss"]
pub extern "C" fn example() {}

fn main() {}
>>>>>>> 17bbad18
<|MERGE_RESOLUTION|>--- conflicted
+++ resolved
@@ -102,7 +102,12 @@
 #[used] //~ ERROR unused attribute
 static FOO: u32 = 0;
 
-<<<<<<< HEAD
+#[link_section = ".text"]
+//~^ ERROR unused attribute
+//~| WARN this was previously accepted
+#[link_section = ".bss"]
+pub extern "C" fn example() {}
+
 fn main() {}
 
 // ferrocene-annotations: fls_kpwbpp5hc00s
@@ -112,13 +117,4 @@
 // Attribute no_builtins
 //
 // ferrocene-annotations: fls_bqw87nz4qbrb
-// Attribute automatically_derived
-=======
-#[link_section = ".text"]
-//~^ ERROR unused attribute
-//~| WARN this was previously accepted
-#[link_section = ".bss"]
-pub extern "C" fn example() {}
-
-fn main() {}
->>>>>>> 17bbad18
+// Attribute automatically_derived