--- conflicted
+++ resolved
@@ -147,15 +147,6 @@
     };
 }
 
-<<<<<<< HEAD
-fn main() {}
-
-// ferrocene-annotations: fls_jmjn8jkbzujm
-// Capturing
-//
-// ferrocene-annotations: fls_tjyexqrx0fx5
-// Closure Expressions
-=======
 pub fn panics() {
     use std::panic::{AssertUnwindSafe, catch_unwind, resume_unwind};
 
@@ -174,4 +165,9 @@
 }
 
 fn main() {}
->>>>>>> 7e2694b5
+
+// ferrocene-annotations: fls_jmjn8jkbzujm
+// Capturing
+//
+// ferrocene-annotations: fls_tjyexqrx0fx5
+// Closure Expressions