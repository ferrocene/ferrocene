//@ revisions: edi2021 edi2024
//@[edi2024]compile-flags: --edition=2024 -Z unstable-options
//@[edi2021]compile-flags: --edition=2021

// This test ensures that the inline const match only on edition 2024
#![feature(expr_fragment_specifier_2024)]
#![allow(incomplete_features)]

macro_rules! m2021 {
    ($e:expr_2021) => {
        $e
    };
}

macro_rules! m2024 {
    ($e:expr) => {
        $e
    };
}

macro_rules! test {
    (expr) => {}
}

fn main() {
    m2021!(const { 1 }); //~ ERROR: no rules expected the token `const`
    m2024!(const { 1 }); //[edi2021]~ ERROR: no rules expected the token `const`
<<<<<<< HEAD
}

// ferrocene-annotations: fls_g59pinqkvunq
// Const Blocks
=======

    test!(expr);
}
>>>>>>> cdd99284
<|MERGE_RESOLUTION|>--- conflicted
+++ resolved
@@ -25,13 +25,9 @@
 fn main() {
     m2021!(const { 1 }); //~ ERROR: no rules expected the token `const`
     m2024!(const { 1 }); //[edi2021]~ ERROR: no rules expected the token `const`
-<<<<<<< HEAD
+
+    test!(expr);
 }
 
 // ferrocene-annotations: fls_g59pinqkvunq
-// Const Blocks
-=======
-
-    test!(expr);
-}
->>>>>>> cdd99284
+// Const Blocks