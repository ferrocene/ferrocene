--- conflicted
+++ resolved
@@ -6,8 +6,7 @@
 }
 
 fn main() {
-<<<<<<< HEAD
-    apply_null!(#[cfg(all())] fn f() {});
+    apply_null!(#[cfg(true)] fn f() {});
 }
 
 // ferrocene-annotations: fls_xa7lp0zg1ol2
@@ -32,8 +31,4 @@
 // Rule Matching
 //
 // ferrocene-annotations: fls_qpx6lgapce57
-// Token Matching
-=======
-    apply_null!(#[cfg(true)] fn f() {});
-}
->>>>>>> 35e1c565
+// Token Matching