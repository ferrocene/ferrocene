--- conflicted
+++ resolved
@@ -7,8 +7,7 @@
 }
 
 fn main() {
-<<<<<<< HEAD
-    test!()
+    test!() //~ ERROR unexpected end of macro invocation
 }
 
 // ferrocene-annotations: fls_xa7lp0zg1ol2
@@ -24,8 +23,4 @@
 // Rule Matching
 //
 // ferrocene-annotations: fls_qpx6lgapce57
-// Token Matching
-=======
-    test!() //~ ERROR unexpected end of macro invocation
-}
->>>>>>> e638e6ae
+// Token Matching