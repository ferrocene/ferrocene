--- conflicted
+++ resolved
@@ -30,8 +30,7 @@
     //~^ ERROR unexpected end of macro invocation
     check!(<str as Debug>::fmt, "fmt");
     check!(<str as Debug>::fmt, "fmt",);
-<<<<<<< HEAD
-    //~^ ERROR no rules expected the token `,`
+    //~^ ERROR no rules expected `,`
 }
 
 // ferrocene-annotations: fls_xa7lp0zg1ol2
@@ -56,8 +55,4 @@
 // Rule Matching
 //
 // ferrocene-annotations: fls_qpx6lgapce57
-// Token Matching
-=======
-    //~^ ERROR no rules expected `,`
-}
->>>>>>> bed12b47
+// Token Matching