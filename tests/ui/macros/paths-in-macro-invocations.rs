--- conflicted
+++ resolved
@@ -32,8 +32,7 @@
     let _ = crate::foo::bar!(0);
 
     let foo::bar!(_) = 0;
-<<<<<<< HEAD
-    let ::foo::bar!(_) = 0;
+    let crate::foo::bar!(_) = 0;
 }
 
 // ferrocene-annotations: fls_xa7lp0zg1ol2
@@ -94,8 +93,4 @@
 // Path Expression Resolution
 //
 // ferrocene-annotations: fls_1h0olpc7vbui
-// Type Path Resolution
-=======
-    let crate::foo::bar!(_) = 0;
-}
->>>>>>> fe2622d9
+// Type Path Resolution