--- conflicted
+++ resolved
@@ -19,14 +19,8 @@
     if cfg!(all(FALSE, foo, qux="foo")) { panic!() }
     if ! cfg!(any(FALSE, foo)) { panic!() }
 
-<<<<<<< HEAD
-    if ! cfg!(not(not_a_cfg)) { panic!() }
-    if ! cfg!(all(not(not_a_cfg), foo, qux="foo")) { panic!() }
-}
-
-// ferrocene-annotations: um_rustc_cfg
-=======
     if ! cfg!(not(FALSE)) { panic!() }
     if ! cfg!(all(not(FALSE), foo, qux="foo")) { panic!() }
 }
->>>>>>> f8622940
+
+// ferrocene-annotations: um_rustc_cfg