#![warn(clippy::map_identity)]
#![allow(clippy::needless_return, clippy::disallowed_names)]

fn main() {
    let x: [u16; 3] = [1, 2, 3];
    // should lint
    let _: Vec<_> = x.iter().map(not_identity).map(|x| return x).collect();
    //~^ map_identity
    let _: Vec<_> = x.iter().map(std::convert::identity).map(|y| y).collect();
    //~^ map_identity
    //~| map_identity
    let _: Option<u8> = Some(3).map(|x| x);
    //~^ map_identity
    let _: Result<i8, f32> = Ok(-3).map(|x| {
        //~^ map_identity
        return x;
    });
    // should not lint
    let _: Vec<_> = x.iter().map(|x| 2 * x).collect();
    let _: Vec<_> = x.iter().map(not_identity).map(|x| return x - 4).collect();
    let _: Option<u8> = None.map(|x: u8| x - 1);
    let _: Result<i8, f32> = Err(2.3).map(|x: i8| {
        return x + 3;
    });
    let _: Result<u32, u32> = Ok(1).map_err(|a| a);
    //~^ map_identity
    let _: Result<u32, u32> = Ok(1).map_err(|a: u32| a * 42);
    // : u32 guides type inference
    let _ = Ok(1).map_err(|a: u32| a);
    let _ = Ok(1).map_err(std::convert::identity::<u32>);
}

fn issue7189() {
    // should lint
    let x = [(1, 2), (3, 4)].iter().copied();
    let _ = x.clone().map(|(x, y)| (x, y));
    //~^ map_identity
    let _ = x.clone().map(|(x, y)| {
        //~^ map_identity
        return (x, y);
    });
    let _ = x.clone().map(|(x, y)| return (x, y));
    //~^ map_identity

    let y = [(1, 2, (3, (4,))), (5, 6, (7, (8,)))].iter().copied();
    let _ = y.clone().map(|(x, y, (z, (w,)))| (x, y, (z, (w,))));
    //~^ map_identity

    // should not lint
    let _ = x.clone().map(|(x, y)| (x, y, y));
    let _ = x.clone().map(|(x, _y)| (x,));
    let _ = x.clone().map(|(x, _)| (x,));
    let _ = x.clone().map(|(x, ..)| (x,));
    let _ = y.clone().map(|(x, y, (z, _))| (x, y, (z, z)));
    let _ = y
        .clone()
        .map(|(x, y, (z, _)): (i32, i32, (i32, (i32,)))| (x, y, (z, z)));
    let _ = y
        .clone()
        .map(|(x, y, (z, (w,))): (i32, i32, (i32, (i32,)))| (x, y, (z, (w,))));
}

fn not_identity(x: &u16) -> u16 {
    *x
}

fn issue11764() {
    let x = [(1, 2), (3, 4)];
    // don't lint: this is an `Iterator<Item = &(i32, i32)>`
    // match ergonomics makes the binding patterns into references
    // so that its type changes to `Iterator<Item = (&i32, &i32)>`
    let _ = x.iter().map(|(x, y)| (x, y));
    let _ = x.iter().map(|x| (x.0,)).map(|(x,)| x);

    // no match ergonomics for `(i32, i32)`
    let _ = x.iter().copied().map(|(x, y)| (x, y));
    //~^ map_identity
}

fn issue13904() {
    // don't lint: `it.next()` would not be legal as `it` is immutable
    let it = [1, 2, 3].into_iter();
    let _ = it.map(|x| x).next();

    // lint
    #[allow(unused_mut)]
    let mut it = [1, 2, 3].into_iter();
    let _ = it.map(|x| x).next();
    //~^ map_identity

    // lint
    let it = [1, 2, 3].into_iter();
    let _ = { it }.map(|x| x).next();
    //~^ map_identity
}

// same as `issue11764`, but for arrays
fn issue15198() {
    let x = [[1, 2], [3, 4]];
    // don't lint: `&[i32; 2]` becomes `[&i32; 2]`
    let _ = x.iter().map(|[x, y]| [x, y]);
    let _ = x.iter().map(|x| [x[0]]).map(|[x]| x);

    // no match ergonomics for `[i32, i32]`
    let _ = x.iter().copied().map(|[x, y]| [x, y]);
    //~^ map_identity
<<<<<<< HEAD
=======
}

mod foo {
    #[derive(Clone, Copy)]
    pub struct Foo {
        pub foo: u8,
        pub bar: u8,
    }

    #[derive(Clone, Copy)]
    pub struct Foo2(pub u8, pub u8);
}
use foo::{Foo, Foo2};

struct Bar {
    foo: u8,
    bar: u8,
}

struct Bar2(u8, u8);

fn structs() {
    let x = [Foo { foo: 0, bar: 0 }];

    let _ = x.into_iter().map(|Foo { foo, bar }| Foo { foo, bar });
    //~^ map_identity

    // still lint when different paths are used for the same struct
    let _ = x.into_iter().map(|Foo { foo, bar }| foo::Foo { foo, bar });
    //~^ map_identity

    // don't lint: same fields but different structs
    let _ = x.into_iter().map(|Foo { foo, bar }| Bar { foo, bar });

    // still lint with redundant field names
    #[allow(clippy::redundant_field_names)]
    let _ = x.into_iter().map(|Foo { foo, bar }| Foo { foo: foo, bar: bar });
    //~^ map_identity

    // still lint with field order change
    let _ = x.into_iter().map(|Foo { foo, bar }| Foo { bar, foo });
    //~^ map_identity

    // don't lint: switched field assignment
    let _ = x.into_iter().map(|Foo { foo, bar }| Foo { foo: bar, bar: foo });
}

fn tuple_structs() {
    let x = [Foo2(0, 0)];

    let _ = x.into_iter().map(|Foo2(foo, bar)| Foo2(foo, bar));
    //~^ map_identity

    // still lint when different paths are used for the same struct
    let _ = x.into_iter().map(|Foo2(foo, bar)| foo::Foo2(foo, bar));
    //~^ map_identity

    // don't lint: same fields but different structs
    let _ = x.into_iter().map(|Foo2(foo, bar)| Bar2(foo, bar));

    // don't lint: switched field assignment
    let _ = x.into_iter().map(|Foo2(foo, bar)| Foo2(bar, foo));
>>>>>>> faba846a
}<|MERGE_RESOLUTION|>--- conflicted
+++ resolved
@@ -104,8 +104,6 @@
     // no match ergonomics for `[i32, i32]`
     let _ = x.iter().copied().map(|[x, y]| [x, y]);
     //~^ map_identity
-<<<<<<< HEAD
-=======
 }
 
 mod foo {
@@ -168,5 +166,4 @@
 
     // don't lint: switched field assignment
     let _ = x.into_iter().map(|Foo2(foo, bar)| Foo2(bar, foo));
->>>>>>> faba846a
 }