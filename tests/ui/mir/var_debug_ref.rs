// Regression test for #138942, where a function was incorrectly internalized, despite the fact
// that it was referenced by a var debug info from another code generation unit.
//
//@ build-pass
//@ revisions: limited full
//@ compile-flags: -Ccodegen-units=4
//@[limited] compile-flags: -Cdebuginfo=limited
//@[full]    compile-flags: -Cdebuginfo=full
trait Fun {
    const FUN: &'static fn();
}
impl Fun for () {
    const FUN: &'static fn() = &(detail::f as fn());
}
mod detail {
    // Place `f` in a distinct module to generate a separate code generation unit.
    #[inline(never)]
    pub(super) fn f() {}
}
fn main() {
    // SingleUseConsts represents "x" using VarDebugInfoContents::Const.
    // It is the only reference to `f` remaining.
<<<<<<< HEAD
    let x = <() as ::Fun>::FUN;
}

// ferrocene-annotations: um_rustc_C_codegen_units
=======
    let x = <() as Fun>::FUN;
}
>>>>>>> 4c3e7eda
<|MERGE_RESOLUTION|>--- conflicted
+++ resolved
@@ -20,12 +20,7 @@
 fn main() {
     // SingleUseConsts represents "x" using VarDebugInfoContents::Const.
     // It is the only reference to `f` remaining.
-<<<<<<< HEAD
-    let x = <() as ::Fun>::FUN;
+    let x = <() as Fun>::FUN;
 }
 
-// ferrocene-annotations: um_rustc_C_codegen_units
-=======
-    let x = <() as Fun>::FUN;
-}
->>>>>>> 4c3e7eda
+// ferrocene-annotations: um_rustc_C_codegen_units