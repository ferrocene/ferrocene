struct Foo;

fn main() {
  let mut a = Foo;
  let ref b = Foo;
<<<<<<< HEAD
  a += *b; //~ Error: binary assignment operation `+=` cannot be applied to type `Foo`
}

// ferrocene-annotations: fls_290jmzfh7x4e
// Compound Assignment Expressions
//
// ferrocene-annotations: fls_izdv9i4spokw
// Operator Expressions
=======
  a += *b; //~ ERROR binary assignment operation `+=` cannot be applied to type `Foo`
}
>>>>>>> ab434ad5
<|MERGE_RESOLUTION|>--- conflicted
+++ resolved
@@ -3,16 +3,11 @@
 fn main() {
   let mut a = Foo;
   let ref b = Foo;
-<<<<<<< HEAD
-  a += *b; //~ Error: binary assignment operation `+=` cannot be applied to type `Foo`
+  a += *b; //~ ERROR binary assignment operation `+=` cannot be applied to type `Foo`
 }
 
 // ferrocene-annotations: fls_290jmzfh7x4e
 // Compound Assignment Expressions
 //
 // ferrocene-annotations: fls_izdv9i4spokw
-// Operator Expressions
-=======
-  a += *b; //~ ERROR binary assignment operation `+=` cannot be applied to type `Foo`
-}
->>>>>>> ab434ad5
+// Operator Expressions