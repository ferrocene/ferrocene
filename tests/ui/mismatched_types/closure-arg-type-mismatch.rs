--- conflicted
+++ resolved
@@ -8,17 +8,13 @@
 fn baz<F: Fn(*mut &u32)>(_: F) {}
 fn _test<'a>(f: fn(*mut &'a u32)) {
     baz(f);
-<<<<<<< HEAD
+    //~^ ERROR: mismatched types
+    //~| ERROR: borrowed data escapes
+    //~| ERROR: not general enough
 }
 
 // ferrocene-annotations: fls_tjyexqrx0fx5
 // Closure Expressions
 //
 // ferrocene-annotations: fls_qcb1n9c0e5hz
-// Functions
-=======
-    //~^ ERROR: mismatched types
-    //~| ERROR: borrowed data escapes
-    //~| ERROR: not general enough
-}
->>>>>>> fd706600
+// Functions