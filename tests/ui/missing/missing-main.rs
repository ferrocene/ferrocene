--- conflicted
+++ resolved
@@ -1,10 +1,5 @@
-<<<<<<< HEAD
-// error-pattern: `main` function not found
+//@ error-pattern: `main` function not found
 fn mian() { }
 
 // ferrocene-annotations: fls_maw4u1o8q37u
-// Crates
-=======
-//@ error-pattern: `main` function not found
-fn mian() { }
->>>>>>> 878d17fc
+// Crates