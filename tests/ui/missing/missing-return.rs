--- conflicted
+++ resolved
@@ -1,12 +1,7 @@
 fn f() -> isize { } //~ ERROR mismatched types
-<<<<<<< HEAD
-
+                    //~| NOTE implicitly returns `()` as its body has no tail or `return` expression
+                    //~| NOTE expected `isize`, found `()`
 fn main() { f(); }
 
 // ferrocene-annotations: fls_exe4zodlwfez
-// Type Unification
-=======
-                    //~| NOTE implicitly returns `()` as its body has no tail or `return` expression
-                    //~| NOTE expected `isize`, found `()`
-fn main() { f(); }
->>>>>>> 107d7be5
+// Type Unification