--- conflicted
+++ resolved
@@ -3,12 +3,8 @@
 #[link(kind = "link-arg", name = "arg", modifiers = "+bundle")]
 //~^ ERROR linking modifier `bundle` is only compatible with `static` linking kind
 extern "C" {}
-<<<<<<< HEAD
+
 pub fn main() {}
 
 // ferrocene-annotations: fls_o0f9ae22ug1x
-// Attribute link
-=======
-
-pub fn main() {}
->>>>>>> 3512e933
+// Attribute link