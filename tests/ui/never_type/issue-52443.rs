--- conflicted
+++ resolved
@@ -7,10 +7,8 @@
     //~^ WARN denote infinite loops with
 
     [(); { for _ in 0usize.. {}; 0}];
-<<<<<<< HEAD
-    //~^ ERROR `for` is not allowed in a `const`
-    //~| ERROR cannot convert
-    //~| ERROR cannot call
+    //~^ ERROR cannot use `for`
+    //~| ERROR cannot use `for`
 }
 
 // ferrocene-annotations: fls_dw33yt5g6m0k
@@ -18,9 +16,4 @@
 // ferrocene-annotations: fls_exe4zodlwfez
 // Type Unification
 // ferrocene-annotations: fls_66m4rnbssgig
-// Constant Expressions
-=======
-    //~^ ERROR cannot use `for`
-    //~| ERROR cannot use `for`
-}
->>>>>>> 9af6083d
+// Constant Expressions