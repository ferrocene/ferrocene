--- conflicted
+++ resolved
@@ -21,18 +21,12 @@
     assert!(f < h);
     assert_eq!(g, 1000000.0f32);
     assert_eq!(h, i);
-<<<<<<< HEAD
-    assert!((j > k));
-    assert!((k < a));
+    assert!(j > k);
+    assert!(k < a);
 }
 
 // ferrocene-annotations: fls_nsvzzbldhq53
 // Comparison Expressions
 //
 // ferrocene-annotations: fls_29tlg1vyqay2
-// Float Literals
-=======
-    assert!(j > k);
-    assert!(k < a);
-}
->>>>>>> f5fbdadd
+// Float Literals