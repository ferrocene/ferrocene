--- conflicted
+++ resolved
@@ -7,18 +7,12 @@
     assert!(f > 4.90f64);
     assert!(f < 5.0f64);
     let g = 4.90000000001e-10f64;
-<<<<<<< HEAD
-    assert!((g > 5e-11f64));
-    assert!((g < 5e-9f64));
+    assert!(g > 5e-11f64);
+    assert!(g < 5e-9f64);
 }
 
 // ferrocene-annotations: fls_nsvzzbldhq53
 // Comparison Expressions
 //
 // ferrocene-annotations: fls_29tlg1vyqay2
-// Float Literals
-=======
-    assert!(g > 5e-11f64);
-    assert!(g < 5e-9f64);
-}
->>>>>>> 81025ad4
+// Float Literals