--- conflicted
+++ resolved
@@ -77,19 +77,15 @@
     assert_eq!(search_old_style((true, false, true)), 6);
     assert_eq!(search_old_style((true, true, false)), 7);
     assert_eq!(search_old_style((true, true, true)), 8);
-<<<<<<< HEAD
+
+    assert_eq!(search_with_dummy((false, false)), 1);
+    assert_eq!(search_with_dummy((false, true)), 3);
+    assert_eq!(search_with_dummy((true, false)), 5);
+    assert_eq!(search_with_dummy((true, true)), 7);
 }
 
 // ferrocene-annotations: fls_yc4xm4hrfyw7
 // Wildcard Pattern Matching
 //
 // ferrocene-annotations: fls_qfsfnql1t7m
-// Wildcard Patterns
-=======
-
-    assert_eq!(search_with_dummy((false, false)), 1);
-    assert_eq!(search_with_dummy((false, true)), 3);
-    assert_eq!(search_with_dummy((true, false)), 5);
-    assert_eq!(search_with_dummy((true, true)), 7);
-}
->>>>>>> 30676aa5
+// Wildcard Patterns