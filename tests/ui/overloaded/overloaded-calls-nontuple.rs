--- conflicted
+++ resolved
@@ -26,14 +26,9 @@
 
 fn main() {
     let mut s = S { x: 1, y: 2 };
-<<<<<<< HEAD
-    drop(s(3))
+    drop(s(3)) //~ ERROR `isize` is not a tuple
+    //~^ ERROR cannot use call notation
 }
 
 // ferrocene-annotations: fls_yztwtek0y34v
-// External Functions
-=======
-    drop(s(3)) //~ ERROR `isize` is not a tuple
-    //~^ ERROR cannot use call notation
-}
->>>>>>> 8d36671c
+// External Functions