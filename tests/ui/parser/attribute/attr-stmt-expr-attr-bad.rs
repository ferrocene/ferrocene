fn main() {}

#[cfg(false)] fn e() { let _ = [#[attr]]; }
//~^ ERROR expected expression, found `]`
#[cfg(false)] fn e() { let _ = foo#[attr](); }
//~^ ERROR expected one of
#[cfg(false)] fn e() { let _ = foo(#![attr]); }
//~^ ERROR an inner attribute is not permitted in this context
//~| ERROR an inner attribute is not permitted in this context
//~| ERROR expected expression, found `)`
#[cfg(false)] fn e() { let _ = x.foo(#![attr]); }
//~^ ERROR an inner attribute is not permitted in this context
//~| ERROR expected expression, found `)`
#[cfg(false)] fn e() { let _ = 0 + #![attr] 0; }
//~^ ERROR an inner attribute is not permitted in this context
#[cfg(false)] fn e() { let _ = !#![attr] 0; }
//~^ ERROR an inner attribute is not permitted in this context
#[cfg(false)] fn e() { let _ = -#![attr] 0; }
//~^ ERROR an inner attribute is not permitted in this context
#[cfg(false)] fn e() { let _ = x #![attr] as Y; }
//~^ ERROR expected one of
#[cfg(false)] fn e() { let _ = || #![attr] foo; }
//~^ ERROR an inner attribute is not permitted in this context
#[cfg(false)] fn e() { let _ = move || #![attr] foo; }
//~^ ERROR an inner attribute is not permitted in this context
#[cfg(false)] fn e() { let _ = || #![attr] {foo}; }
//~^ ERROR an inner attribute is not permitted in this context
#[cfg(false)] fn e() { let _ = move || #![attr] {foo}; }
//~^ ERROR an inner attribute is not permitted in this context
#[cfg(false)] fn e() { let _ = #[attr] ..#[attr] 0; }
//~^ ERROR attributes are not allowed on range expressions starting with `..`
#[cfg(false)] fn e() { let _ = #[attr] ..; }
//~^ ERROR attributes are not allowed on range expressions starting with `..`
#[cfg(false)] fn e() { let _ = #[attr] &#![attr] 0; }
//~^ ERROR an inner attribute is not permitted in this context
#[cfg(false)] fn e() { let _ = #[attr] &mut #![attr] 0; }
//~^ ERROR an inner attribute is not permitted in this context
#[cfg(false)] fn e() { let _ = if 0 #[attr] {}; }
//~^ ERROR outer attributes are not allowed on `if`
#[cfg(false)] fn e() { let _ = if 0 {#![attr]}; }
//~^ ERROR an inner attribute is not permitted in this context
#[cfg(false)] fn e() { let _ = if 0 {} #[attr] else {}; }
//~^ ERROR expected one of
#[cfg(false)] fn e() { let _ = if 0 {} else #[attr] {}; }
//~^ ERROR outer attributes are not allowed on `if`
#[cfg(false)] fn e() { let _ = if 0 {} else {#![attr]}; }
//~^ ERROR an inner attribute is not permitted in this context
#[cfg(false)] fn e() { let _ = if 0 {} else #[attr] if 0 {}; }
//~^ ERROR outer attributes are not allowed on `if`
#[cfg(false)] fn e() { let _ = if 0 {} else if 0 #[attr] {}; }
//~^ ERROR outer attributes are not allowed on `if`
#[cfg(false)] fn e() { let _ = if 0 {} else if 0 {#![attr]}; }
//~^ ERROR an inner attribute is not permitted in this context
#[cfg(false)] fn e() { let _ = if let _ = 0 #[attr] {}; }
//~^ ERROR outer attributes are not allowed on `if`
#[cfg(false)] fn e() { let _ = if let _ = 0 {#![attr]}; }
//~^ ERROR an inner attribute is not permitted in this context
#[cfg(false)] fn e() { let _ = if let _ = 0 {} #[attr] else {}; }
//~^ ERROR expected one of
#[cfg(false)] fn e() { let _ = if let _ = 0 {} else #[attr] {}; }
//~^ ERROR outer attributes are not allowed on `if`
#[cfg(false)] fn e() { let _ = if let _ = 0 {} else {#![attr]}; }
//~^ ERROR an inner attribute is not permitted in this context
#[cfg(false)] fn e() { let _ = if let _ = 0 {} else #[attr] if let _ = 0 {}; }
//~^ ERROR outer attributes are not allowed on `if`
#[cfg(false)] fn e() { let _ = if let _ = 0 {} else if let _ = 0 #[attr] {}; }
//~^ ERROR outer attributes are not allowed on `if`
#[cfg(false)] fn e() { let _ = if let _ = 0 {} else if let _ = 0 {#![attr]}; }
//~^ ERROR an inner attribute is not permitted in this context

#[cfg(false)] fn s() { #[attr] #![attr] let _ = 0; }
//~^ ERROR an inner attribute is not permitted following an outer attribute
#[cfg(false)] fn s() { #[attr] #![attr] 0; }
//~^ ERROR an inner attribute is not permitted following an outer attribute
#[cfg(false)] fn s() { #[attr] #![attr] foo!(); }
//~^ ERROR an inner attribute is not permitted following an outer attribute
#[cfg(false)] fn s() { #[attr] #![attr] foo![]; }
//~^ ERROR an inner attribute is not permitted following an outer attribute
#[cfg(false)] fn s() { #[attr] #![attr] foo!{}; }
//~^ ERROR an inner attribute is not permitted following an outer attribute

// FIXME: Allow attributes in pattern constexprs?
// note: requires parens in patterns to allow disambiguation

#[cfg(false)] fn e() { match 0 { 0..=#[attr] 10 => () } }
//~^ ERROR inclusive range with no end
//~| ERROR expected one of `=>`, `if`, or `|`, found `#`
#[cfg(false)] fn e() { match 0 { 0..=#[attr] -10 => () } }
//~^ ERROR inclusive range with no end
//~| ERROR expected one of `=>`, `if`, or `|`, found `#`
#[cfg(false)] fn e() { match 0 { 0..=-#[attr] 10 => () } }
//~^ ERROR unexpected token: `#`
#[cfg(false)] fn e() { match 0 { 0..=#[attr] FOO => () } }
//~^ ERROR inclusive range with no end
//~| ERROR expected one of `=>`, `if`, or `|`, found `#`

#[cfg(false)] fn e() { let _ = x.#![attr]foo(); }
//~^ ERROR unexpected token: `#`
//~| ERROR expected one of `.`
#[cfg(false)] fn e() { let _ = x.#[attr]foo(); }
//~^ ERROR unexpected token: `#`
//~| ERROR expected one of `.`

// make sure we don't catch this bug again...
#[cfg(false)] fn e() { { fn foo() { #[attr]; } } }
//~^ ERROR expected statement after outer attribute
<<<<<<< HEAD
#[cfg(FALSE)] fn e() { { fn foo() { #[attr] } } }
//~^ ERROR expected statement after outer attribute

// ferrocene-annotations: fls_gvwd0kf72jt
// Attributes
=======
#[cfg(false)] fn e() { { fn foo() { #[attr] } } }
//~^ ERROR expected statement after outer attribute
>>>>>>> 88d5fedf
<|MERGE_RESOLUTION|>--- conflicted
+++ resolved
@@ -104,13 +104,8 @@
 // make sure we don't catch this bug again...
 #[cfg(false)] fn e() { { fn foo() { #[attr]; } } }
 //~^ ERROR expected statement after outer attribute
-<<<<<<< HEAD
-#[cfg(FALSE)] fn e() { { fn foo() { #[attr] } } }
+#[cfg(false)] fn e() { { fn foo() { #[attr] } } }
 //~^ ERROR expected statement after outer attribute
 
 // ferrocene-annotations: fls_gvwd0kf72jt
-// Attributes
-=======
-#[cfg(false)] fn e() { { fn foo() { #[attr] } } }
-//~^ ERROR expected statement after outer attribute
->>>>>>> 88d5fedf
+// Attributes