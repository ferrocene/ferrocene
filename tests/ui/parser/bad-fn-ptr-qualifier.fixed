--- conflicted
+++ resolved
@@ -23,7 +23,14 @@
 //~^ ERROR an `fn` pointer type cannot be `const`
 //~| ERROR an `fn` pointer type cannot be `async`
 
-<<<<<<< HEAD
+// Tests with qualifiers in the wrong order
+pub type W1 = unsafe fn();
+//~^ ERROR an `fn` pointer type cannot be `const`
+pub type W2 = unsafe fn();
+//~^ ERROR an `fn` pointer type cannot be `async`
+pub type W3 = for<'a> unsafe fn();
+//~^ ERROR an `fn` pointer type cannot be `const`
+
 fn main() {}
 
 // ferrocene-annotations: fls_yztwtek0y34v
@@ -33,15 +40,4 @@
 // Functions
 //
 // ferrocene-annotations: fls_kgvleup5mdhq
-// Type Aliases
-=======
-// Tests with qualifiers in the wrong order
-pub type W1 = unsafe fn();
-//~^ ERROR an `fn` pointer type cannot be `const`
-pub type W2 = unsafe fn();
-//~^ ERROR an `fn` pointer type cannot be `async`
-pub type W3 = for<'a> unsafe fn();
-//~^ ERROR an `fn` pointer type cannot be `const`
-
-fn main() {}
->>>>>>> 6b3f0d66
+// Type Aliases