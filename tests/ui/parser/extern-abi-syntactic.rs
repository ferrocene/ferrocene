//@ check-pass

// Check that from the grammar's point of view,
// the specific set of ABIs is not part of it.

fn main() {}

#[cfg(false)]
extern "some_abi_that_we_are_sure_does_not_exist_semantically" fn foo() {}

#[cfg(false)]
extern "some_abi_that_we_are_sure_does_not_exist_semantically" {
    fn foo();
}

<<<<<<< HEAD
#[cfg(FALSE)]
type T = extern "some_abi_that_we_are_sure_does_not_exist_semantically" fn();

// ferrocene-annotations: fls_usgd0xlijoxv
// ABI
=======
#[cfg(false)]
type T = extern "some_abi_that_we_are_sure_does_not_exist_semantically" fn();
>>>>>>> 88d5fedf
<|MERGE_RESOLUTION|>--- conflicted
+++ resolved
@@ -13,13 +13,8 @@
     fn foo();
 }
 
-<<<<<<< HEAD
-#[cfg(FALSE)]
+#[cfg(false)]
 type T = extern "some_abi_that_we_are_sure_does_not_exist_semantically" fn();
 
 // ferrocene-annotations: fls_usgd0xlijoxv
-// ABI
-=======
-#[cfg(false)]
-type T = extern "some_abi_that_we_are_sure_does_not_exist_semantically" fn();
->>>>>>> 88d5fedf
+// ABI