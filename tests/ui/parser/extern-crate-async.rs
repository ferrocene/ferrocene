--- conflicted
+++ resolved
@@ -8,13 +8,8 @@
 #[cfg(false)]
 extern crate async;
 
-<<<<<<< HEAD
-#[cfg(FALSE)]
+#[cfg(false)]
 extern crate async as something_else;
 
 // ferrocene-annotations: fls_gklst7joeo33
-// External Crates
-=======
-#[cfg(false)]
-extern crate async as something_else;
->>>>>>> 88d5fedf
+// External Crates