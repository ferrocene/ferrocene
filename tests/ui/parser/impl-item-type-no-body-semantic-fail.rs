--- conflicted
+++ resolved
@@ -17,15 +17,11 @@
     type W where Self: Eq;
     //~^ ERROR associated type in `impl` without body
     //~| ERROR inherent associated types are unstable
-<<<<<<< HEAD
+    //~| ERROR duplicate definitions
 }
 
 // ferrocene-annotations: fls_l21tjqjkkaa0
 // Associated Items
 //
 // ferrocene-annotations: fls_fk2m2irwpeof
-// Implementations
-=======
-    //~| ERROR duplicate definitions
-}
->>>>>>> 841a5660
+// Implementations