--- conflicted
+++ resolved
@@ -1,5 +1,4 @@
-<<<<<<< HEAD
-// error-pattern:expected
+//@ error-pattern:expected
 use foo::{bar}::baz
 
 // ferrocene-annotations: fls_9i5msiuuyihf
@@ -51,8 +50,4 @@
 // Path Resolution
 //
 // ferrocene-annotations: fls_bbso3c45kr9z
-// Simple Path Resolution
-=======
-//@ error-pattern:expected
-use foo::{bar}::baz
->>>>>>> 878d17fc
+// Simple Path Resolution