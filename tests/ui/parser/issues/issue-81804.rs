fn main() {}

<<<<<<< HEAD
fn p([=(}

// ferrocene-annotations: fls_qcb1n9c0e5hz
// Functions
=======
//~vv ERROR mismatched closing delimiter: `}`
//~v ERROR this file contains an unclosed delimiter
fn p([=(}
>>>>>>> 8ef386c1
<|MERGE_RESOLUTION|>--- conflicted
+++ resolved
@@ -1,12 +1,8 @@
 fn main() {}
 
-<<<<<<< HEAD
+//~vv ERROR mismatched closing delimiter: `}`
+//~v ERROR this file contains an unclosed delimiter
 fn p([=(}
 
 // ferrocene-annotations: fls_qcb1n9c0e5hz
-// Functions
-=======
-//~vv ERROR mismatched closing delimiter: `}`
-//~v ERROR this file contains an unclosed delimiter
-fn p([=(}
->>>>>>> 8ef386c1
+// Functions