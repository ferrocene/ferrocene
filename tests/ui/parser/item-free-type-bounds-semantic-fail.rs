--- conflicted
+++ resolved
@@ -16,16 +16,11 @@
     //~| ERROR type parameter `_T` is never used
     type F<_T>: Ord where 'static: 'static = u8;
     //~^ ERROR bounds on `type`s in this context have no effect
-<<<<<<< HEAD
-    //~| ERROR type parameter `_T` is unused
+    //~| ERROR type parameter `_T` is never used
 }
 
 // ferrocene-annotations: fls_l21tjqjkkaa0
 // Associated Items
 //
 // ferrocene-annotations: fls_kgvleup5mdhq
-// Type Aliases
-=======
-    //~| ERROR type parameter `_T` is never used
-}
->>>>>>> f7a99204
+// Type Aliases