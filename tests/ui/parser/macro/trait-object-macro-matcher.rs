--- conflicted
+++ resolved
@@ -15,17 +15,10 @@
     //[e2021]~vv ERROR expected type, found lifetime
     //[e2021]~v ERROR expected type, found lifetime
     m!('static);
-<<<<<<< HEAD
-    //~^ ERROR lifetime in trait object type must be followed by `+`
-    //~| ERROR lifetime in trait object type must be followed by `+`
-    //~| ERROR at least one trait is required for an object type
-}
-
-// ferrocene-annotations: fls_8nzypdu9j3ge
-// Metavariables
-=======
     //[e2015]~^ ERROR lifetimes must be followed by `+` to form a trait object type
     //[e2015]~| ERROR lifetimes must be followed by `+` to form a trait object type
     //[e2015]~| ERROR at least one trait is required for an object type
 }
->>>>>>> 88d5fedf
+
+// ferrocene-annotations: fls_8nzypdu9j3ge
+// Metavariables