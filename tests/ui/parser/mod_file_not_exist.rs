//@ ignore-windows

mod not_a_real_file; //~ ERROR file not found for module `not_a_real_file`
//~^ HELP to create the module `not_a_real_file`, create file

fn main() {
    assert_eq!(mod_file_aux::bar(), 10);
<<<<<<< HEAD
    //~^ ERROR failed to resolve: use of undeclared crate or module `mod_file_aux`
}

// ferrocene-annotations: fls_e9hwvqsib5d5
// Modules
=======
    //~^ ERROR failed to resolve: use of unresolved module or unlinked crate `mod_file_aux`
    //~| HELP you might be missing a crate named `mod_file_aux`
}
>>>>>>> 173f49e0
<|MERGE_RESOLUTION|>--- conflicted
+++ resolved
@@ -5,14 +5,9 @@
 
 fn main() {
     assert_eq!(mod_file_aux::bar(), 10);
-<<<<<<< HEAD
-    //~^ ERROR failed to resolve: use of undeclared crate or module `mod_file_aux`
+    //~^ ERROR failed to resolve: use of unresolved module or unlinked crate `mod_file_aux`
+    //~| HELP you might be missing a crate named `mod_file_aux`
 }
 
 // ferrocene-annotations: fls_e9hwvqsib5d5
-// Modules
-=======
-    //~^ ERROR failed to resolve: use of unresolved module or unlinked crate `mod_file_aux`
-    //~| HELP you might be missing a crate named `mod_file_aux`
-}
->>>>>>> 173f49e0
+// Modules