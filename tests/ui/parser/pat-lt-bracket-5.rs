--- conflicted
+++ resolved
@@ -1,13 +1,8 @@
 fn main() {
-<<<<<<< HEAD
-    let v[0] = v[1]; //~ ERROR expected one of `:`, `;`, `=`, `@`, or `|`, found `[`
-}
-
-// ferrocene-annotations: fls_yivm43r5wnp1
-// Let Statements
-=======
     let v[0] = v[1];
     //~^ error: expected a pattern, found an expression
     //~| error: cannot find value `v` in this scope
 }
->>>>>>> 0853e58f
+
+// ferrocene-annotations: fls_yivm43r5wnp1
+// Let Statements