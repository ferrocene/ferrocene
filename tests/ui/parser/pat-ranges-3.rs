--- conflicted
+++ resolved
@@ -1,17 +1,12 @@
 // Parsing of range patterns
 
 fn main() {
-<<<<<<< HEAD
-    let 10 ..= 10 + 3 = 12; //~ expected one of `:`, `;`, `=`, or `|`, found `+`
-}
-
-// ferrocene-annotations: fls_6tl1fx99yn6c
-// Range Patterns
-=======
     let 10 ..= 10 + 3 = 12;
     //~^ error: expected a pattern range bound, found an expression
 
     let 10 - 3 ..= 10 = 8;
     //~^ error: expected a pattern range bound, found an expression
 }
->>>>>>> 0853e58f
+
+// ferrocene-annotations: fls_6tl1fx99yn6c
+// Range Patterns