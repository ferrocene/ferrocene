--- conflicted
+++ resolved
@@ -1,11 +1,6 @@
 pub fn main() {
-<<<<<<< HEAD
-    br##"a"#;  //~ unterminated raw string
+    br##"a"#;  //~ ERROR unterminated raw string
 }
 
 // ferrocene-annotations: fls_jps9102q0qfi
-// Raw Byte String Literals
-=======
-    br##"a"#;  //~ ERROR unterminated raw string
-}
->>>>>>> ab434ad5
+// Raw Byte String Literals