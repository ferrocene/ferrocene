--- conflicted
+++ resolved
@@ -3,13 +3,8 @@
 use std::fmt::Debug;
 
 fn main() {
-<<<<<<< HEAD
-    let x: Box<Debug+> = Box::new(3) as Box<Debug+>; // Trailing `+` is OK
+    let x: Box<dyn Debug+> = Box::new(3) as Box<dyn Debug+>; // Trailing `+` is OK
 }
 
 // ferrocene-annotations: fls_jeoas4n6su4
-// Trait and Lifetime Bounds
-=======
-    let x: Box<dyn Debug+> = Box::new(3) as Box<dyn Debug+>; // Trailing `+` is OK
-}
->>>>>>> fe2622d9
+// Trait and Lifetime Bounds