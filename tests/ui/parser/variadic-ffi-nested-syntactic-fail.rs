fn f1<'a>(x: u8, y: &'a ...) {}
//~^ ERROR C-variadic type `...` may not be nested inside another type

fn f2<'a>(x: u8, y: Vec<&'a ...>) {}
//~^ ERROR C-variadic type `...` may not be nested inside another type

fn main() {
<<<<<<< HEAD
    let _recovery_witness: () = 0; //~ ERROR mismatched types
}

// ferrocene-annotations: fls_qcb1n9c0e5hz
// Functions
=======
    // While this is an error, wf-checks happen before typeck, and if any wf-checks
    // encountered errors, we do not continue to typeck, even if the items are
    // unrelated.
    // FIXME(oli-obk): make this report a type mismatch again.
    let _recovery_witness: () = 0;
}
>>>>>>> 2a97b14a
<|MERGE_RESOLUTION|>--- conflicted
+++ resolved
@@ -5,17 +5,12 @@
 //~^ ERROR C-variadic type `...` may not be nested inside another type
 
 fn main() {
-<<<<<<< HEAD
-    let _recovery_witness: () = 0; //~ ERROR mismatched types
-}
-
-// ferrocene-annotations: fls_qcb1n9c0e5hz
-// Functions
-=======
     // While this is an error, wf-checks happen before typeck, and if any wf-checks
     // encountered errors, we do not continue to typeck, even if the items are
     // unrelated.
     // FIXME(oli-obk): make this report a type mismatch again.
     let _recovery_witness: () = 0;
 }
->>>>>>> 2a97b14a
+
+// ferrocene-annotations: fls_qcb1n9c0e5hz
+// Functions