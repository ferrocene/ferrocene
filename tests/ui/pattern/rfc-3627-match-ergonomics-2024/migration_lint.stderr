error: this pattern relies on behavior which may change in edition 2024
  --> $DIR/migration_lint.rs:25:13
   |
LL |     let Foo(mut x) = &Foo(0);
   |             ^^^ requires binding by-value, but the implicit default is by-reference
   |
   = warning: this changes meaning in Rust 2024
   = note: for more information, see <https://doc.rust-lang.org/nightly/edition-guide/rust-2024/match-ergonomics.html>
note: the lint level is defined here
  --> $DIR/migration_lint.rs:7:9
   |
LL | #![deny(rust_2024_incompatible_pat)]
   |         ^^^^^^^^^^^^^^^^^^^^^^^^^^
help: make the implied reference pattern explicit
   |
LL |     let &Foo(mut x) = &Foo(0);
   |         +

error: this pattern relies on behavior which may change in edition 2024
  --> $DIR/migration_lint.rs:30:13
   |
LL |     let Foo(mut x) = &mut Foo(0);
   |             ^^^ requires binding by-value, but the implicit default is by-reference
   |
   = warning: this changes meaning in Rust 2024
   = note: for more information, see <https://doc.rust-lang.org/nightly/edition-guide/rust-2024/match-ergonomics.html>
<<<<<<< HEAD
=======
help: make the implied reference pattern explicit
   |
LL |     let &mut Foo(mut x) = &mut Foo(0);
   |         ++++
>>>>>>> 214587c8

error: this pattern relies on behavior which may change in edition 2024
  --> $DIR/migration_lint.rs:35:13
   |
LL |     let Foo(ref x) = &Foo(0);
   |             ^^^ cannot override to bind by-reference when that is the implicit default
   |
   = warning: this changes meaning in Rust 2024
   = note: for more information, see <https://doc.rust-lang.org/nightly/edition-guide/rust-2024/match-ergonomics.html>
<<<<<<< HEAD
=======
help: make the implied reference pattern explicit
   |
LL |     let &Foo(ref x) = &Foo(0);
   |         +
>>>>>>> 214587c8

error: this pattern relies on behavior which may change in edition 2024
  --> $DIR/migration_lint.rs:40:13
   |
LL |     let Foo(ref x) = &mut Foo(0);
   |             ^^^ cannot override to bind by-reference when that is the implicit default
   |
   = warning: this changes meaning in Rust 2024
   = note: for more information, see <https://doc.rust-lang.org/nightly/edition-guide/rust-2024/match-ergonomics.html>
<<<<<<< HEAD
=======
help: make the implied reference pattern explicit
   |
LL |     let &mut Foo(ref x) = &mut Foo(0);
   |         ++++
>>>>>>> 214587c8

error: this pattern relies on behavior which may change in edition 2024
  --> $DIR/migration_lint.rs:57:13
   |
LL |     let Foo(&x) = &Foo(&0);
   |             ^ cannot implicitly match against multiple layers of reference
   |
   = warning: this changes meaning in Rust 2024
   = note: for more information, see <https://doc.rust-lang.org/nightly/edition-guide/rust-2024/match-ergonomics.html>
<<<<<<< HEAD
=======
help: make the implied reference pattern explicit
   |
LL |     let &Foo(&x) = &Foo(&0);
   |         +
>>>>>>> 214587c8

error: this pattern relies on behavior which may change in edition 2024
  --> $DIR/migration_lint.rs:62:13
   |
LL |     let Foo(&mut x) = &Foo(&mut 0);
   |             ^^^^ cannot implicitly match against multiple layers of reference
   |
   = warning: this changes meaning in Rust 2024
   = note: for more information, see <https://doc.rust-lang.org/nightly/edition-guide/rust-2024/match-ergonomics.html>
<<<<<<< HEAD
=======
help: make the implied reference pattern explicit
   |
LL |     let &Foo(&mut x) = &Foo(&mut 0);
   |         +
>>>>>>> 214587c8

error: this pattern relies on behavior which may change in edition 2024
  --> $DIR/migration_lint.rs:67:13
   |
LL |     let Foo(&x) = &mut Foo(&0);
   |             ^ cannot implicitly match against multiple layers of reference
   |
   = warning: this changes meaning in Rust 2024
   = note: for more information, see <https://doc.rust-lang.org/nightly/edition-guide/rust-2024/match-ergonomics.html>
<<<<<<< HEAD
=======
help: make the implied reference pattern explicit
   |
LL |     let &mut Foo(&x) = &mut Foo(&0);
   |         ++++
>>>>>>> 214587c8

error: this pattern relies on behavior which may change in edition 2024
  --> $DIR/migration_lint.rs:72:13
   |
LL |     let Foo(&mut x) = &mut Foo(&mut 0);
   |             ^^^^ cannot implicitly match against multiple layers of reference
   |
   = warning: this changes meaning in Rust 2024
   = note: for more information, see <https://doc.rust-lang.org/nightly/edition-guide/rust-2024/match-ergonomics.html>
<<<<<<< HEAD
=======
help: make the implied reference pattern explicit
   |
LL |     let &mut Foo(&mut x) = &mut Foo(&mut 0);
   |         ++++
>>>>>>> 214587c8

error: this pattern relies on behavior which may change in edition 2024
  --> $DIR/migration_lint.rs:81:17
   |
LL |     if let Some(&x) = &&&&&Some(&0u8) {
   |                 ^ cannot implicitly match against multiple layers of reference
   |
   = warning: this changes meaning in Rust 2024
   = note: for more information, see <https://doc.rust-lang.org/nightly/edition-guide/rust-2024/match-ergonomics.html>
<<<<<<< HEAD
=======
help: make the implied reference patterns explicit
   |
LL |     if let &&&&&Some(&x) = &&&&&Some(&0u8) {
   |            +++++
>>>>>>> 214587c8

error: this pattern relies on behavior which may change in edition 2024
  --> $DIR/migration_lint.rs:87:17
   |
LL |     if let Some(&mut x) = &&&&&Some(&mut 0u8) {
   |                 ^^^^ cannot implicitly match against multiple layers of reference
   |
   = warning: this changes meaning in Rust 2024
   = note: for more information, see <https://doc.rust-lang.org/nightly/edition-guide/rust-2024/match-ergonomics.html>
<<<<<<< HEAD
=======
help: make the implied reference patterns explicit
   |
LL |     if let &&&&&Some(&mut x) = &&&&&Some(&mut 0u8) {
   |            +++++
>>>>>>> 214587c8

error: this pattern relies on behavior which may change in edition 2024
  --> $DIR/migration_lint.rs:93:17
   |
LL |     if let Some(&x) = &&&&&mut Some(&0u8) {
   |                 ^ cannot implicitly match against multiple layers of reference
   |
   = warning: this changes meaning in Rust 2024
   = note: for more information, see <https://doc.rust-lang.org/nightly/edition-guide/rust-2024/match-ergonomics.html>
<<<<<<< HEAD
=======
help: make the implied reference patterns explicit
   |
LL |     if let &&&&&mut Some(&x) = &&&&&mut Some(&0u8) {
   |            ++++++++
>>>>>>> 214587c8

error: this pattern relies on behavior which may change in edition 2024
  --> $DIR/migration_lint.rs:99:17
   |
LL |     if let Some(&mut Some(Some(x))) = &mut Some(&mut Some(&mut Some(0u8))) {
   |                 ^^^^ cannot implicitly match against multiple layers of reference
   |
   = warning: this changes meaning in Rust 2024
   = note: for more information, see <https://doc.rust-lang.org/nightly/edition-guide/rust-2024/match-ergonomics.html>
<<<<<<< HEAD
help: desugar the match ergonomics
=======
help: make the implied reference patterns and variable binding mode explicit
>>>>>>> 214587c8
   |
LL |     if let &mut Some(&mut Some(&mut Some(ref mut x))) = &mut Some(&mut Some(&mut Some(0u8))) {
   |            ++++                ++++      +++++++

error: this pattern relies on behavior which may change in edition 2024
  --> $DIR/migration_lint.rs:111:21
   |
LL |     let Struct { a, mut b, c } = &Struct { a: 0, b: 0, c: 0 };
   |                     ^^^ requires binding by-value, but the implicit default is by-reference
   |
   = warning: this changes meaning in Rust 2024
   = note: for more information, see <https://doc.rust-lang.org/nightly/edition-guide/rust-2024/match-ergonomics.html>
<<<<<<< HEAD
help: desugar the match ergonomics
=======
help: make the implied reference pattern and variable binding modes explicit
>>>>>>> 214587c8
   |
LL |     let &Struct { ref a, mut b, ref c } = &Struct { a: 0, b: 0, c: 0 };
   |         +         +++           +++

error: this pattern relies on behavior which may change in edition 2024
  --> $DIR/migration_lint.rs:117:21
   |
LL |     let Struct { a: &a, b, ref c } = &Struct { a: &0, b: &0, c: &0 };
   |                     ^      ^^^ cannot override to bind by-reference when that is the implicit default
   |                     |
   |                     cannot implicitly match against multiple layers of reference
   |
   = warning: this changes meaning in Rust 2024
   = note: for more information, see <https://doc.rust-lang.org/nightly/edition-guide/rust-2024/match-ergonomics.html>
<<<<<<< HEAD
help: desugar the match ergonomics
=======
help: make the implied reference pattern and variable binding mode explicit
>>>>>>> 214587c8
   |
LL |     let &Struct { a: &a, ref b, ref c } = &Struct { a: &0, b: &0, c: &0 };
   |         +                +++

error: this pattern relies on behavior which may change in edition 2024
  --> $DIR/migration_lint.rs:124:24
   |
LL |     if let Struct { a: &Some(a), b: Some(&b), c: Some(c) } =
   |                        ^                 ^ cannot implicitly match against multiple layers of reference
   |                        |
   |                        cannot implicitly match against multiple layers of reference
   |
   = warning: this changes meaning in Rust 2024
   = note: for more information, see <https://doc.rust-lang.org/nightly/edition-guide/rust-2024/match-ergonomics.html>
<<<<<<< HEAD
help: desugar the match ergonomics
=======
help: make the implied reference patterns and variable binding mode explicit
>>>>>>> 214587c8
   |
LL |     if let &Struct { a: &Some(a), b: &Some(&b), c: &Some(ref c) } =
   |            +                         +             +     +++

error: this pattern relies on behavior which may change in edition 2024
  --> $DIR/migration_lint.rs:137:15
   |
LL |         (Some(mut x), migration_lint_macros::mixed_edition_pat!(y)) => {
   |               ^^^     ^^^^^^^^^^^^^^^^^^^^^^^^^^^^^^^^^^^^^^^^^^^^ default binding mode is reset within expansion
   |               |
   |               requires binding by-value, but the implicit default is by-reference
   |
   = note: for more information, see <https://doc.rust-lang.org/nightly/edition-guide/rust-2024/match-ergonomics.html>
   = note: this error originates in the macro `migration_lint_macros::mixed_edition_pat` (in Nightly builds, run with -Z macro-backtrace for more info)
help: make the implied reference pattern explicit
   |
LL |         &(Some(mut x), migration_lint_macros::mixed_edition_pat!(y)) => {
   |         +

error: aborting due to 16 previous errors
<|MERGE_RESOLUTION|>--- conflicted
+++ resolved
@@ -24,13 +24,10 @@
    |
    = warning: this changes meaning in Rust 2024
    = note: for more information, see <https://doc.rust-lang.org/nightly/edition-guide/rust-2024/match-ergonomics.html>
-<<<<<<< HEAD
-=======
 help: make the implied reference pattern explicit
    |
 LL |     let &mut Foo(mut x) = &mut Foo(0);
    |         ++++
->>>>>>> 214587c8
 
 error: this pattern relies on behavior which may change in edition 2024
   --> $DIR/migration_lint.rs:35:13
@@ -40,13 +37,10 @@
    |
    = warning: this changes meaning in Rust 2024
    = note: for more information, see <https://doc.rust-lang.org/nightly/edition-guide/rust-2024/match-ergonomics.html>
-<<<<<<< HEAD
-=======
 help: make the implied reference pattern explicit
    |
 LL |     let &Foo(ref x) = &Foo(0);
    |         +
->>>>>>> 214587c8
 
 error: this pattern relies on behavior which may change in edition 2024
   --> $DIR/migration_lint.rs:40:13
@@ -56,13 +50,10 @@
    |
    = warning: this changes meaning in Rust 2024
    = note: for more information, see <https://doc.rust-lang.org/nightly/edition-guide/rust-2024/match-ergonomics.html>
-<<<<<<< HEAD
-=======
 help: make the implied reference pattern explicit
    |
 LL |     let &mut Foo(ref x) = &mut Foo(0);
    |         ++++
->>>>>>> 214587c8
 
 error: this pattern relies on behavior which may change in edition 2024
   --> $DIR/migration_lint.rs:57:13
@@ -72,13 +63,10 @@
    |
    = warning: this changes meaning in Rust 2024
    = note: for more information, see <https://doc.rust-lang.org/nightly/edition-guide/rust-2024/match-ergonomics.html>
-<<<<<<< HEAD
-=======
 help: make the implied reference pattern explicit
    |
 LL |     let &Foo(&x) = &Foo(&0);
    |         +
->>>>>>> 214587c8
 
 error: this pattern relies on behavior which may change in edition 2024
   --> $DIR/migration_lint.rs:62:13
@@ -88,13 +76,10 @@
    |
    = warning: this changes meaning in Rust 2024
    = note: for more information, see <https://doc.rust-lang.org/nightly/edition-guide/rust-2024/match-ergonomics.html>
-<<<<<<< HEAD
-=======
 help: make the implied reference pattern explicit
    |
 LL |     let &Foo(&mut x) = &Foo(&mut 0);
    |         +
->>>>>>> 214587c8
 
 error: this pattern relies on behavior which may change in edition 2024
   --> $DIR/migration_lint.rs:67:13
@@ -104,13 +89,10 @@
    |
    = warning: this changes meaning in Rust 2024
    = note: for more information, see <https://doc.rust-lang.org/nightly/edition-guide/rust-2024/match-ergonomics.html>
-<<<<<<< HEAD
-=======
 help: make the implied reference pattern explicit
    |
 LL |     let &mut Foo(&x) = &mut Foo(&0);
    |         ++++
->>>>>>> 214587c8
 
 error: this pattern relies on behavior which may change in edition 2024
   --> $DIR/migration_lint.rs:72:13
@@ -120,13 +102,10 @@
    |
    = warning: this changes meaning in Rust 2024
    = note: for more information, see <https://doc.rust-lang.org/nightly/edition-guide/rust-2024/match-ergonomics.html>
-<<<<<<< HEAD
-=======
 help: make the implied reference pattern explicit
    |
 LL |     let &mut Foo(&mut x) = &mut Foo(&mut 0);
    |         ++++
->>>>>>> 214587c8
 
 error: this pattern relies on behavior which may change in edition 2024
   --> $DIR/migration_lint.rs:81:17
@@ -136,13 +115,10 @@
    |
    = warning: this changes meaning in Rust 2024
    = note: for more information, see <https://doc.rust-lang.org/nightly/edition-guide/rust-2024/match-ergonomics.html>
-<<<<<<< HEAD
-=======
 help: make the implied reference patterns explicit
    |
 LL |     if let &&&&&Some(&x) = &&&&&Some(&0u8) {
    |            +++++
->>>>>>> 214587c8
 
 error: this pattern relies on behavior which may change in edition 2024
   --> $DIR/migration_lint.rs:87:17
@@ -152,13 +128,10 @@
    |
    = warning: this changes meaning in Rust 2024
    = note: for more information, see <https://doc.rust-lang.org/nightly/edition-guide/rust-2024/match-ergonomics.html>
-<<<<<<< HEAD
-=======
 help: make the implied reference patterns explicit
    |
 LL |     if let &&&&&Some(&mut x) = &&&&&Some(&mut 0u8) {
    |            +++++
->>>>>>> 214587c8
 
 error: this pattern relies on behavior which may change in edition 2024
   --> $DIR/migration_lint.rs:93:17
@@ -168,13 +141,10 @@
    |
    = warning: this changes meaning in Rust 2024
    = note: for more information, see <https://doc.rust-lang.org/nightly/edition-guide/rust-2024/match-ergonomics.html>
-<<<<<<< HEAD
-=======
 help: make the implied reference patterns explicit
    |
 LL |     if let &&&&&mut Some(&x) = &&&&&mut Some(&0u8) {
    |            ++++++++
->>>>>>> 214587c8
 
 error: this pattern relies on behavior which may change in edition 2024
   --> $DIR/migration_lint.rs:99:17
@@ -184,11 +154,7 @@
    |
    = warning: this changes meaning in Rust 2024
    = note: for more information, see <https://doc.rust-lang.org/nightly/edition-guide/rust-2024/match-ergonomics.html>
-<<<<<<< HEAD
-help: desugar the match ergonomics
-=======
 help: make the implied reference patterns and variable binding mode explicit
->>>>>>> 214587c8
    |
 LL |     if let &mut Some(&mut Some(&mut Some(ref mut x))) = &mut Some(&mut Some(&mut Some(0u8))) {
    |            ++++                ++++      +++++++
@@ -201,11 +167,7 @@
    |
    = warning: this changes meaning in Rust 2024
    = note: for more information, see <https://doc.rust-lang.org/nightly/edition-guide/rust-2024/match-ergonomics.html>
-<<<<<<< HEAD
-help: desugar the match ergonomics
-=======
 help: make the implied reference pattern and variable binding modes explicit
->>>>>>> 214587c8
    |
 LL |     let &Struct { ref a, mut b, ref c } = &Struct { a: 0, b: 0, c: 0 };
    |         +         +++           +++
@@ -220,11 +182,7 @@
    |
    = warning: this changes meaning in Rust 2024
    = note: for more information, see <https://doc.rust-lang.org/nightly/edition-guide/rust-2024/match-ergonomics.html>
-<<<<<<< HEAD
-help: desugar the match ergonomics
-=======
 help: make the implied reference pattern and variable binding mode explicit
->>>>>>> 214587c8
    |
 LL |     let &Struct { a: &a, ref b, ref c } = &Struct { a: &0, b: &0, c: &0 };
    |         +                +++
@@ -239,11 +197,7 @@
    |
    = warning: this changes meaning in Rust 2024
    = note: for more information, see <https://doc.rust-lang.org/nightly/edition-guide/rust-2024/match-ergonomics.html>
-<<<<<<< HEAD
-help: desugar the match ergonomics
-=======
 help: make the implied reference patterns and variable binding mode explicit
->>>>>>> 214587c8
    |
 LL |     if let &Struct { a: &Some(a), b: &Some(&b), c: &Some(ref c) } =
    |            +                         +             +     +++
