--- conflicted
+++ resolved
@@ -22,8 +22,7 @@
     //~^ ERROR pattern does not mention field `two`
 
     let InCrate { a, b } = InCrate { a: 0, b: false, im_hidden: 0 };
-<<<<<<< HEAD
-    //~^ pattern does not mention field `im_hidden`
+    //~^ ERROR pattern does not mention field `im_hidden`
 }
 
 // ferrocene-annotations: fls_gklst7joeo33
@@ -90,8 +89,4 @@
 // Path Resolution
 //
 // ferrocene-annotations: fls_o9u2h5m17kpz
-// Path Expression Resolution
-=======
-    //~^ ERROR pattern does not mention field `im_hidden`
-}
->>>>>>> ab434ad5
+// Path Expression Resolution