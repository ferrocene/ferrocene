--- conflicted
+++ resolved
@@ -39,8 +39,7 @@
         InCrate::A => {}
         InCrate::B => {}
     }
-<<<<<<< HEAD
-    //~^^^^ non-exhaustive patterns: `InCrate::C` not covered
+    //~^^^^ ERROR non-exhaustive patterns: `InCrate::C` not covered
 }
 
 // ferrocene-annotations: fls_gklst7joeo33
@@ -104,8 +103,4 @@
 // Path Resolution
 //
 // ferrocene-annotations: fls_o9u2h5m17kpz
-// Path Expression Resolution
-=======
-    //~^^^^ ERROR non-exhaustive patterns: `InCrate::C` not covered
-}
->>>>>>> ab434ad5
+// Path Expression Resolution