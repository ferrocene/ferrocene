fn main() {
}

<<<<<<< HEAD
pub   foo<'a>
//~^ ERROR missing `fn` or `struct` for function or struct definition

// ferrocene-annotations: fls_qcb1n9c0e5hz
// Functions
=======
pub foo<'a>
//~^ ERROR missing `fn` or `struct` for function or struct definition
>>>>>>> cdd99284
<|MERGE_RESOLUTION|>--- conflicted
+++ resolved
@@ -1,13 +1,8 @@
 fn main() {
 }
 
-<<<<<<< HEAD
-pub   foo<'a>
+pub foo<'a>
 //~^ ERROR missing `fn` or `struct` for function or struct definition
 
 // ferrocene-annotations: fls_qcb1n9c0e5hz
-// Functions
-=======
-pub foo<'a>
-//~^ ERROR missing `fn` or `struct` for function or struct definition
->>>>>>> cdd99284
+// Functions