--- conflicted
+++ resolved
@@ -101,21 +101,13 @@
    | |_____^ help: replace it with: `f()?;`
 
 error: this if-let-else may be rewritten with the `?` operator
-<<<<<<< HEAD
-  --> $DIR/question_mark.rs:138:13
-=======
   --> $DIR/question_mark.rs:142:13
->>>>>>> 150a6598
    |
 LL |     let _ = if let Ok(x) = x { x } else { return x };
    |             ^^^^^^^^^^^^^^^^^^^^^^^^^^^^^^^^^^^^^^^^ help: replace it with: `x?`
 
 error: this block may be rewritten with the `?` operator
-<<<<<<< HEAD
-  --> $DIR/question_mark.rs:140:5
-=======
   --> $DIR/question_mark.rs:144:5
->>>>>>> 150a6598
    |
 LL | /     if x.is_err() {
 LL | |         return x;
