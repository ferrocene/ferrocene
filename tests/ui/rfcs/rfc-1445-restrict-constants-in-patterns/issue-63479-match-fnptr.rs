--- conflicted
+++ resolved
@@ -38,12 +38,6 @@
     //~| WARN this was previously accepted by the compiler but is being phased out
     _ => panic!("didn't match")
   };
-<<<<<<< HEAD
-}
-
-// ferrocene-annotations: fls_xztr1kebz8bo
-// Function Pointer Types
-=======
   match (s.0, 0) {
     TEST2 => println!("matched"),
     //~^ WARN behave unpredictably
@@ -51,4 +45,6 @@
     _ => panic!("didn't match")
   }
 }
->>>>>>> 8c997702
+
+// ferrocene-annotations: fls_xztr1kebz8bo
+// Function Pointer Types