//@ aux-build:types.rs
#![deny(improper_ctypes)]

extern crate types;

// This test checks that non-exhaustive types with `#[repr(C)]` from an extern crate are considered
// improper.

use types::{
    NonExhaustiveCLikeEnum, NonExhaustiveEnum, NonExhaustiveVariants,
    NormalStruct, TupleStruct, UnitStruct,
};

extern "C" {
    pub fn non_exhaustive_enum(_: NonExhaustiveEnum);
    //~^ ERROR `extern` block uses type `NonExhaustiveEnum`, which is not FFI-safe
    pub fn non_exhaustive_normal_struct(_: NormalStruct);
    //~^ ERROR `extern` block uses type `NormalStruct`, which is not FFI-safe
    pub fn non_exhaustive_unit_struct(_: UnitStruct);
    //~^ ERROR `extern` block uses type `UnitStruct`, which is not FFI-safe
    pub fn non_exhaustive_tuple_struct(_: TupleStruct);
    //~^ ERROR `extern` block uses type `TupleStruct`, which is not FFI-safe
    pub fn non_exhaustive_variant(_: NonExhaustiveVariants);
    //~^ ERROR `extern` block uses type `NonExhaustiveVariants`, which is not FFI-safe
}

<<<<<<< HEAD
fn main() {}

// ferrocene-annotations: fls_tmoh3y9oyqsy
// External Blocks
// ferrocene-annotations: fls_yztwtek0y34v
// External Functions
=======
// These should pass without remark, as they're C-compatible, despite being "non-exhaustive".
extern "C" {
    pub fn non_exhaustive_c_compat_enum(_: NonExhaustiveCLikeEnum);
}

fn main() {}
>>>>>>> baa2e92a
<|MERGE_RESOLUTION|>--- conflicted
+++ resolved
@@ -24,18 +24,14 @@
     //~^ ERROR `extern` block uses type `NonExhaustiveVariants`, which is not FFI-safe
 }
 
-<<<<<<< HEAD
-fn main() {}
-
-// ferrocene-annotations: fls_tmoh3y9oyqsy
-// External Blocks
-// ferrocene-annotations: fls_yztwtek0y34v
-// External Functions
-=======
 // These should pass without remark, as they're C-compatible, despite being "non-exhaustive".
 extern "C" {
     pub fn non_exhaustive_c_compat_enum(_: NonExhaustiveCLikeEnum);
 }
 
 fn main() {}
->>>>>>> baa2e92a
+
+// ferrocene-annotations: fls_tmoh3y9oyqsy
+// External Blocks
+// ferrocene-annotations: fls_yztwtek0y34v
+// External Functions