//@ run-pass

use std::panic::Location;

unsafe extern "Rust" {
    #[track_caller]
    safe fn rust_track_caller_ffi_test_tracked() -> &'static Location<'static>;
    safe fn rust_track_caller_ffi_test_untracked() -> &'static Location<'static>;
}

fn rust_track_caller_ffi_test_nested_tracked() -> &'static Location<'static> {
    rust_track_caller_ffi_test_tracked()
}

mod provides {
    use std::panic::Location;
    #[track_caller] // UB if we did not have this!
    #[no_mangle]
    fn rust_track_caller_ffi_test_tracked() -> &'static Location<'static> {
        Location::caller()
    }
    #[no_mangle]
    fn rust_track_caller_ffi_test_untracked() -> &'static Location<'static> {
        Location::caller()
    }
}

fn main() {
    let location = Location::caller();
    assert_eq!(location.file(), file!());
    assert_eq!(location.line(), 29);
    assert_eq!(location.column(), 20);

    let tracked = rust_track_caller_ffi_test_tracked();
    assert_eq!(tracked.file(), file!());
    assert_eq!(tracked.line(), 34);
    assert_eq!(tracked.column(), 19);

    let untracked = rust_track_caller_ffi_test_untracked();
    assert_eq!(untracked.file(), file!());
    assert_eq!(untracked.line(), 24);
    assert_eq!(untracked.column(), 9);

    let contained = rust_track_caller_ffi_test_nested_tracked();
    assert_eq!(contained.file(), file!());
    assert_eq!(contained.line(), 12);
<<<<<<< HEAD
    assert_eq!(contained.column(), 14);
}

// ferrocene-annotations: fls_yztwtek0y34v
// External Functions
// ferrocene-annotations: fls_mvd7nz8k3wcy
// Attribute no_mangle
=======
    assert_eq!(contained.column(), 5);

    let indirect = (rust_track_caller_ffi_test_tracked as fn() -> &'static Location<'static>)();
    assert_eq!(indirect.file(), file!());
    assert_eq!(indirect.line(), 7);
    assert_eq!(indirect.column(), 5);
}
>>>>>>> ee2c6861
<|MERGE_RESOLUTION|>--- conflicted
+++ resolved
@@ -44,15 +44,6 @@
     let contained = rust_track_caller_ffi_test_nested_tracked();
     assert_eq!(contained.file(), file!());
     assert_eq!(contained.line(), 12);
-<<<<<<< HEAD
-    assert_eq!(contained.column(), 14);
-}
-
-// ferrocene-annotations: fls_yztwtek0y34v
-// External Functions
-// ferrocene-annotations: fls_mvd7nz8k3wcy
-// Attribute no_mangle
-=======
     assert_eq!(contained.column(), 5);
 
     let indirect = (rust_track_caller_ffi_test_tracked as fn() -> &'static Location<'static>)();
@@ -60,4 +51,8 @@
     assert_eq!(indirect.line(), 7);
     assert_eq!(indirect.column(), 5);
 }
->>>>>>> ee2c6861
+
+// ferrocene-annotations: fls_yztwtek0y34v
+// External Functions
+// ferrocene-annotations: fls_mvd7nz8k3wcy
+// Attribute no_mangle