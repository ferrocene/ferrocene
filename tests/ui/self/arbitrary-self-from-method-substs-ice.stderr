<<<<<<< HEAD
error[E0658]: cannot perform conditionally-const deref coercion on `R` in constant functions
=======
error[E0015]: cannot perform non-const deref coercion on `R` in constant functions
>>>>>>> 01706e1a
  --> $DIR/arbitrary-self-from-method-substs-ice.rs:13:9
   |
LL |         self.0
   |         ^^^^^^
   |
   = note: attempting to deref into `Foo`
   = note: calls in constant functions are limited to constant functions, tuple structs and tuple variants
<<<<<<< HEAD
   = note: see issue #67792 <https://github.com/rust-lang/rust/issues/67792> for more information
   = help: add `#![feature(const_trait_impl)]` to the crate attributes to enable
   = note: this compiler was built on YYYY-MM-DD; consider upgrading it if it is out of date
=======
>>>>>>> 01706e1a

error[E0493]: destructor of `R` cannot be evaluated at compile-time
  --> $DIR/arbitrary-self-from-method-substs-ice.rs:10:43
   |
LL |     const fn get<R: Deref<Target = Self>>(self: R) -> u32 {
   |                                           ^^^^ the destructor for this type cannot be evaluated in constant functions
...
LL |     }
   |     - value is dropped here

error[E0801]: invalid generic `self` parameter type: `R`
  --> $DIR/arbitrary-self-from-method-substs-ice.rs:10:49
   |
LL |     const fn get<R: Deref<Target = Self>>(self: R) -> u32 {
   |                                                 ^
   |
   = note: type of `self` must not be a method generic parameter type
   = help: use a concrete type such as `self`, `&self`, `&mut self`, `self: Box<Self>`, `self: Rc<Self>`, `self: Arc<Self>`, or `self: Pin<P>` (where P is one of the previous types except `Self`)

error: aborting due to 3 previous errors

Some errors have detailed explanations: E0015, E0493, E0801.
For more information about an error, try `rustc --explain E0015`.<|MERGE_RESOLUTION|>--- conflicted
+++ resolved
@@ -1,8 +1,4 @@
-<<<<<<< HEAD
-error[E0658]: cannot perform conditionally-const deref coercion on `R` in constant functions
-=======
 error[E0015]: cannot perform non-const deref coercion on `R` in constant functions
->>>>>>> 01706e1a
   --> $DIR/arbitrary-self-from-method-substs-ice.rs:13:9
    |
 LL |         self.0
@@ -10,12 +6,6 @@
    |
    = note: attempting to deref into `Foo`
    = note: calls in constant functions are limited to constant functions, tuple structs and tuple variants
-<<<<<<< HEAD
-   = note: see issue #67792 <https://github.com/rust-lang/rust/issues/67792> for more information
-   = help: add `#![feature(const_trait_impl)]` to the crate attributes to enable
-   = note: this compiler was built on YYYY-MM-DD; consider upgrading it if it is out of date
-=======
->>>>>>> 01706e1a
 
 error[E0493]: destructor of `R` cannot be evaluated at compile-time
   --> $DIR/arbitrary-self-from-method-substs-ice.rs:10:43
