//@ run-pass
//@ needs-unwind
#![allow(dead_code)]
//@ compile-flags: -C codegen-units=3
//@ needs-threads

// Test unwinding through multiple compilation units.

// According to acrichto, in the distant past `ld -r` (which is used during
// linking when codegen-units > 1) was known to produce object files with
// damaged unwinding tables.  This may be related to GNU binutils bug #6893
// ("Partial linking results in corrupt .eh_frame_hdr"), but I'm not certain.
// In any case, this test should let us know if enabling parallel codegen ever
// breaks unwinding.


use std::thread;

fn pad() -> usize { 0 }

mod a {
    pub fn f() {
        panic!();
    }
}

mod b {
    pub fn g() {
        crate::a::f();
    }
}

fn main() {
<<<<<<< HEAD
    thread::spawn(move|| { ::b::g() }).join().unwrap_err();
}

// ferrocene-annotations: um_rustc_C_codegen_units
=======
    thread::spawn(move|| { b::g() }).join().unwrap_err();
}
>>>>>>> 24b868f6
<|MERGE_RESOLUTION|>--- conflicted
+++ resolved
@@ -31,12 +31,7 @@
 }
 
 fn main() {
-<<<<<<< HEAD
-    thread::spawn(move|| { ::b::g() }).join().unwrap_err();
+    thread::spawn(move|| { b::g() }).join().unwrap_err();
 }
 
-// ferrocene-annotations: um_rustc_C_codegen_units
-=======
-    thread::spawn(move|| { b::g() }).join().unwrap_err();
-}
->>>>>>> 24b868f6
+// ferrocene-annotations: um_rustc_C_codegen_units