//@build-fail
//! Make sure that monomorphization-time const errors from `static_assert` take priority over the
//! error from simd_extract. Basically this checks that if a const fails to evaluate in some
//! function, we don't bother codegen'ing the function.
#![feature(generic_arg_infer)]
#![feature(core_intrinsics)]
#![feature(repr_simd)]

use std::intrinsics::simd::*;

#[repr(simd)]
#[allow(non_camel_case_types)]
struct int8x4_t([u8; 4]);

fn get_elem<const LANE: u32>(a: int8x4_t) -> u8 {
    const { assert!(LANE < 4); } // the error should be here...
    //~^ ERROR failed
    //~| assertion failed
    unsafe { simd_extract(a, LANE) } // ...not here
}

fn main() {
<<<<<<< HEAD
    get_elem::<4>(int8x4_t(0,0,0,0));
}

// ferrocene-annotations: fls_g59pinqkvunq
// Const Blocks
=======
    get_elem::<4>(int8x4_t([0, 0, 0, 0]));
}
>>>>>>> bf3798d0
<|MERGE_RESOLUTION|>--- conflicted
+++ resolved
@@ -20,13 +20,8 @@
 }
 
 fn main() {
-<<<<<<< HEAD
-    get_elem::<4>(int8x4_t(0,0,0,0));
+    get_elem::<4>(int8x4_t([0, 0, 0, 0]));
 }
 
 // ferrocene-annotations: fls_g59pinqkvunq
-// Const Blocks
-=======
-    get_elem::<4>(int8x4_t([0, 0, 0, 0]));
-}
->>>>>>> bf3798d0
+// Const Blocks