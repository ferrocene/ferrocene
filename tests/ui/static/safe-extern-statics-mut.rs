--- conflicted
+++ resolved
@@ -13,8 +13,7 @@
     //~^ WARN shared reference to mutable static is discouraged [static_mut_refs]
     let xb = XB; //~ ERROR use of mutable static is unsafe
     let xrb = &XB; //~ ERROR use of mutable static is unsafe
-<<<<<<< HEAD
-    //~^ WARN shared reference of mutable static is discouraged [static_mut_ref]
+    //~^ WARN shared reference to mutable static is discouraged [static_mut_refs]
 }
 
 // ferrocene-annotations: fls_tmoh3y9oyqsy
@@ -24,8 +23,4 @@
 // External Statics
 //
 // ferrocene-annotations: fls_jep7p27kaqlp
-// Unsafety
-=======
-    //~^ WARN shared reference to mutable static is discouraged [static_mut_refs]
-}
->>>>>>> 878d17fc
+// Unsafety