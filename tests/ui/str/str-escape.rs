// check-pass
// ignore-tidy-tab
// edition: 2021

fn main() {
    let s = "\

             ";
    //~^^^ WARNING multiple lines skipped by escaped newline
    assert_eq!(s, "");

    let s = c"foo\
             bar
             ";
    //~^^^ WARNING whitespace symbol '\u{a0}' is not skipped
    assert_eq!(s, c"foo           bar\n             ");

    let s = "a\
 b";
    assert_eq!(s, "ab");

    let s = "a\
	b";
    assert_eq!(s, "ab");

    let s = b"a\
    b";
    //~^^ WARNING whitespace symbol '\u{c}' is not skipped
    // '\x0c' is ASCII whitespace, but it may not need skipped
    // discussion: https://github.com/rust-lang/rust/pull/108403
<<<<<<< HEAD
    assert_eq!(s, "a\x0cb");
}

// ferrocene-annotations: fls_hucd52suu6it
// Simple String Literals
=======
    assert_eq!(s, b"a\x0cb");
}
>>>>>>> fca0582a
<|MERGE_RESOLUTION|>--- conflicted
+++ resolved
@@ -29,13 +29,8 @@
     //~^^ WARNING whitespace symbol '\u{c}' is not skipped
     // '\x0c' is ASCII whitespace, but it may not need skipped
     // discussion: https://github.com/rust-lang/rust/pull/108403
-<<<<<<< HEAD
-    assert_eq!(s, "a\x0cb");
+    assert_eq!(s, b"a\x0cb");
 }
 
 // ferrocene-annotations: fls_hucd52suu6it
-// Simple String Literals
-=======
-    assert_eq!(s, b"a\x0cb");
-}
->>>>>>> fca0582a
+// Simple String Literals