//@ run-pass
#![allow(dead_code)]
#![allow(non_camel_case_types)]

//@ aux-build:cci_class_trait.rs
extern crate cci_class_trait;
use cci_class_trait::animals::noisy;

struct cat {
  meows: usize,

  how_hungry : isize,
  name : String,
}

impl cat {
    pub fn eat(&mut self) -> bool {
        if self.how_hungry > 0 {
            println!("OM NOM NOM");
            self.how_hungry -= 2;
            return true;
        }
        else {
            println!("Not hungry!");
            return false;
        }
    }
}

impl noisy for cat {
    fn speak(&mut self) { self.meow(); }
}

impl cat {
    fn meow(&mut self) {
        println!("Meow");
        self.meows += 1_usize;
        if self.meows % 5_usize == 0_usize {
            self.how_hungry += 1;
        }
    }
}

fn cat(in_x : usize, in_y : isize, in_name: String) -> cat {
    cat {
        meows: in_x,
        how_hungry: in_y,
        name: in_name
    }
}


pub fn main() {
  let mut nyan = cat(0_usize, 2, "nyan".to_string());
  nyan.eat();
  assert!(!nyan.eat());
  for _ in 1_usize..10_usize { nyan.speak(); };
<<<<<<< HEAD
  assert!((nyan.eat()));
}

// ferrocene-annotations: fls_9ucqbbd0s2yo
// Struct Types
//
// ferrocene-annotations: fls_fk2m2irwpeof
// Implementations
//
// ferrocene-annotations: fls_85vx1qfa061i
// Traits
=======
  assert!(nyan.eat());
}
>>>>>>> f8ce3b27
<|MERGE_RESOLUTION|>--- conflicted
+++ resolved
@@ -55,8 +55,7 @@
   nyan.eat();
   assert!(!nyan.eat());
   for _ in 1_usize..10_usize { nyan.speak(); };
-<<<<<<< HEAD
-  assert!((nyan.eat()));
+  assert!(nyan.eat());
 }
 
 // ferrocene-annotations: fls_9ucqbbd0s2yo
@@ -66,8 +65,4 @@
 // Implementations
 //
 // ferrocene-annotations: fls_85vx1qfa061i
-// Traits
-=======
-  assert!(nyan.eat());
-}
->>>>>>> f8ce3b27
+// Traits