//@ run-pass

#![allow(unused_must_use)]
//@ needs-threads

use std::thread;

struct Pair {
    a: isize,
    b: isize,
}

pub fn main() {
    let z: Box<_> = Box::new(Pair { a: 10, b: 12 });

    thread::spawn(move || {
        assert_eq!(z.a, 10);
        assert_eq!(z.b, 12);
<<<<<<< HEAD
    }).join();
}

// ferrocene-annotations: fls_xd2oxlebhs14
// Closure Types
=======
    })
    .join();
}
>>>>>>> 53938793
<|MERGE_RESOLUTION|>--- conflicted
+++ resolved
@@ -16,14 +16,9 @@
     thread::spawn(move || {
         assert_eq!(z.a, 10);
         assert_eq!(z.b, 12);
-<<<<<<< HEAD
-    }).join();
+    })
+    .join();
 }
 
 // ferrocene-annotations: fls_xd2oxlebhs14
-// Closure Types
-=======
-    })
-    .join();
-}
->>>>>>> 53938793
+// Closure Types