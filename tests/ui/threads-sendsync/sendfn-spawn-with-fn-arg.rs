//@ run-pass
//@ needs-threads

use std::thread;

pub fn main() {
    test05();
}

fn test05_start<F: FnOnce(isize)>(f: F) {
    f(22);
}

fn test05() {
    let three: Box<_> = Box::new(3);
    let fn_to_send = move |n: isize| {
        println!("{}", *three + n); // will copy x into the closure
        assert_eq!(*three, 3);
    };
    thread::spawn(move || {
        test05_start(fn_to_send);
<<<<<<< HEAD
    }).join().ok().unwrap();
}

// ferrocene-annotations: fls_xd2oxlebhs14
// Closure Types
=======
    })
    .join()
    .ok()
    .unwrap();
}
>>>>>>> 53938793
<|MERGE_RESOLUTION|>--- conflicted
+++ resolved
@@ -19,16 +19,11 @@
     };
     thread::spawn(move || {
         test05_start(fn_to_send);
-<<<<<<< HEAD
-    }).join().ok().unwrap();
-}
-
-// ferrocene-annotations: fls_xd2oxlebhs14
-// Closure Types
-=======
     })
     .join()
     .ok()
     .unwrap();
 }
->>>>>>> 53938793
+
+// ferrocene-annotations: fls_xd2oxlebhs14
+// Closure Types