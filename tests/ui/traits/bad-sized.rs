trait Trait {}

pub fn main() {
    let x: Vec<dyn Trait + Sized> = Vec::new();
    //~^ ERROR only auto traits can be used as additional traits in a trait object
<<<<<<< HEAD
    //~| ERROR the size for values of type
    //~| ERROR the size for values of type
    //~| ERROR the size for values of type
}

// ferrocene-annotations: fls_qa98qdi42orq
// Trait Object Types
=======
}
>>>>>>> fcb02fe3
<|MERGE_RESOLUTION|>--- conflicted
+++ resolved
@@ -3,14 +3,7 @@
 pub fn main() {
     let x: Vec<dyn Trait + Sized> = Vec::new();
     //~^ ERROR only auto traits can be used as additional traits in a trait object
-<<<<<<< HEAD
-    //~| ERROR the size for values of type
-    //~| ERROR the size for values of type
-    //~| ERROR the size for values of type
 }
 
 // ferrocene-annotations: fls_qa98qdi42orq
-// Trait Object Types
-=======
-}
->>>>>>> fcb02fe3
+// Trait Object Types