struct Thing<X>(X);

trait Method<T> {
    fn method(self, _: i32) -> T;
}

impl<X> Method<i32> for Thing<X> {
    fn method(self, _: i32) -> i32 { 0 }
}

impl<X> Method<u32> for Thing<X> {
    fn method(self, _: i32) -> u32 { 0 }
}

fn main() {
    let thing = Thing(true);
<<<<<<< HEAD
    thing.method(42);
    //~^ ERROR type annotations needed
    //~| ERROR type annotations needed
}

// ferrocene-annotations: fls_exe4zodlwfez
// Type Unification
//
// ferrocene-annotations: fls_lv7w7aalpwm5
// Type Inference
=======
    thing.method(42); //~ ERROR type annotations needed
}
>>>>>>> 5862a96b
<|MERGE_RESOLUTION|>--- conflicted
+++ resolved
@@ -14,18 +14,11 @@
 
 fn main() {
     let thing = Thing(true);
-<<<<<<< HEAD
-    thing.method(42);
-    //~^ ERROR type annotations needed
-    //~| ERROR type annotations needed
+    thing.method(42); //~ ERROR type annotations needed
 }
 
 // ferrocene-annotations: fls_exe4zodlwfez
 // Type Unification
 //
 // ferrocene-annotations: fls_lv7w7aalpwm5
-// Type Inference
-=======
-    thing.method(42); //~ ERROR type annotations needed
-}
->>>>>>> 5862a96b
+// Type Inference