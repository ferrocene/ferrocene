--- conflicted
+++ resolved
@@ -13,12 +13,7 @@
 
 fn main() {
     let _: &dyn Tr = &St; //~ ERROR E0038
-<<<<<<< HEAD
-    //~^ ERROR E0038
 }
 
 // ferrocene-annotations: fls_4ikc07mfrez5
-// Object Safety
-=======
-}
->>>>>>> 8445370d
+// Object Safety