--- conflicted
+++ resolved
@@ -12,13 +12,7 @@
     //~^ ERROR method takes 1 generic argument but 2
     (Box::new(10) as Box<dyn bar>).dup();
     //~^ ERROR E0038
-<<<<<<< HEAD
-    //~| ERROR E0038
-    //~| ERROR E0038
 }
 
 // ferrocene-annotations: fls_qcb1n9c0e5hz
-// Functions
-=======
-}
->>>>>>> 8445370d
+// Functions