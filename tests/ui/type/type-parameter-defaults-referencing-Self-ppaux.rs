--- conflicted
+++ resolved
@@ -13,8 +13,6 @@
     let x: i32 = 5;
     let y = x as dyn MyAdd<i32>;
     //~^ ERROR E0038
-<<<<<<< HEAD
-    //~| ERROR cast to unsized type: `i32` as `dyn MyAdd<i32>`
 }
 
 // ferrocene-annotations: fls_vhpwge5123cm
@@ -24,7 +22,4 @@
 // ferrocene-annotations: fls_1qhsun1vyarz
 // Type Cast Expressions
 // ferrocene-annotations: fls_qa98qdi42orq
-// Trait Object Types
-=======
-}
->>>>>>> 8445370d
+// Trait Object Types