--- conflicted
+++ resolved
@@ -11,8 +11,7 @@
     y = 2;
     //~^ ERROR mismatched types
     y += 1;
-<<<<<<< HEAD
-    //~^ ERROR binary assignment operation `+=` cannot be applied to type `MutexGuard<'_, usize>`
+    //~^ ERROR binary assignment operation `+=` cannot be applied to type `std::sync::MutexGuard<'_, usize>`
 }
 
 // ferrocene-annotations: fls_3ut3biyra4r9
@@ -22,8 +21,4 @@
 // Type Inference
 //
 // ferrocene-annotations: fls_exe4zodlwfez
-// Type Unification
-=======
-    //~^ ERROR binary assignment operation `+=` cannot be applied to type `std::sync::MutexGuard<'_, usize>`
-}
->>>>>>> 85c3c640
+// Type Unification