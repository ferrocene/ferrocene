--- conflicted
+++ resolved
@@ -3,14 +3,8 @@
 
 fn main() {
     const TEST5: fn() -> _ = 42;
-<<<<<<< HEAD
-                      //~^ ERROR the placeholder `_` is not allowed within types on item signatures for functions
-                      //~| ERROR the placeholder `_` is not allowed within types on item signatures for constant items
+    //~^ ERROR the placeholder `_` is not allowed within types on item signatures for constants
 }
 
 // ferrocene-annotations: fls_xztr1kebz8bo
-// Function Pointer Types
-=======
-    //~^ ERROR the placeholder `_` is not allowed within types on item signatures for constants
-}
->>>>>>> 17bbad18
+// Function Pointer Types