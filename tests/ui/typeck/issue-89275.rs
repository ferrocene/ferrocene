--- conflicted
+++ resolved
@@ -25,8 +25,7 @@
 struct Other;
 
 fn main() {
-<<<<<<< HEAD
-    let other: &mut Other = downcast();//~ERROR 28:29: 28:39: mismatched types [E0308]
+    let other: &mut Other = downcast();//~ ERROR mismatched types [E0308]
 }
 
 // ferrocene-annotations: fls_9ucqbbd0s2yo
@@ -51,8 +50,4 @@
 // Type Inference
 //
 // ferrocene-annotations: fls_exe4zodlwfez
-// Type Unification
-=======
-    let other: &mut Other = downcast();//~ ERROR mismatched types [E0308]
-}
->>>>>>> e638e6ae
+// Type Unification