--- conflicted
+++ resolved
@@ -58,7 +58,7 @@
         f: 1,
     });
     println!("{} {}", bar.foo(2), bar.bar(2));
-<<<<<<< HEAD
+    //~^ ERROR: no method named `bar`
 }
 
 // ferrocene-annotations: fls_fk2m2irwpeof
@@ -71,8 +71,4 @@
 // Lifetimes
 //
 // ferrocene-annotations: fls_qcb1n9c0e5hz
-// Functions
-=======
-    //~^ ERROR: no method named `bar`
-}
->>>>>>> 8d36671c
+// Functions