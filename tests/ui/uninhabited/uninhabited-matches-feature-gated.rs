--- conflicted
+++ resolved
@@ -35,8 +35,6 @@
 
     let x: Result<u32, Void> = Ok(23);
     let Ok(x) = x;
-<<<<<<< HEAD
-    //~^ ERROR refutable
 }
 
 // ferrocene-annotations: fls_142vncdktbin
@@ -52,7 +50,4 @@
 // Slice Types
 //
 // ferrocene-annotations: fls_e5td0fa92fay
-// Match Expressions
-=======
-}
->>>>>>> 7d6cc9aa
+// Match Expressions