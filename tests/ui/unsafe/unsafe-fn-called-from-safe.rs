unsafe fn f() {
    return;
}

fn main() {
    f();
<<<<<<< HEAD
    //[mir]~^ ERROR call to unsafe function is unsafe
    //[thir]~^^ ERROR call to unsafe function `f` is unsafe
}

// ferrocene-annotations: fls_qcb1n9c0e5hz
// Functions
//
// ferrocene-annotations: fls_xa4nbfas01cj
// Call Expressions
=======
    //~^ ERROR call to unsafe function `f` is unsafe
}
>>>>>>> 02f8ae0f
<|MERGE_RESOLUTION|>--- conflicted
+++ resolved
@@ -4,17 +4,11 @@
 
 fn main() {
     f();
-<<<<<<< HEAD
-    //[mir]~^ ERROR call to unsafe function is unsafe
-    //[thir]~^^ ERROR call to unsafe function `f` is unsafe
+    //~^ ERROR call to unsafe function `f` is unsafe
 }
 
 // ferrocene-annotations: fls_qcb1n9c0e5hz
 // Functions
 //
 // ferrocene-annotations: fls_xa4nbfas01cj
-// Call Expressions
-=======
-    //~^ ERROR call to unsafe function `f` is unsafe
-}
->>>>>>> 02f8ae0f
+// Call Expressions