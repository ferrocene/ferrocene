unsafe fn f() {
    return;
}

fn main() {
    let x = f;
    x();
<<<<<<< HEAD
    //[mir]~^ ERROR call to unsafe function is unsafe
    //[thir]~^^ ERROR call to unsafe function `f` is unsafe
}

// ferrocene-annotations: fls_qcb1n9c0e5hz
// Functions
//
// ferrocene-annotations: fls_yivm43r5wnp1
// Let Statements
//
// ferrocene-annotations: fls_lv7w7aalpwm5
// Type Inference
//
// ferrocene-annotations: fls_xa4nbfas01cj
// Call Expressions
=======
    //~^ ERROR call to unsafe function `f` is unsafe
}
>>>>>>> 02f8ae0f
<|MERGE_RESOLUTION|>--- conflicted
+++ resolved
@@ -5,9 +5,7 @@
 fn main() {
     let x = f;
     x();
-<<<<<<< HEAD
-    //[mir]~^ ERROR call to unsafe function is unsafe
-    //[thir]~^^ ERROR call to unsafe function `f` is unsafe
+    //~^ ERROR call to unsafe function `f` is unsafe
 }
 
 // ferrocene-annotations: fls_qcb1n9c0e5hz
@@ -20,8 +18,4 @@
 // Type Inference
 //
 // ferrocene-annotations: fls_xa4nbfas01cj
-// Call Expressions
-=======
-    //~^ ERROR call to unsafe function `f` is unsafe
-}
->>>>>>> 02f8ae0f
+// Call Expressions