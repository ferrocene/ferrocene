--- conflicted
+++ resolved
@@ -14,7 +14,7 @@
 
 extern "C" {
     pub fn repro(_: Wrapper<Ref>);
-<<<<<<< HEAD
+    //~^ ERROR the trait bound `Ref<'_>: Trait` is not satisfied
 }
 
 // ferrocene-annotations: fls_ujig607lmwbm
@@ -42,8 +42,4 @@
 // External Blocks
 //
 // ferrocene-annotations: fls_yztwtek0y34v
-// External Functions
-=======
-    //~^ ERROR the trait bound `Ref<'_>: Trait` is not satisfied
-}
->>>>>>> 2c369025
+// External Functions