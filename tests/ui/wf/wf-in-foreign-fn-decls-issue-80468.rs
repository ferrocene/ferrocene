// Regression test for #80468.

#![crate_type = "lib"]

pub trait Trait {}

#[repr(transparent)]
pub struct Wrapper<T: Trait>(T);

#[repr(transparent)]
pub struct Ref<'a>(&'a u8);

impl Trait for Ref {} //~ ERROR:  implicit elided lifetime not allowed here

extern "C" {
    pub fn repro(_: Wrapper<Ref>);
<<<<<<< HEAD
    //~^ ERROR the trait bound `Ref<'_>: Trait` is not satisfied
}

// ferrocene-annotations: fls_ujig607lmwbm
// Attribute crate_type
//
// ferrocene-annotations: fls_85vx1qfa061i
// Traits
//
// ferrocene-annotations: fls_aibb2quva4mn
// Attribute repr
//
// ferrocene-annotations: fls_9ucqbbd0s2yo
// Struct Types
//
// ferrocene-annotations: fls_rjxpof29a3nl
// Struct Type Representation
//
// ferrocene-annotations: fls_fk2m2irwpeof
// Implementations
//
// ferrocene-annotations: fls_l9ebxrlxyawd
// Lifetime Elision
//
// ferrocene-annotations: fls_tmoh3y9oyqsy
// External Blocks
//
// ferrocene-annotations: fls_yztwtek0y34v
// External Functions
=======
}
>>>>>>> fd3a87bb
<|MERGE_RESOLUTION|>--- conflicted
+++ resolved
@@ -14,8 +14,6 @@
 
 extern "C" {
     pub fn repro(_: Wrapper<Ref>);
-<<<<<<< HEAD
-    //~^ ERROR the trait bound `Ref<'_>: Trait` is not satisfied
 }
 
 // ferrocene-annotations: fls_ujig607lmwbm
@@ -43,7 +41,4 @@
 // External Blocks
 //
 // ferrocene-annotations: fls_yztwtek0y34v
-// External Functions
-=======
-}
->>>>>>> fd3a87bb
+// External Functions